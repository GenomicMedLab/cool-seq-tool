"""Wrap SeqRepo to provide additional lookup and identification methods on top of basic
dereferencing functions.
"""

import logging
from os import environ
from pathlib import Path

from ga4gh.vrs.dataproxy import SeqRepoDataProxy

from cool_seq_tool.schemas import Assembly, CoordinateType
from cool_seq_tool.utils import get_inter_residue_pos, process_chromosome_input

_logger = logging.getLogger(__name__)


SEQREPO_ROOT_DIR = environ.get("SEQREPO_ROOT_DIR", "/usr/local/share/seqrepo/latest")


class SeqRepoAccess(SeqRepoDataProxy):
    """Provide a wrapper around the base SeqRepoDataProxy class from ``VRS-Python`` to
    provide additional lookup and identification methods.
    """

    environ["SEQREPO_LRU_CACHE_MAXSIZE"] = "none"

    def get_reference_sequence(
        self,
        ac: str,
        start: int | None = None,
        end: int | None = None,
        coordinate_type: CoordinateType = CoordinateType.RESIDUE,
    ) -> tuple[str, str | None]:
        """Get reference sequence for an accession given a start and end position. If
        ``start`` and ``end`` are not given, returns the entire reference sequence.

        >>> from cool_seq_tool.handlers import SeqRepoAccess
        >>> from biocommons.seqrepo import SeqRepo
        >>> sr = SeqRepoAccess(SeqRepo("/usr/local/share/seqrepo/latest"))
        >>> sr.get_reference_sequence("NM_002529.3", 1, 10)[0]
        'TGCAGCTGG'
        >>> sr.get_reference_sequence("NP_001341538.1", 1, 10)[0]
        'MAALSGGGG'

        :param ac: Accession
        :param start: Start pos change
        :param end: End pos change. If ``None`` assumes both ``start`` and ``end`` have
            same values, if ``start`` exists.
<<<<<<< HEAD
        :param coordinate_type: Residue mode for ``start`` and ``end``
=======
        :param coordinate_type: Coordinate type for ``start`` and ``end``
>>>>>>> 062377b9
        :return: Sequence at position (if accession and positions actually
            exist, else return empty string), warning if any
        """
        if start and end:
            if start > end:
                msg = f"start ({start}) cannot be greater than end ({end})"
                return "", msg

            start, end = get_inter_residue_pos(start, end, coordinate_type)
            if start == end:
                end += 1
        else:
            if start is not None and coordinate_type == CoordinateType.RESIDUE:
                start -= 1

        try:
            sequence = self.sr.fetch(ac, start=start, end=end)
        except KeyError:
            msg = f"Accession, {ac}, not found in SeqRepo"
            _logger.warning(msg)
            return "", msg
        except ValueError as e:
            error = str(e)
            if error.startswith("start out of range"):
                msg = (
                    f"Start inter-residue coordinate ({start}) is out of index on {ac}"
                )
            elif error.startswith("stop out of range"):
                msg = (
                    f"End inter-residue coordinate ({end}) is out of " f"index on {ac}"
                )
            else:
                msg = f"{e}"
            _logger.warning(msg)
            return "", msg
        else:
            # If start is valid, but end is invalid, SeqRepo still returns
            # the sequence from valid positions. So we want to make sure
            # that both start and end positions are valid
            if start and end:
                expected_len_of_seq = end - start
                if len(sequence) != expected_len_of_seq:
                    return (
                        "",
                        f"End inter-residue coordinate ({end}) is out of index on {ac}",
                    )
            return sequence, None

    def translate_identifier(
        self, ac: str, target_namespaces: str | list[str] | None = None
    ) -> tuple[list[str], str | None]:
        """Return list of identifiers for accession.

        >>> from cool_seq_tool.handlers import SeqRepoAccess
        >>> from biocommons.seqrepo import SeqRepo
        >>> sr = SeqRepoAccess(SeqRepo("/usr/local/share/seqrepo/latest"))
        >>> sr.translate_identifier("NM_002529.3")[0]
        ['MD5:18f0a6e3af9e1bbd8fef1948c7156012', 'NCBI:NM_002529.3', 'refseq:NM_002529.3', 'SEGUID:dEJQBkga9d9VeBHTyTbg6JEtTGQ', 'SHA1:74425006481af5df557811d3c936e0e8912d4c64', 'VMC:GS_RSkww1aYmsMiWbNdNnOTnVDAM3ZWp1uA', 'sha512t24u:RSkww1aYmsMiWbNdNnOTnVDAM3ZWp1uA', 'ga4gh:SQ.RSkww1aYmsMiWbNdNnOTnVDAM3ZWp1uA']
        >>> sr.translate_identifier("NM_002529.3", "ga4gh")[0]
        ['ga4gh:SQ.RSkww1aYmsMiWbNdNnOTnVDAM3ZWp1uA']

        :param ac: Identifier accession
        :param target_namespace: The namespace(s) of identifier to return
        :return: List of identifiers, warning
        """
        try:
            ga4gh_identifiers = self.sr.translate_identifier(
                ac, target_namespaces=target_namespaces
            )
        except KeyError:
            msg = f"SeqRepo unable to get translated identifiers for {ac}"
            _logger.warning(msg)
            return [], msg
        else:
            return ga4gh_identifiers, None

    def translate_alias(self, input_str: str) -> tuple[list[str | None], str | None]:
        """Get aliases for a given input.

        :param str input_str: Input to get aliases for
        :return: List of aliases, warning
        """
        try:
            return self.sr.translate_alias(input_str), None
        except KeyError:
            msg = f"SeqRepo could not translate alias {input_str}"
            _logger.warning(msg)
            return [], msg

    def chromosome_to_acs(self, chromosome: str) -> tuple[list[str] | None, str | None]:
        """Get accessions for a chromosome

        :param chromosome: Chromosome number. Must be either 1-22, X, or Y
        :return: Accessions for chromosome (ordered by latest assembly)
        """
        acs = []
        for assembly in reversed(Assembly.values()):
            tmp_acs, _ = self.translate_identifier(
                f"{assembly}:{process_chromosome_input(chromosome)}",
                target_namespaces="refseq",
            )
            acs += [ac.split("refseq:")[-1] for ac in tmp_acs]
        if acs:
            return acs, None
        return (
            None,
            f'Unable to find matching accessions for "{chromosome}" in SeqRepo.',
        )

    def ac_to_chromosome(self, ac: str) -> tuple[str | None, str | None]:
        """Get chromosome for accession.

        :param str ac: Accession
        :return: Chromosome, warning
        """
        aliases, _ = self.translate_alias(ac)
        aliases = (
            [
                a.split(":")[-1]
                for a in aliases
                if a.startswith("GRCh") and "." not in a and "chr" not in a
            ]
            or [None]
        )[0]
        if aliases is None:
            return None, f"Unable to get chromosome for {ac}"
        return aliases, None

    def get_fasta_file(self, sequence_id: str, outfile_path: Path) -> None:
        """Retrieve FASTA file containing sequence for requested sequence ID.

        >>> from pathlib import Path
        >>> from cool_seq_tool.handlers import SeqRepoAccess
        >>> from biocommons.seqrepo import SeqRepo
        >>> sr = SeqRepoAccess(SeqRepo("/usr/local/share/seqrepo/latest"))
        >>> # write to local file tpm3.fasta:
        >>> sr.get_fasta_file("NM_002529.3", Path("tpm3.fasta"))

        FASTA file headers will include GA4GH sequence digest, Ensembl accession ID,
        and RefSeq accession ID.

        :param sequence_id: accession ID, sans namespace, eg ``NM_152263.3``
        :param outfile_path: path to save file to
        :return: None, but saves sequence data to ``outfile_path`` if successful
        :raise: KeyError if SeqRepo doesn't have sequence data for the given ID
        """
        sequence = self.get_reference_sequence(sequence_id)[0]
        if not sequence:
            raise KeyError

        refseq_prefixes = [
            "NC_",
            "AC_",
            "NZ_",
            "NT_",
            "NW_",
            "NG_",
            "NM_",
            "XM_",
            "NR_",
            "XR_",
            "NP_",
            "AP_",
            "XP_",
            "YP_",
            "WP_",
        ]
        ensembl_prefixes = ["ENSE", "ENSFM", "ENSG", "ENSGT", "ENSP", "ENSR", "ENST"]

        if sequence_id[:3] in refseq_prefixes:
            aliases = self.translate_identifier(sequence_id, ["ensembl", "ga4gh"])
            header = f">refseq:{sequence_id}|{'|'.join(aliases[0])}"
        elif sequence_id[:4] in ensembl_prefixes:
            aliases = self.translate_identifier(sequence_id, ["refseq", "ga4gh"])
            header = f">ensembl:{sequence_id}|{'|'.join(aliases[0])}"
        else:
            aliases = self.translate_identifier(
                sequence_id, ["ensembl", "refseq", "ga4gh"]
            )
            header = f">gnl|ID|{sequence_id}|{'|'.join(aliases[0])}"

        line_length = 60
        file_data = [header] + [
            sequence[i : i + line_length] for i in range(0, len(sequence), line_length)
        ]
        text = "\n".join(file_data)
        outfile_path.write_text(text)<|MERGE_RESOLUTION|>--- conflicted
+++ resolved
@@ -46,11 +46,7 @@
         :param start: Start pos change
         :param end: End pos change. If ``None`` assumes both ``start`` and ``end`` have
             same values, if ``start`` exists.
-<<<<<<< HEAD
-        :param coordinate_type: Residue mode for ``start`` and ``end``
-=======
         :param coordinate_type: Coordinate type for ``start`` and ``end``
->>>>>>> 062377b9
         :return: Sequence at position (if accession and positions actually
             exist, else return empty string), warning if any
         """
