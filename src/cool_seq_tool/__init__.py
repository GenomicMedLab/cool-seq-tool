--- conflicted
+++ resolved
@@ -1,25 +1,10 @@
-<<<<<<< HEAD
-"""The cool_seq_tool package"""
-=======
 """The cool_seq_tool package"""
 
-import logging
 from importlib.metadata import PackageNotFoundError, version
-
-logging.basicConfig(
-    filename="cool_seq_tool.log",
-    format="[%(asctime)s] - %(name)s - %(levelname)s : %(message)s",
-)
-logger = logging.getLogger("cool_seq_tool")
-logger.setLevel(logging.DEBUG)
-
-LOG_FN = "cool_seq_tool.log"
-
 
 try:
     __version__ = version("cool_seq_tool")
 except PackageNotFoundError:
     __version__ = "unknown"
 finally:
-    del version, PackageNotFoundError
->>>>>>> 49bd762d
+    del version, PackageNotFoundError