"""Defines attribute constants, useful object structures, and API response schemas."""

import datetime
from enum import Enum, IntEnum
from typing import Literal

from pydantic import (
    BaseModel,
    ConfigDict,
    StrictInt,
    StrictStr,
    model_validator,
)

from cool_seq_tool import __version__

_now = str(datetime.datetime.now(tz=datetime.timezone.utc))


class AnnotationLayer(str, Enum):
    """Create enum for supported annotation layers"""

    PROTEIN: Literal["p"] = "p"
    CDNA: Literal["c"] = "c"
    GENOMIC: Literal["g"] = "g"


class Strand(IntEnum):
    """Create enum for positive and negative strand"""

    POSITIVE = 1
    NEGATIVE = -1


class Assembly(str, Enum):
    """Define supported genomic assemblies. Must be defined in ascending order"""

    GRCH37 = "GRCh37"
    GRCH38 = "GRCh38"

    @classmethod
    def values(cls) -> list[str]:
        """Return list of values in enum (ascending assembly order)"""
        return [item.value for item in cls]


class TranscriptPriority(str, Enum):
    """Create Enum for Transcript Priority labels"""

    MANE_SELECT = "mane_select"
    MANE_PLUS_CLINICAL = "mane_plus_clinical"
    LONGEST_COMPATIBLE_REMAINING = "longest_compatible_remaining"
    GRCH38 = "grch38"


class CoordinateType(str, Enum):
    """Create Enum for coordinate types.

    It is preferred to operate in inter-residue coordinates, but users should be
    careful to define the coordinate mode of their data when calling ``cool-seq-tool``
    functions.

    ``RESIDUE`` means 1-indexed, residue coordinates and ``INTER_RESIDUE`` means
    0-indexed, inter-residue coordinates.

                      |   | C |   | T |   | G |   |
    RESIDUE           |   | 1 |   | 2 |   | 3 |   |
    INTER_RESIDUE     | 0 |   | 1 |   | 2 |   | 3 |

    .. tabularcolumns:: |L|C|C|C|C|C|C|C|
    .. list-table::
       :header-rows: 1

       * -
         -
         - C
         -
         - T
         -
         - G
         -
       * - ``RESIDUE``
         -
         - 1
         -
         - 2
         -
         - 3
         -
       * - ``INTER_RESIDUE``
         - 0
         -
         - 1
         -
         - 2
         -
         - 3


    See "Conventions that promote reliable data sharing" and figure 3 within the
    `Variation Representation Schema (VRS) paper <https://www.ncbi.nlm.nih.gov/pmc/articles/pmid/35311178/>`_ for further discussion.
    """

    RESIDUE = "residue"
    INTER_RESIDUE = "inter-residue"


class BaseModelForbidExtra(BaseModel, extra="forbid"):
    """Base Pydantic model class with extra values forbidden."""


<<<<<<< HEAD
class DbConnectionArgs(BaseModelForbidExtra):
    """Represent database connection arguments"""

    host: str
    port: int
    user: str
    password: str
    database: str


=======
>>>>>>> bcb207f5
class GenesGenomicAcs(BaseModelForbidExtra):
    """Represent HGNC gene symbols and genomic accessions"""

    genes: set[str]
    alt_acs: set[str]


class GenomicTxData(BaseModelForbidExtra):
    """Represent aligned genomic/transcript exon data"""

    gene: str
    strand: Strand
    tx_pos_range: tuple[int, int]
    alt_pos_range: tuple[int, int]
    alt_aln_method: str
    tx_exon_id: int
    alt_exon_id: int


class GenomicTxMetadata(GenomicTxData):
    """Store relevant metadata for genomic and transcript accessions"""

    tx_ac: str
    alt_ac: str
    coding_start_site: int = 0
    coding_end_site: int = 0
    alt_pos_change_range: tuple[int, int]
    pos_change: tuple[int, int] | None


class ManeGeneData(BaseModel, extra="forbid"):
    """Define minimal object model for representing a MANE gene"""

    ncbi_gene_id: StrictInt
    hgnc_id: StrictInt | None
    symbol: StrictStr


class TranscriptExonData(BaseModelForbidExtra):
    """Model containing transcript exon data."""

    transcript: StrictStr
    pos: StrictInt
    exon: StrictInt
    exon_offset: StrictInt = 0
    gene: StrictStr
    chr: StrictStr
    strand: Strand

    model_config = ConfigDict(
        json_schema_extra={
            "example": {
                "chr": "NC_000001.11",
                "gene": "TPM3",
                "pos": 154192135,
                "exon": 1,
                "exon_offset": 0,
                "transcript": "NM_152263.3",
                "strand": Strand.NEGATIVE,
            }
        }
    )


class GenomicData(BaseModelForbidExtra):
    """Model containing genomic and transcript exon data."""

    gene: StrictStr
    chr: StrictStr
    start: StrictInt | None = None  # Genomic start position
    end: StrictInt | None = None  # Genomic end position
    exon_start: StrictInt | None = None
    exon_start_offset: StrictInt | None = 0
    exon_end: StrictInt | None = None
    exon_end_offset: StrictInt | None = 0
    transcript: StrictStr
    strand: Strand

    @model_validator(mode="after")
    def check_start_end(cls, values):
        """Check that at least one of {``start``, ``end``} is set.
        Check that at least one of {``exon_start``, ``exon_end``} is set.
        If not set, set corresponding offset to ``None``
        """
        start = values.start
        end = values.end
        if not start and not end:
            msg = "Missing values for `start` or `end`"
            raise ValueError(msg)

        if start:
            if not values.exon_start:
                msg = "Missing value `exon_start`"
                raise ValueError(msg)
        else:
            values.exon_start_offset = None

        if end:
            if not values.exon_end:
                msg = "Missing value `exon_end`"
                raise ValueError(msg)
        else:
            values.exon_end_offset = None
        return values

    model_config = ConfigDict(
        json_schema_extra={
            "example": {
                "gene": "TPM3",
                "chr": "NC_000001.11",
                "start": 154192135,
                "end": None,
                "exon_start": 1,
                "exon_end": None,
                "exon_start_offset": 0,
                "exon_end_offset": None,
                "transcript": "NM_152263.3",
                "strand": Strand.NEGATIVE,
            }
        }
    )


class ServiceMeta(BaseModelForbidExtra):
    """Metadata for cool_seq_tool service"""

    name: Literal["cool_seq_tool"] = "cool_seq_tool"
    version: StrictStr
    response_datetime: datetime.datetime
    url: Literal["https://github.com/GenomicMedLab/cool-seq-tool"] = (
        "https://github.com/GenomicMedLab/cool-seq-tool"
    )

    model_config = ConfigDict(
        json_schema_extra={
            "example": {
                "name": "cool_seq_tool",
                "version": __version__,
                "response_datetime": _now,
                "url": "https://github.com/GenomicMedLab/cool-seq-tool",
            }
        }
    )


class TranscriptExonDataResponse(BaseModelForbidExtra):
    """Response model for Transcript Exon Data"""

    transcript_exon_data: TranscriptExonData | None = None
    warnings: list[StrictStr] = []
    service_meta: ServiceMeta

    model_config = ConfigDict(
        json_schema_extra={
            "example": {
                "transcript_exon_data": {
                    "chr": "NC_000001.11",
                    "gene": "TPM3",
                    "pos": 154192135,
                    "exon": 1,
                    "exon_offset": 0,
                    "transcript": "NM_152263.3",
                    "strand": Strand.NEGATIVE,
                },
                "warnings": [],
                "service_meta": {
                    "name": "cool_seq_tool",
                    "version": __version__,
                    "response_datetime": _now,
                    "url": "https://github.com/GenomicMedLab/cool-seq-tool",
                },
            }
        }
    )


class GenomicDataResponse(BaseModelForbidExtra):
    """Response model for Genomic Data"""

    genomic_data: GenomicData | None = None
    warnings: list[StrictStr] = []
    service_meta: ServiceMeta

    model_config = ConfigDict(
        json_schema_extra={
            "example": {
                "genomic_data": {
                    "gene": "TPM3",
                    "chr": "NC_000001.11",
                    "start": 154192135,
                    "end": None,
                    "exon_start": 1,
                    "exon_end": None,
                    "exon_start_offset": 0,
                    "exon_end_offset": None,
                    "transcript": "NM_152263.3",
                    "strand": Strand.NEGATIVE,
                },
                "warnings": [],
                "service_meta": {
                    "name": "cool_seq_tool",
                    "version": __version__,
                    "response_datetime": _now,
                    "url": "https://github.com/GenomicMedLab/cool-seq-tool",
                },
            }
        }
    )<|MERGE_RESOLUTION|>--- conflicted
+++ resolved
@@ -109,19 +109,6 @@
     """Base Pydantic model class with extra values forbidden."""
 
 
-<<<<<<< HEAD
-class DbConnectionArgs(BaseModelForbidExtra):
-    """Represent database connection arguments"""
-
-    host: str
-    port: int
-    user: str
-    password: str
-    database: str
-
-
-=======
->>>>>>> bcb207f5
 class GenesGenomicAcs(BaseModelForbidExtra):
     """Represent HGNC gene symbols and genomic accessions"""
 
