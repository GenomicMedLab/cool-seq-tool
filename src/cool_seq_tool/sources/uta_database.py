"""Provide transcript lookup and metadata tools via the UTA database."""

import ast
import logging
from os import environ
from typing import Any, Literal, TypeVar
from urllib.parse import ParseResult as UrlLibParseResult
from urllib.parse import quote, unquote, urlparse

import asyncpg
import boto3
import polars as pl
from asyncpg.exceptions import InterfaceError, InvalidAuthorizationSpecificationError
from botocore.exceptions import ClientError

from cool_seq_tool.schemas import (
    AnnotationLayer,
    Assembly,
<<<<<<< HEAD
    DbConnectionArgs,
=======
    BaseModelForbidExtra,
>>>>>>> 062377b9
    GenesGenomicAcs,
    GenomicTxData,
    GenomicTxMetadata,
    Strand,
)

# use `bound` to upper-bound UtaDatabase or child classes
UTADatabaseType = TypeVar("UTADatabaseType", bound="UtaDatabase")

UTA_DB_URL = environ.get(
    "UTA_DB_URL", "postgresql://uta_admin:uta@localhost:5432/uta/uta_20210129b"
)

_logger = logging.getLogger(__name__)


class DbConnectionArgs(BaseModelForbidExtra):
    """Represent database connection arguments"""

    host: str
    port: int
    user: str
    password: str
    database: str


class UtaDatabase:
    """Provide transcript lookup and metadata tools via the Universal Transcript Archive
    (UTA) database.

    Users should use the ``create()`` method to construct a new instance. Note that
    almost all public methods are defined as ``async`` -- see the :ref:`Usage section <async_note>`
    for more information.

    >>> import asyncio
    >>> from cool_seq_tool.sources.uta_database import UtaDatabase
    >>> uta_db = asyncio.run(UtaDatabase.create())
    """

    def __init__(self, db_url: str = UTA_DB_URL) -> None:
        """Initialize DB class. Should only be used by ``create()`` method, and not
        be called directly by a user.

        :param db_url: PostgreSQL connection URL
            Format: ``driver://user:password@host/database/schema``
        """
        self.schema = None
        self._connection_pool = None
        original_pwd = db_url.split("//")[-1].split("@")[0].split(":")[-1]
        self.db_url = db_url.replace(original_pwd, quote(original_pwd))
        self.args = self._get_conn_args()

    def _get_conn_args(self) -> DbConnectionArgs:
        """Return connection arguments.

        :param db_url: raw connection URL
        :return: Database connection arguments
        """
        if "UTA_DB_PROD" in environ:
            secret = ast.literal_eval(self.get_secret())

            password = secret["password"]
            username = secret["username"]
            port = secret["port"]
            host = secret["host"]
            database = secret["dbname"]
            schema = secret["schema"]
            self.schema = schema

            environ["PGPASSWORD"] = password
            environ["UTA_DB_URL"] = (
                f"postgresql://{username}@{host}:{port}/{database}/{schema}"
            )
            return DbConnectionArgs(
                host=host,
                port=int(port),
                database=database,
                user=username,
                password=password,
            )

        url = ParseResult(urlparse(self.db_url))
        self.schema = url.schema
        password = unquote(url.password) if url.password else ""
        return DbConnectionArgs(
            host=url.hostname,
            port=url.port,
            database=url.database,
            user=url.username,
            password=password,
        )

    async def create_pool(self) -> None:
        """Create connection pool if not already created."""
        if not self._connection_pool:
            self.args = self._get_conn_args()
            try:
                self._connection_pool = await asyncpg.create_pool(
                    min_size=1,
                    max_size=10,
                    max_inactive_connection_lifetime=3,
                    command_timeout=60,
                    host=self.args.host,
                    port=self.args.port,
                    user=self.args.user,
                    password=self.args.password,
                    database=self.args.database,
                )
            except InterfaceError as e:
                _logger.error(
                    "While creating connection pool, encountered exception %s", e
                )
                msg = "Could not create connection pool"
                raise Exception(msg) from e

    @classmethod
    async def create(
        cls: type[UTADatabaseType], db_url: str = UTA_DB_URL
    ) -> UTADatabaseType:
        """Manufacture a fully-initialized class instance (a la factory pattern). This
        method should be used instead of calling the class directly to create a new
        instance.

        >>> import asyncio
        >>> from cool_seq_tool.sources.uta_database import UtaDatabase
        >>> uta_db = asyncio.run(UtaDatabase.create())

        :param cls: supplied implicitly
        :param db_url: PostgreSQL connection URL
            Format: ``driver://user:password@host/database/schema``
        :return: UTA DB access class instance
        """
        self = cls(db_url)
        await self._create_genomic_table()
        await self.create_pool()
        return self

    async def execute_query(self, query: str) -> Any:  # noqa: ANN401
        """Execute a query and return its result.

        :param query: Query to make on database
        :return: Query's result
        """

        async def _execute_query(q: str) -> Any:  # noqa: ANN401
            async with (
                self._connection_pool.acquire() as connection,
                connection.transaction(),
            ):
                return await connection.fetch(q)

        if not self._connection_pool:
            await self.create_pool()
        try:
            return await _execute_query(query)
        except InvalidAuthorizationSpecificationError:
            self._connection_pool = None
            await self.create_pool()
            return await _execute_query(query)

    async def _create_genomic_table(self) -> None:
        """Create table containing genomic accession information."""
        check_table_exists = f"""
            SELECT EXISTS (
               SELECT FROM information_schema.tables
               WHERE table_schema = '{self.schema}'
               AND table_name = 'genomic'
            );
            """  # noqa: S608
        genomic_table_exists = await self.execute_query(check_table_exists)
        genomic_table_exists = genomic_table_exists[0].get("exists")
        if genomic_table_exists is None:
            _logger.critical(
                "SELECT EXISTS query in UtaDatabase._create_genomic_table "
                "returned invalid response"
            )
            msg = "SELECT EXISTS query returned invalid response"
            raise ValueError(msg)
        if not genomic_table_exists:
            create_genomic_table = f"""
                CREATE TABLE {self.schema}.genomic AS
                    SELECT t.hgnc, aes.alt_ac, aes.alt_aln_method,
                        aes.alt_strand, ae.start_i AS alt_start_i,
                        ae.end_i AS alt_end_i
                    FROM ((((({self.schema}.transcript t
                        JOIN {self.schema}.exon_set tes ON (((t.ac = tes.tx_ac)
                            AND (tes.alt_aln_method = 'transcript'::text))))
                        JOIN {self.schema}.exon_set aes ON (((t.ac = aes.tx_ac)
                            AND (aes.alt_aln_method <> 'transcript'::text))))
                        JOIN {self.schema}.exon te ON
                            ((tes.exon_set_id = te.exon_set_id)))
                        JOIN {self.schema}.exon ae ON
                            (((aes.exon_set_id = ae.exon_set_id)
                            AND (te.ord = ae.ord))))
                        LEFT JOIN {self.schema}.exon_aln ea ON
                            (((te.exon_id = ea.tx_exon_id) AND
                            (ae.exon_id = ea.alt_exon_id))));
                """  # noqa: S608
            await self.execute_query(create_genomic_table)

            indexes = [
                f"""CREATE INDEX alt_pos_index ON {self.schema}.genomic (alt_ac, alt_start_i, alt_end_i);""",
                f"""CREATE INDEX gene_alt_index ON {self.schema}.genomic (hgnc, alt_ac);""",
                f"""CREATE INDEX alt_ac_index ON {self.schema}.genomic (alt_ac);""",
            ]
            for create_index in indexes:
                await self.execute_query(create_index)

    @staticmethod
    def _transform_list(li: list) -> list[list[Any]]:
        """Transform list to only contain field values

        :param li: List of asyncpg.Record objects
        :return: List of list of objects
        """
        return [list(i) for i in li]

    async def get_genes_and_alt_acs(
        self,
        pos: int,
        strand: Strand | None = None,
        chromosome: int | None = None,
        alt_ac: str | None = None,
        gene: str | None = None,
    ) -> tuple[GenesGenomicAcs | None, str | None]:
        """Return genes and genomic accessions for a position on a chromosome or alt_ac

        :param pos: Genomic position
        :param strand: Strand
        :param chromosome: Chromosome. Must give chromosome without a prefix
            (i.e. ``1`` or ``X``). If not provided, must provide ``alt_ac``.
            If ``alt_ac`` is also provided, ``alt_ac`` will be used.
        :param alt_ac: Genomic accession (i.e. ``NC_000001.11``). If not provided,
            must provide ``chromosome``. If ``chromosome`` is also provided, ``alt_ac``
            will be used.
        :param gene: Gene symbol
        :return: Genes and genomic accessions and warnings if found
        """
        alt_ac_cond = (
            f"WHERE alt_ac = '{alt_ac}'"
            if alt_ac
            else f"WHERE alt_ac ~ '^NC_[0-9]+0{chromosome}.[0-9]+$'"
        )
        strand_cond = f"AND alt_strand = '{strand.value}'" if strand else ""
        gene_cond = f"AND hgnc = '{gene}'" if gene else ""

        query = f"""
            SELECT hgnc, alt_ac
            FROM {self.schema}.tx_exon_aln_v
            {alt_ac_cond}
            AND alt_aln_method = 'splign'
            AND {pos} BETWEEN alt_start_i AND alt_end_i
            {strand_cond}
            {gene_cond};
            """  # noqa: S608

        results = await self.execute_query(query)
        if not results:
            msg = (
                f"Unable to find a result for chromosome "
                f"{alt_ac or chromosome} where genomic coordinate {pos}"
                f" is mapped between an exon's start and end coordinates"
            )
            if strand:
                msg += (
                    f" on the "
                    f"{'positive' if strand == Strand.POSITIVE else 'negative'} strand"
                )
            if gene:
                msg += f" and on gene {gene}"
            return None, msg

        results = self._transform_list(results)
        genes = set()
        alt_acs = set()
        for r in results:
            genes.add(r[0])
            alt_acs.add(r[1])
        return GenesGenomicAcs(genes=genes, alt_acs=alt_acs), None

    async def get_tx_exons(
        self, tx_ac: str, alt_ac: str | None = None
    ) -> tuple[list[tuple[int, int]] | None, str | None]:
        """Get list of transcript exons start/end coordinates.

        :param tx_ac: Transcript accession
        :param alt_ac: Genomic accession
        :return: List of a transcript's accessions and warnings if found
        """
        if alt_ac:
            # We know what assembly we're looking for since we have the
            # genomic accession
            query = f"""
                SELECT DISTINCT tx_start_i, tx_end_i
                FROM {self.schema}.tx_exon_aln_v
                WHERE tx_ac = '{tx_ac}'
                AND alt_aln_method = 'splign'
                AND alt_ac = '{alt_ac}'
                """  # noqa: S608
        else:
            # Use GRCh38 by default if no genomic accession is provided
            query = f"""
                SELECT DISTINCT tx_start_i, tx_end_i
                FROM {self.schema}.tx_exon_aln_v as t
                INNER JOIN {self.schema}._seq_anno_most_recent as s
                ON t.alt_ac = s.ac
                WHERE s.descr = ''
                AND t.tx_ac = '{tx_ac}'
                AND t.alt_aln_method = 'splign'
                AND t.alt_ac like 'NC_000%'
                """  # noqa: S608
        result = await self.execute_query(query)

        if not result:
            msg = f"Unable to get exons for {tx_ac}"
            _logger.warning(msg)
            return None, msg
        tx_exons = [(r["tx_start_i"], r["tx_end_i"]) for r in result]
        return tx_exons, None

    async def get_tx_exons_genomic_coords(
        self,
        tx_ac: str,
        alt_ac: str,
    ) -> tuple[tuple[int, int, int, int, int] | None, str | None]:
        """Get exon number, transcript coordinates, and genomic coordinates

        :param tx_ac: Transcript accession
        :param alt_ac: RefSeq genomic accession
        :return: Tuple of exon numbers, transcript and genomic coordinates,
            and warnings if found
        """
        query = f"""
            SELECT DISTINCT ord, tx_start_i, tx_end_i, alt_start_i, alt_end_i
            FROM {self.schema}.tx_exon_aln_v
            WHERE tx_ac = '{tx_ac}'
            AND alt_ac = '{alt_ac}'
            """  # noqa: S608
        result = await self.execute_query(query)

        if not result:
            msg = f"Unable to get exons and genomic coordinates for {tx_ac} on {alt_ac}"
            _logger.warning(msg)
            return None, msg
        tx_exons_genomic_coords = [
            (r["ord"], r["tx_start_i"], r["tx_end_i"], r["alt_start_i"], r["alt_end_i"])
            for r in result
        ]
        return tx_exons_genomic_coords, None

    async def get_alt_ac_start_or_end(
        self, tx_ac: str, tx_exon_start: int, tx_exon_end: int, gene: str | None
    ) -> tuple[tuple[str, str, int, int, int] | None, str | None]:
        """Get genomic data for related transcript exon start or end.

        :param tx_ac: Transcript accession
        :param tx_exon_start: Transcript's exon start coordinate
        :param tx_exon_end: Transcript's exon end coordinate
        :param gene: HGNC gene symbol
        :return: [hgnc symbol, genomic accession for chromosome,
            aligned genomic start coordinate, aligned genomic end coordinate, strand],
            and warnings if found
        """
        gene_query = f"AND T.hgnc = '{gene}'" if gene else ""

        query = f"""
            SELECT T.hgnc, T.alt_ac, T.alt_start_i, T.alt_end_i, T.alt_strand
            FROM {self.schema}._cds_exons_fp_v as C
            JOIN {self.schema}.tx_exon_aln_v as T ON T.tx_ac = C.tx_ac
            WHERE T.tx_ac = '{tx_ac}'
            {gene_query}
            AND {tx_exon_start} BETWEEN T.tx_start_i AND T.tx_end_i
            AND {tx_exon_end} BETWEEN T.tx_start_i AND T.tx_end_i
            AND T.alt_aln_method = 'splign'
            AND T.alt_ac LIKE 'NC_00%'
            ORDER BY CAST(SUBSTR(T.alt_ac, position('.' in T.alt_ac) + 1,
                LENGTH(T.alt_ac)) AS INT) DESC;
            """  # noqa: S608
        result = await self.execute_query(query)
        if not result:
            msg = (
                f"Unable to find a result where {tx_ac} has transcript "
                f"coordinates {tx_exon_start} and {tx_exon_end} between "
                f"an exon's start and end coordinates"
            )
            if gene_query:
                msg += f" on gene {gene}"
            _logger.warning(msg)
            return None, msg
        result = result[0]
        return (result[0], result[1], result[2], result[3], result[4]), None

    async def get_cds_start_end(self, tx_ac: str) -> tuple[int, int] | None:
        """Get coding start and end site

        :param tx_ac: Transcript accession
        :return: [Coding start site, Coding end site]
        """
        if tx_ac.startswith("ENS"):
            tx_ac = tx_ac.split(".")[0]
        query = f"""
            SELECT cds_start_i, cds_end_i
            FROM {self.schema}.transcript
            WHERE ac='{tx_ac}';
            """  # noqa: S608
        cds_start_end = await self.execute_query(query)
        if cds_start_end:
            cds_start_end = cds_start_end[0]
            if cds_start_end[0] is not None and cds_start_end[1] is not None:  # noqa: RET503
                return cds_start_end[0], cds_start_end[1]
        else:
            _logger.warning(
                "Unable to get coding start/end site for accession: %s", tx_ac
            )
            return None

    async def get_newest_assembly_ac(self, ac: str) -> list[str]:
        """Find accession associated to latest genomic assembly

        :param ac: Accession
        :return: List of accessions associated to latest genomic assembly. Order by
            desc
        """
        # Ensembl accessions do not have versions
        if ac.startswith("EN"):
            order_by_cond = "ORDER BY ac;"
        else:
            order_by_cond = (
                "ORDER BY SUBSTR(ac, 0, position('.' in ac)),"
                "CAST(SUBSTR(ac, position('.' in ac) + 1, LENGTH(ac)) AS INT) DESC;"
            )

        query = f"""
            SELECT ac
            FROM {self.schema}._seq_anno_most_recent
            WHERE ac LIKE '{ac.split('.')[0]}%'
            AND ((descr IS NULL) OR (descr = ''))
            {order_by_cond}
            """  # noqa: S608
        results = await self.execute_query(query)
        if not results:
            return []

        return [r["ac"] for r in results]

    async def validate_genomic_ac(self, ac: str) -> bool:
        """Return whether or not genomic accession exists.

        :param ac: Genomic accession
        :return: ``True`` if genomic accession exists. ``False`` otherwise.
        """
        query = f"""
            SELECT EXISTS(
                SELECT ac
                FROM {self.schema}._seq_anno_most_recent
                WHERE ac = '{ac}'
            );
            """  # noqa: S608
        result = await self.execute_query(query)
        return result[0][0]

    async def get_ac_descr(self, ac: str) -> str | None:
        """Return accession description. This is typically available only for accessions
        from older (pre-GRCh38) builds.

        >>> import asyncio
        >>> from cool_seq_tool.sources.uta_database import UtaDatabase
        >>> async def describe():
        ...     uta_db = await UtaDatabase.create()
        ...     result = await uta_db.get_ac_descr("NC_000001.10")
        ...     return result
        >>> asyncio.run(describe())
        'Homo sapiens chromosome 1, GRCh37.p13 Primary Assembly'

        :param ac: chromosome accession, e.g. ``"NC_000001.10"``
        :return: Description containing assembly and chromosome
        """
        query = f"""
            SELECT descr
            FROM {self.schema}._seq_anno_most_recent
            WHERE ac = '{ac}';
            """  # noqa: S608
        result = await self.execute_query(query)
        if not result:
            _logger.warning("Accession %s does not have a description", ac)
            return None
        result = result[0][0]
        if result == "":
            result = None
        return result

    async def get_tx_exon_aln_v_data(
        self,
        tx_ac: str,
        start_pos: int,
        end_pos: int,
        alt_ac: str | None = None,
        use_tx_pos: bool = True,
        like_tx_ac: bool = False,
    ) -> list:
        """Return queried data from tx_exon_aln_v table.

        :param tx_ac: accession on c. coordinate
        :param start_pos: Start position change
        :param end_pos: End position change
        :param alt_ac: accession on g. coordinate
        :param use_tx_pos: ``True`` if querying on transcript position. This means
            ``start_pos`` and ``end_pos`` are on the c. coordinate
            ``False`` if querying on genomic position. This means ``start_pos`` and
            ``end_pos`` are on the g. coordinate
        :param like_tx_ac: ``True`` if tx_ac condition should be a like statement.
            This is used when you want to query an accession regardless of its version
            ``False`` if tx_condition will be exact match
        :return: List of tx_exon_aln_v data
        """
        if end_pos is None:
            end_pos = start_pos

        if tx_ac.startswith("EN"):
            temp_ac = tx_ac.split(".")[0]
            aln_method = f"AND alt_aln_method='genebuild'"  # noqa: F541
        else:
            temp_ac = tx_ac
            aln_method = f"AND alt_aln_method='splign'"  # noqa: F541

        if like_tx_ac:
            tx_q = f"WHERE tx_ac LIKE '{temp_ac}%'"
        else:
            tx_q = f"WHERE tx_ac='{temp_ac}'"

        order_by_cond = "ORDER BY CAST(SUBSTR(alt_ac, position('.' in alt_ac) + 1, LENGTH(alt_ac)) AS INT)"
        if alt_ac:
            alt_ac_q = f"AND alt_ac = '{alt_ac}'"
            if alt_ac.startswith("EN"):
                order_by_cond = "ORDER BY alt_ac"
        else:
            alt_ac_q = f"AND alt_ac LIKE 'NC_00%'"  # noqa: F541

        if use_tx_pos:
            pos_q = f"""tx_start_i AND tx_end_i"""  # noqa: F541
        else:
            pos_q = f"""alt_start_i AND alt_end_i"""  # noqa: F541

        query = f"""
            SELECT hgnc, tx_ac, tx_start_i, tx_end_i, alt_ac, alt_start_i,
                alt_end_i, alt_strand, alt_aln_method, tx_exon_id, alt_exon_id
            FROM {self.schema}.tx_exon_aln_v
            {tx_q}
            {alt_ac_q}
            {aln_method}
            AND {start_pos} BETWEEN {pos_q}
            AND {end_pos} BETWEEN {pos_q}
            {order_by_cond}
            """  # noqa: S608
        result = await self.execute_query(query)
        if not result:
            _logger.warning("Unable to find transcript alignment for query: %s", query)
            return []
        if alt_ac and not use_tx_pos and len(result) > 1:
            _logger.debug(
                "Found more than one match for tx_ac %s and alt_ac = %s",
                temp_ac,
                alt_ac,
            )
        return [list(r) for r in result]

    @staticmethod
    def data_from_result(result: list) -> GenomicTxData | None:
        """Return data found from result.

        :param result: Data from tx_exon_aln_v table
        :return: Aligned genomic / transcript exon data
        """
        tx_pos_range = result[2], result[3]
        alt_pos_range = result[5], result[6]

        if (tx_pos_range[1] - tx_pos_range[0]) != (alt_pos_range[1] - alt_pos_range[0]):
            _logger.warning(
                "tx_pos_range %s is not the same length as alt_pos_range %s.",
                tx_pos_range,
                alt_pos_range,
            )
            return None

        return GenomicTxData(
            gene=result[0],
            strand=Strand(result[7]),
            tx_pos_range=tx_pos_range,
            alt_pos_range=alt_pos_range,
            alt_aln_method=result[8],
            tx_exon_id=result[9],
            alt_exon_id=result[10],
        )

    async def get_mane_c_genomic_data(
        self, ac: str, alt_ac: str | None, start_pos: int, end_pos: int
    ) -> GenomicTxMetadata | None:
        """Get MANE transcript and genomic data. Used when going from g. to MANE c.
        representation.

        >>> import asyncio
        >>> from cool_seq_tool.sources import UtaDatabase
        >>> async def get_braf_mane():
        ...     uta_db = await UtaDatabase.create()
        ...     result = await uta_db.get_mane_c_genomic_data(
        ...         "NM_004333.6",
        ...         None,
        ...         140753335,
        ...         140753335,
        ...     )
        ...     return result
        >>> braf = asyncio.run(get_braf_mane())
        >>> braf["alt_ac"]
        'NC_000007.14'

        :param ac: MANE transcript accession
        :param alt_ac: NC accession. Used to triangulate on correct genomic data. Can
            be set to ``None`` if unavailable.
        :param start_pos: Genomic start position
        :param end_pos: Genomic end position change
        :return: Metadata for MANE genomic and transcript accessions results if
            successful
        """
        results = await self.get_tx_exon_aln_v_data(
            ac, start_pos, end_pos, alt_ac=alt_ac, use_tx_pos=False
        )
        if not results:
            return None
        result = results[0]

        genomic_tx_data = self.data_from_result(result)
        if not genomic_tx_data:
            return None

        coding_start_site = await self.get_cds_start_end(ac)
        if coding_start_site is None:
            _logger.warning("Accession %s not found in UTA", ac)
            return None

        coding_start_site, coding_end_site = coding_start_site

        if genomic_tx_data.strand == Strand.NEGATIVE:
            alt_pos_change_range = (end_pos, start_pos)
            pos_change = (
                genomic_tx_data.alt_pos_range[1] - alt_pos_change_range[0],
                alt_pos_change_range[1] - genomic_tx_data.alt_pos_range[0],
            )
        else:
            alt_pos_change_range = (start_pos, end_pos)
            pos_change = (
                alt_pos_change_range[0] - genomic_tx_data.alt_pos_range[0],
                genomic_tx_data.alt_pos_range[1] - alt_pos_change_range[1],
            )

        return GenomicTxMetadata(
            **genomic_tx_data.model_dump(),
            pos_change=pos_change,
            tx_ac=result[1],
            alt_ac=result[4],
            coding_start_site=coding_start_site,
            coding_end_site=coding_end_site,
            alt_pos_change_range=alt_pos_change_range,
        )

    async def get_genomic_tx_data(
        self,
        tx_ac: str,
        pos: tuple[int, int],
        annotation_layer: Literal[AnnotationLayer.CDNA]
        | Literal[AnnotationLayer.GENOMIC] = AnnotationLayer.CDNA,
        alt_ac: str | None = None,
        target_genome_assembly: Assembly = Assembly.GRCH38,
    ) -> GenomicTxMetadata | None:
        """Get transcript mapping to genomic data.

        :param tx_ac: Accession on c. coordinate
        :param pos: (start pos, end pos)
        :param annotation_layer: Annotation layer for ``ac`` and ``pos``
        :param alt_ac: Accession on g. coordinate
        :param target_genome_assembly: Genome assembly to get genomic data for.
            If ``alt_ac`` is provided, it will return the associated assembly.
        :return: Metadata for genomic and transcript accessions
        """
        results = await self.get_tx_exon_aln_v_data(
            tx_ac,
            pos[0],
            pos[1],
            use_tx_pos=annotation_layer == AnnotationLayer.CDNA,
            alt_ac=alt_ac,
        )
        if not results:
            return None

        if alt_ac or target_genome_assembly == Assembly.GRCH38:
            result = results[-1]
        else:
            result = results[0]

        genomic_tx_data = self.data_from_result(result)
        if not genomic_tx_data:
            return None

        pos_change = (
            pos[0] - genomic_tx_data.tx_pos_range[0],
            genomic_tx_data.tx_pos_range[1] - pos[1],
        )

        if annotation_layer == AnnotationLayer.CDNA:
            if genomic_tx_data.strand == Strand.NEGATIVE:
                alt_pos_change_range = (
                    genomic_tx_data.alt_pos_range[1] - pos_change[0],
                    genomic_tx_data.alt_pos_range[0] + pos_change[1],
                )
            else:
                alt_pos_change_range = (
                    genomic_tx_data.alt_pos_range[0] + pos_change[0],
                    genomic_tx_data.alt_pos_range[1] - pos_change[1],
                )
        else:
            if genomic_tx_data.strand == Strand.NEGATIVE:
                alt_pos_change_range = (pos[1], pos[0])
            else:
                alt_pos_change_range = pos

        return GenomicTxMetadata(
            **genomic_tx_data.model_dump(),
            tx_ac=result[1],
            alt_ac=result[4],
            pos_change=pos_change,
            alt_pos_change_range=alt_pos_change_range,
        )

    async def get_ac_from_gene(self, gene: str) -> list[str]:
        """Return genomic accession(s) associated to a gene.

        :param gene: Gene symbol
        :return: List of genomic accessions, sorted in desc order
        """
        query = f"""
            SELECT DISTINCT alt_ac
            FROM {self.schema}.genomic
            WHERE hgnc = '{gene}'
            AND alt_ac LIKE 'NC_00%'
            ORDER BY alt_ac;
            """  # noqa: S608

        records = await self.execute_query(query)
        if not records:
            return []

        alt_acs = [r["alt_ac"] for r in records]
        alt_acs.sort(key=lambda x: int(x.split(".")[-1]), reverse=True)
        return alt_acs

    async def get_gene_from_ac(
        self, ac: str, start_pos: int, end_pos: int
    ) -> list[str] | None:
        """Get gene(s) within the provided coordinate range

        >>> import asyncio
        >>> from cool_seq_tool.sources import UtaDatabase
        >>> async def get_gene():
        ...     uta_db = await UtaDatabase.create()
        ...     result = await uta_db.get_gene_from_ac(
        ...         "NC_000017.11", 43044296, 43045802
        ...     )
        ...     return result
        >>> asyncio.run(get_gene())
        ['BRCA1']

        :param ac: NC accession, e.g. ``"NC_000001.11"``
        :param start_pos: Start position change
        :param end_pos: End position change
        :return: List of HGNC gene symbols
        """
        if end_pos is None:
            end_pos = start_pos
        query = f"""
            SELECT DISTINCT hgnc
            FROM {self.schema}.genomic
            WHERE alt_ac = '{ac}'
            AND {start_pos} BETWEEN alt_start_i AND alt_end_i
            AND {end_pos} BETWEEN alt_start_i AND alt_end_i;
            """  # noqa: S608
        results = await self.execute_query(query)
        if not results:
            _logger.warning(
                "Unable to find gene between %s and %s on %s", start_pos, end_pos, ac
            )
            return None
        if len(results) > 1:
            _logger.info(
                "Found more than one gene between %s and %s on %s",
                start_pos,
                end_pos,
                ac,
            )

        return [r[0] for r in results]

    async def get_transcripts(
        self,
        start_pos: int | None = None,
        end_pos: int | None = None,
        gene: str | None = None,
        use_tx_pos: bool = True,
        alt_ac: str | None = None,
    ) -> pl.DataFrame:
        """Get transcripts for a given ``gene`` or ``alt_ac`` related to optional positions.

        :param start_pos: Start position change
            If not provided and ``end_pos`` not provided, all transcripts associated with
            the gene and/or accession will be returned
        :param end_pos: End position change
            If not provided and ``start_pos`` not provided, all transcripts associated
            with the gene and/or accession will be returned
        :param gene: HGNC gene symbol
        :param use_tx_pos: ``True`` if querying on transcript position. This means
            ``start_pos`` and ``end_pos`` are c. coordinate positions. ``False`` if querying
            on genomic position. This means ``start_pos`` and ``end_pos`` are g. coordinate
            positions
        :param alt_ac: Genomic accession. If not provided, must provide ``gene``
        :return: Data Frame containing transcripts associated with a gene.
            Transcripts are ordered by most recent NC accession, then by
            descending transcript length
        """
        schema = ["pro_ac", "tx_ac", "alt_ac", "cds_start_i"]
        if not gene and not alt_ac:
            return pl.DataFrame([], schema=schema)

        pos_cond = ""
        if start_pos is not None and end_pos is not None:
            if use_tx_pos:
                pos_cond = f"""
                    AND {start_pos} + T.cds_start_i
                        BETWEEN ALIGN.tx_start_i AND ALIGN.tx_end_i
                    AND {end_pos} + T.cds_start_i
                        BETWEEN ALIGN.tx_start_i AND ALIGN.tx_end_i
                    """
            else:
                pos_cond = f"""
                    AND {start_pos} BETWEEN ALIGN.alt_start_i AND ALIGN.alt_end_i
                    AND {end_pos} BETWEEN ALIGN.alt_start_i AND ALIGN.alt_end_i
                    """

        order_by_cond = """
        ORDER BY SUBSTR(ALIGN.alt_ac, 0, position('.' in ALIGN.alt_ac)),
        CAST(SUBSTR(ALIGN.alt_ac, position('.' in ALIGN.alt_ac) + 1,
            LENGTH(ALIGN.alt_ac)) AS INT) DESC,
        ALIGN.tx_end_i - ALIGN.tx_start_i DESC;
        """
        if alt_ac:
            alt_ac_cond = f"AND ALIGN.alt_ac = '{alt_ac}'"
            if alt_ac.startswith("EN"):
                order_by_cond = "ORDER BY ALIGN.alt_ac;"
        else:
            alt_ac_cond = "AND ALIGN.alt_ac LIKE 'NC_00%'"

        gene_cond = f"AND T.hgnc = '{gene}'" if gene else ""

        query = f"""
            SELECT AA.pro_ac, AA.tx_ac, ALIGN.alt_ac, T.cds_start_i
            FROM {self.schema}.associated_accessions as AA
            JOIN {self.schema}.transcript as T ON T.ac = AA.tx_ac
            JOIN {self.schema}.tx_exon_aln_v as ALIGN ON T.ac = ALIGN.tx_ac
            WHERE ALIGN.alt_aln_method = 'splign'
            {gene_cond}
            {alt_ac_cond}
            {pos_cond}
            {order_by_cond}
            """  # noqa: S608
        results = await self.execute_query(query)
        results = [
            (r["pro_ac"], r["tx_ac"], r["alt_ac"], r["cds_start_i"]) for r in results
        ]
        results_df = pl.DataFrame(results, schema=schema, orient="row")
        if results:
            results_df = results_df.unique()
        return results_df

    async def get_chr_assembly(self, ac: str) -> tuple[str, Assembly] | None:
        """Get chromosome and assembly for NC accession if not in GRCh38.

        >>> import asyncio
        >>> from cool_seq_tool.sources.uta_database import UtaDatabase
        >>> uta_db = asyncio.run(UtaDatabase.create())
        >>> result = asyncio.run(uta_db.get_chr_assembly("NC_000007.13"))
        >>> result
        ('chr7', <Assembly.GRCH37: 'GRCh37'>)

        Returns ``None`` if unable to find (either unrecognized/invalid, or
        a GRCh38 accession).

        :param ac: RefSeq NC accession, eg ``"NC_000007.13"``
        :return: Chromosome and assembly that accession is on, if available.
        """
        descr = await self.get_ac_descr(ac)
        if not descr:
            # Already GRCh38 Assembly
            return None
        descr = descr.split(",")
        chromosome = f"chr{descr[0].split()[-1]}"
        assembly = f"GRCh{descr[1].split('.')[0].split('GRCh')[-1]}"

        try:
            assembly = Assembly(assembly)
        except ValueError as e:
            _logger.error(e)
            return None

        return chromosome, assembly

    async def p_to_c_ac(self, p_ac: str) -> list[str]:
        """Return cDNA reference sequence accession from protein reference sequence
        accession (i.e. ``p.`` to ``c.`` in HGVS syntax)

        :param p_ac: Protein accession
        :return: List of rows containing c. accessions that are associated with the
            given p. accession. In ascending order.
        """
        # Ensembl accessions do not have versions
        if p_ac.startswith("EN"):
            order_by_cond = "ORDER BY tx_ac;"
        else:
            order_by_cond = """
            ORDER BY SUBSTR(tx_ac, 0, position('.' in tx_ac)),
            CAST(SUBSTR(tx_ac, position('.' in tx_ac) + 1, LENGTH(tx_ac)) AS INT);
            """

        query = f"""
            SELECT tx_ac
            FROM {self.schema}.associated_accessions
            WHERE pro_ac = '{p_ac}'
            {order_by_cond}
            """  # noqa: S608
        result = await self.execute_query(query)
        if result:
            result = [r["tx_ac"] for r in result]
        return result

    async def get_transcripts_from_genomic_pos(
        self, alt_ac: str, g_pos: int
    ) -> list[str]:
        """Get transcripts associated to a genomic ac and position.

        :param alt_ac: Genomic accession
        :param g_pos: Genomic position
        :return: RefSeq transcripts on c. coordinate
        """
        query = f"""
               SELECT distinct tx_ac
               FROM {self.schema}.tx_exon_aln_v
               WHERE alt_ac = '{alt_ac}'
               AND {g_pos} BETWEEN alt_start_i AND alt_end_i
               AND tx_ac LIKE 'NM_%';
               """  # noqa: S608
        results = await self.execute_query(query)
        if not results:
            return []
        return [item for sublist in results for item in sublist]

    @staticmethod
    def get_secret() -> str:
        """Get secrets for UTA DB instances. Used for deployment on AWS.

        :raises ClientError: If unable to retrieve secret value due to decryption
            decryption failure, internal service error, invalid parameter, invalid
            request, or resource not found.
        """
        secret_name = environ["UTA_DB_SECRET"]
        region_name = "us-east-2"

        # Create a Secrets Manager client
        session = boto3.session.Session()
        client = session.client(service_name="secretsmanager", region_name=region_name)

        try:
            get_secret_value_response = client.get_secret_value(SecretId=secret_name)
        except ClientError as e:
            # For a list of exceptions thrown, see
            # https://docs.aws.amazon.com/secretsmanager/latest/apireference/API_GetSecretValue.html
            _logger.error(e)
            raise e
        else:
            return get_secret_value_response["SecretString"]


class ParseResult(UrlLibParseResult):
    """Subclass of url.ParseResult that adds database and schema methods,
    and provides stringification.
    Source: https://github.com/biocommons/hgvs
    """

    def __new__(cls, pr):  # noqa: ANN001, ANN204
        """Create new instance."""
        return super(ParseResult, cls).__new__(cls, *pr)  # noqa: UP008

    @property
    def database(self) -> str | None:
        """Create database property."""
        path_elems = self.path.split("/")
        return path_elems[1] if len(path_elems) > 1 else None

    @property
    def schema(self) -> str | None:
        """Create schema property."""
        path_elems = self.path.split("/")
        return path_elems[2] if len(path_elems) > 2 else None<|MERGE_RESOLUTION|>--- conflicted
+++ resolved
@@ -16,11 +16,7 @@
 from cool_seq_tool.schemas import (
     AnnotationLayer,
     Assembly,
-<<<<<<< HEAD
-    DbConnectionArgs,
-=======
     BaseModelForbidExtra,
->>>>>>> 062377b9
     GenesGenomicAcs,
     GenomicTxData,
     GenomicTxMetadata,
