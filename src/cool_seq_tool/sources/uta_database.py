"""Provide transcript lookup and metadata tools via the UTA database."""
import ast
import base64
import logging
from os import environ
from typing import Any, Dict, List, Optional, Tuple, Type, TypeVar, Union
from urllib.parse import ParseResult as UrlLibParseResult
from urllib.parse import quote, unquote, urlparse

import asyncpg
import boto3
import polars as pl
from asyncpg.exceptions import InterfaceError, InvalidAuthorizationSpecificationError
from botocore.exceptions import ClientError
from pyliftover import LiftOver

from cool_seq_tool.schemas import AnnotationLayer, Assembly, Strand

# use `bound` to upper-bound UTADatabase or child classes
UTADatabaseType = TypeVar("UTADatabaseType", bound="UTADatabase")

# Environment variables for paths to chain files for pyliftover
LIFTOVER_CHAIN_37_TO_38 = environ.get("LIFTOVER_CHAIN_37_TO_38")
LIFTOVER_CHAIN_38_TO_37 = environ.get("LIFTOVER_CHAIN_38_TO_37")

UTA_DB_URL = environ.get(
    "UTA_DB_URL", "postgresql://uta_admin:uta@localhost:5433/uta/uta_20210129b"
)

logger = logging.getLogger(__name__)


class UTADatabase:
    """Provide transcript lookup and metadata tools via the Universal Transcript Archive
    (UTA) database.

    Users should use the ``create()`` method to construct a new instance. Note that
    almost all public methods are defined as ``async`` -- see the :ref:`Usage section <async_note>`
    for more information.

    >>> import asyncio
    >>> from cool_seq_tool.sources.uta_database import UTADatabase
    >>> uta_db = asyncio.run(UTADatabase.create())
    """

    def __init__(
        self,
        db_url: str = UTA_DB_URL,
        chain_file_37_to_38: Optional[str] = None,
        chain_file_38_to_37: Optional[str] = None,
    ) -> None:
        """Initialize DB class. Should only be used by ``create()`` method, and not
        be called directly by a user.

        :param db_url: PostgreSQL connection URL
            Format: ``driver://user:password@host/database/schema``
        :param chain_file_37_to_38: Optional path to chain file for 37 to 38 assembly.
            This is used for ``pyliftover``. If this is not provided, will check to see
            if ``LIFTOVER_CHAIN_37_TO_38`` env var is set. If neither is provided, will
            allow ``pyliftover`` to download a chain file from UCSC
        :param chain_file_38_to_37: Optional path to chain file for 38 to 37 assembly.
            This is used for ``pyliftover``. If this is not provided, will check to see
            if ``LIFTOVER_CHAIN_38_TO_37`` env var is set. If neither is provided, will
            allow ``pyliftover`` to download a chain file from UCSC
        """
        self.schema = None
        self._connection_pool = None
        original_pwd = db_url.split("//")[-1].split("@")[0].split(":")[-1]
        self.db_url = db_url.replace(original_pwd, quote(original_pwd))
        self.args = self._get_conn_args()

        chain_file_37_to_38 = chain_file_37_to_38 or LIFTOVER_CHAIN_37_TO_38
        if chain_file_37_to_38:
            self.liftover_37_to_38 = LiftOver(chain_file_37_to_38)
        else:
            self.liftover_37_to_38 = LiftOver("hg19", "hg38")

        chain_file_38_to_37 = chain_file_38_to_37 or LIFTOVER_CHAIN_38_TO_37
        if chain_file_38_to_37:
            self.liftover_38_to_37 = LiftOver(chain_file_38_to_37)
        else:
            self.liftover_38_to_37 = LiftOver("hg38", "hg19")

    def _get_conn_args(self) -> Dict:
        """Return connection arguments.

        :param db_url: raw connection URL
        :return: Database credentials
        """
        if "UTA_DB_PROD" in environ:
            secret = ast.literal_eval(self.get_secret())

            password = secret["password"]
            username = secret["username"]
            port = secret["port"]
            host = secret["host"]
            database = secret["dbname"]
            schema = secret["schema"]
            self.schema = schema

            environ["PGPASSWORD"] = password
            environ[
                "UTA_DB_URL"
            ] = f"postgresql://{username}@{host}:{port}/{database}/{schema}"
            return dict(
                host=host,
                port=int(port),
                database=database,
                user=username,
                password=password,
            )
        else:
            url = ParseResult(urlparse(self.db_url))
            self.schema = url.schema
            password = unquote(url.password) if url.password else ""
            return dict(
                host=url.hostname,
                port=url.port,
                database=url.database,
                user=url.username,
                password=password,
            )

    async def create_pool(self) -> None:
        """Create connection pool if not already created."""
        if not self._connection_pool:
            self.args = self._get_conn_args()
            try:
                self._connection_pool = await asyncpg.create_pool(
                    min_size=1,
                    max_size=10,
                    max_inactive_connection_lifetime=3,
                    command_timeout=60,
                    host=self.args["host"],
                    port=self.args["port"],
                    user=self.args["user"],
                    password=self.args["password"],
                    database=self.args["database"],
                )
            except InterfaceError as e:
                logger.error(
                    f"While creating connection pool, " f"encountered exception {e}"
                )
                raise Exception("Could not create connection pool")

    @classmethod
    async def create(
        cls: Type[UTADatabaseType], db_url: str = UTA_DB_URL
    ) -> UTADatabaseType:
        """Manufacture a fully-initialized class instance (a la factory pattern). This
        method should be used instead of calling the class directly to create a new
        instance.

        >>> import asyncio
        >>> from cool_seq_tool.sources.uta_database import UTADatabase
        >>> uta_db = asyncio.run(UTADatabase.create())

        :param cls: supplied implicitly
        :param db_url: PostgreSQL connection URL
            Format: ``driver://user:password@host/database/schema``
        :return: UTA DB access class instance
        """
        self = cls(db_url)
        await self._create_genomic_table()
        await self.create_pool()
        return self

    async def execute_query(self, query: str) -> Any:  # noqa: ANN401
        """Execute a query and return its result.

        :param query: Query to make on database
        :return: Query's result
        """

        async def _execute_query(q: str) -> Any:  # noqa: ANN401
            async with self._connection_pool.acquire() as connection:
                async with connection.transaction():
                    r = await connection.fetch(q)
                    return r

        if not self._connection_pool:
            await self.create_pool()
        try:
            result = await _execute_query(query)
            return result
        except InvalidAuthorizationSpecificationError:
            self._connection_pool = None
            await self.create_pool()
            result = await _execute_query(query)
            return result

    async def _create_genomic_table(self) -> None:
        """Create table containing genomic accession information."""
        check_table_exists = f"""
            SELECT EXISTS (
               SELECT FROM information_schema.tables
               WHERE table_schema = '{self.schema}'
               AND table_name = 'genomic'
            );
            """
        genomic_table_exists = await self.execute_query(check_table_exists)
        genomic_table_exists = genomic_table_exists[0].get("exists")
        if genomic_table_exists is None:
            logger.critical(
                "SELECT EXISTS query in UTADatabase._create_genomic_table "
                "returned invalid response"
            )
            raise ValueError("SELECT EXISTS query returned invalid response")
        if not genomic_table_exists:
            create_genomic_table = f"""
                CREATE TABLE {self.schema}.genomic AS
                    SELECT t.hgnc, aes.alt_ac, aes.alt_aln_method,
                        aes.alt_strand, ae.start_i AS alt_start_i,
                        ae.end_i AS alt_end_i
                    FROM ((((({self.schema}.transcript t
                        JOIN {self.schema}.exon_set tes ON (((t.ac = tes.tx_ac)
                            AND (tes.alt_aln_method = 'transcript'::text))))
                        JOIN {self.schema}.exon_set aes ON (((t.ac = aes.tx_ac)
                            AND (aes.alt_aln_method <> 'transcript'::text))))
                        JOIN {self.schema}.exon te ON
                            ((tes.exon_set_id = te.exon_set_id)))
                        JOIN {self.schema}.exon ae ON
                            (((aes.exon_set_id = ae.exon_set_id)
                            AND (te.ord = ae.ord))))
                        LEFT JOIN {self.schema}.exon_aln ea ON
                            (((te.exon_id = ea.tx_exon_id) AND
                            (ae.exon_id = ea.alt_exon_id))));
                """
            await self.execute_query(create_genomic_table)

            indexes = [
                f"""CREATE INDEX alt_pos_index ON {self.schema}.genomic (alt_ac, alt_start_i, alt_end_i);""",  # noqa: E501
                f"""CREATE INDEX gene_alt_index ON {self.schema}.genomic (hgnc, alt_ac);""",  # noqa: E501
                f"""CREATE INDEX alt_ac_index ON {self.schema}.genomic (alt_ac);""",
            ]
            for create_index in indexes:
                await self.execute_query(create_index)

    @staticmethod
    def _transform_list(li: List) -> List[List[Any]]:
        """Transform list to only contain field values

        :param li: List of asyncpg.Record objects
        :return: List of list of objects
        """
        results = list()
        for item in li:
            results.append([field for field in item])
        return results

    async def get_genes_and_alt_acs(
        self,
        pos: int,
<<<<<<< HEAD
        strand: Optional[int] = None,
        chromosome: Optional[int] = None,
=======
        strand: Optional[Strand] = None,
>>>>>>> fb02dc6a
        alt_ac: Optional[str] = None,
        gene: Optional[str] = None,
    ) -> Tuple[Optional[Dict], Optional[str]]:
        """Return genes and genomic accessions for a position on a chromosome or alt_ac

        :param pos: Genomic position
        :param strand: Strand
<<<<<<< HEAD
        :param chromosome: Chromosome. Must give chromosome without a prefix
            (i.e. ``1`` or ``X``). If not provided, must provide ``alt_ac``.
            If ``alt_ac`` is also provided, ``alt_ac`` will be used.
        :param alt_ac: Genomic accession (i.e. ``NC_000001.11``). If not provided,
            must provide ``chromosome. If ``chromosome`` is also provided, ``alt_ac``
            will be used.
=======
        :param alt_ac: Genomic accession
>>>>>>> fb02dc6a
        :param gene: Gene symbol
        :return: Dictionary containing genes and genomic accessions and warnings if found
        """
        alt_ac_cond = (
            f"WHERE alt_ac = '{alt_ac}'"
            if alt_ac
            else f"WHERE alt_ac ~ '^NC_[0-9]+0{chromosome}.[0-9]+$'"
        )
        strand_cond = f"AND alt_strand = '{strand.value}'" if strand else ""
        gene_cond = f"AND hgnc = '{gene}'" if gene else ""

        query = f"""
            SELECT hgnc, alt_ac
            FROM {self.schema}.tx_exon_aln_v
            {alt_ac_cond}
            AND alt_aln_method = 'splign'
            AND {pos} BETWEEN alt_start_i AND alt_end_i
            {strand_cond}
            {gene_cond};
            """

        results = await self.execute_query(query)
        if not results:
            msg = (
                f"Unable to find a result for chromosome "
                f"{alt_ac or chromosome} where genomic coordinate {pos}"
                f" is mapped between an exon's start and end coordinates"
            )
            if strand:
                msg += (
                    f" on the "
                    f"{'positive' if strand == Strand.POSITIVE else 'negative'} strand"
                )
            if gene:
                msg += f" and on gene {gene}"
            return None, msg

        results = self._transform_list(results)
        genes = set()
        alt_acs = set()
        for r in results:
            genes.add(r[0])
            alt_acs.add(r[1])
        return dict(genes=genes, alt_acs=alt_acs), None

    async def get_tx_exons(
        self, tx_ac: str, alt_ac: Optional[str] = None
    ) -> Tuple[Optional[List[Tuple[int, int]]], Optional[str]]:
        """Get list of transcript exons start/end coordinates.

        :param tx_ac: Transcript accession
        :param alt_ac: Genomic accession
        :return: List of a transcript's accessions and warnings if found
        """
        if alt_ac:
            # We know what assembly we're looking for since we have the
            # genomic accession
            query = f"""
                SELECT DISTINCT tx_start_i, tx_end_i
                FROM {self.schema}.tx_exon_aln_v
                WHERE tx_ac = '{tx_ac}'
                AND alt_aln_method = 'splign'
                AND alt_ac = '{alt_ac}'
                """
        else:
            # Use GRCh38 by default if no genomic accession is provided
            query = f"""
                SELECT DISTINCT tx_start_i, tx_end_i
                FROM {self.schema}.tx_exon_aln_v as t
                INNER JOIN {self.schema}._seq_anno_most_recent as s
                ON t.alt_ac = s.ac
                WHERE s.descr = ''
                AND t.tx_ac = '{tx_ac}'
                AND t.alt_aln_method = 'splign'
                AND t.alt_ac like 'NC_000%'
                """
        result = await self.execute_query(query)

        if not result:
            msg = f"Unable to get exons for {tx_ac}"
            logger.warning(msg)
            return None, msg
        else:
            tx_exons = [(r["tx_start_i"], r["tx_end_i"]) for r in result]
            return tx_exons, None

    async def get_alt_ac_start_and_end(
        self,
        tx_ac: str,
        tx_exon_start: Optional[Tuple[int, int]] = None,
        tx_exon_end: Optional[Tuple[int, int]] = None,
        gene: Optional[str] = None,
    ) -> Tuple[Optional[Tuple[Tuple, Tuple]], Optional[str]]:
        """Get genomic coordinates for related transcript exon start and end.

        :param tx_ac: Transcript accession
        :param tx_exon_start: Transcript's exon start coordinates
        :param tx_exon_end: Transcript's exon end coordinates
        :param gene: HGNC gene symbol
        :return: Alt ac start and end data, and warnings if found
        """
        if tx_exon_start:
            alt_ac_start, warning = await self.get_alt_ac_start_or_end(
                tx_ac, tx_exon_start[0], tx_exon_start[1], gene=gene
            )
            if not alt_ac_start:
                return None, warning
        else:
            alt_ac_start = None

        if tx_exon_end:
            alt_ac_end, warning = await self.get_alt_ac_start_or_end(
                tx_ac, tx_exon_end[0], tx_exon_end[1], gene=gene
            )
            if not alt_ac_end:
                return None, warning
        else:
            alt_ac_end = None

        if alt_ac_start is None and alt_ac_end is None:
            msg = "Unable to find `alt_ac_start` or `alt_ac_end`"
            logger.warning(msg)
            return None, msg

        # validate
        if alt_ac_start and alt_ac_end:
            for i in (0, 1, 4):
                if alt_ac_start[i] != alt_ac_end[i]:
                    if i == 0:
                        error = "HGNC gene symbol does not match"
                    elif i == 1:
                        error = "Genomic accession does not match"
                    else:
                        error = "Strand does not match"
                    logger.warning(f"{error}: " f"{alt_ac_start[i]} != {alt_ac_end[i]}")
        return (alt_ac_start, alt_ac_end), None

    async def get_alt_ac_start_or_end(
        self, tx_ac: str, tx_exon_start: int, tx_exon_end: int, gene: Optional[str]
    ) -> Tuple[Optional[Tuple[str, str, int, int, int]], Optional[str]]:
        """Get genomic data for related transcript exon start or end.

        :param tx_ac: Transcript accession
        :param tx_exon_start: Transcript's exon start coordinate
        :param tx_exon_end: Transcript's exon end coordinate
        :param gene: HGNC gene symbol
        :return: [hgnc symbol, genomic accession for chromosome,
            aligned genomic start coordinate, aligned genomic end coordinate, strand],
            and warnings if found
        """
        if gene:
            gene_query = f"AND T.hgnc = '{gene}'"
        else:
            gene_query = ""

        query = f"""
            SELECT T.hgnc, T.alt_ac, T.alt_start_i, T.alt_end_i, T.alt_strand
            FROM {self.schema}._cds_exons_fp_v as C
            JOIN {self.schema}.tx_exon_aln_v as T ON T.tx_ac = C.tx_ac
            WHERE T.tx_ac = '{tx_ac}'
            {gene_query}
            AND {tx_exon_start} BETWEEN T.tx_start_i AND T.tx_end_i
            AND {tx_exon_end} BETWEEN T.tx_start_i AND T.tx_end_i
            AND T.alt_aln_method = 'splign'
            AND T.alt_ac LIKE 'NC_00%'
            ORDER BY CAST(SUBSTR(T.alt_ac, position('.' in T.alt_ac) + 1,
                LENGTH(T.alt_ac)) AS INT) DESC;
            """
        result = await self.execute_query(query)
        if not result:
            msg = (
                f"Unable to find a result where {tx_ac} has transcript "
                f"coordinates {tx_exon_start} and {tx_exon_end} between "
                f"an exon's start and end coordinates"
            )
            if gene_query:
                msg += f" on gene {gene}"
            logger.warning(msg)
            return None, msg
        else:
            result = result[0]
        return (result[0], result[1], result[2], result[3], result[4]), None

    async def get_cds_start_end(self, tx_ac: str) -> Optional[Tuple[int, int]]:
        """Get coding start and end site

        :param tx_ac: Transcript accession
        :return: [Coding start site, Coding end site]
        """
        if tx_ac.startswith("ENS"):
            tx_ac = tx_ac.split(".")[0]
        query = f"""
            SELECT cds_start_i, cds_end_i
            FROM {self.schema}.transcript
            WHERE ac='{tx_ac}';
            """
        cds_start_end = await self.execute_query(query)
        if cds_start_end:
            cds_start_end = cds_start_end[0]
            if cds_start_end[0] is not None and cds_start_end[1] is not None:
                return cds_start_end[0], cds_start_end[1]
        else:
            logger.warning(
                f"Unable to get coding start/end site for " f"accession: {tx_ac}"
            )
            return None

    async def get_newest_assembly_ac(self, ac: str) -> List[str]:
        """Find accession associated to latest genomic assembly

        :param ac: Accession
        :return: List of accessions associated to latest genomic assembly. Order by
            desc
        """
        # Ensembl accessions do not have versions
        if ac.startswith("EN"):
            order_by_cond = "ORDER BY ac;"
        else:
            order_by_cond = (
                "ORDER BY SUBSTR(ac, 0, position('.' in ac)),"
                "CAST(SUBSTR(ac, position('.' in ac) + 1, LENGTH(ac)) AS INT) DESC;"
            )

        query = f"""
            SELECT ac
            FROM {self.schema}._seq_anno_most_recent
            WHERE ac LIKE '{ac.split('.')[0]}%'
            AND ((descr IS NULL) OR (descr = ''))
            {order_by_cond}
            """
        results = await self.execute_query(query)
        if not results:
            return []

        return [r["ac"] for r in results]

    async def validate_genomic_ac(self, ac: str) -> bool:
        """Return whether or not genomic accession exists.

        :param ac: Genomic accession
        :return: ``True`` if genomic accession exists. ``False`` otherwise.
        """
        query = f"""
            SELECT EXISTS(
                SELECT ac
                FROM {self.schema}._seq_anno_most_recent
                WHERE ac = '{ac}'
            );
            """
        result = await self.execute_query(query)
        return result[0][0]

    async def get_ac_descr(self, ac: str) -> Optional[str]:
        """Return accession description. This is typically available only for accessions
        from older (pre-GRCh38) builds.

        >>> import asyncio
        >>> from cool_seq_tool.sources.uta_database import UTADatabase
        >>> async def describe():
        ...     uta_db = await UTADatabase.create()
        ...     result = await uta_db.get_ac_descr("NC_000001.10")
        ...     return result
        >>> asyncio.run(describe())
        'Homo sapiens chromosome 1, GRCh37.p13 Primary Assembly'

        :param ac: chromosome accession, e.g. ``"NC_000001.10"``
        :return: Description containing assembly and chromosome
        """
        query = f"""
            SELECT descr
            FROM {self.schema}._seq_anno_most_recent
            WHERE ac = '{ac}';
            """
        result = await self.execute_query(query)
        if not result:
            logger.warning(f"Accession {ac} does not have a description")
            return None
        else:
            result = result[0][0]
            if result == "":
                result = None
            return result

    async def get_tx_exon_aln_v_data(
        self,
        tx_ac: str,
        start_pos: int,
        end_pos: int,
        alt_ac: Optional[str] = None,
        use_tx_pos: bool = True,
        like_tx_ac: bool = False,
    ) -> List:
        """Return queried data from tx_exon_aln_v table.

        :param tx_ac: accession on c. coordinate
        :param start_pos: Start position change
        :param end_pos: End position change
        :param alt_ac: accession on g. coordinate
        :param use_tx_pos: ``True`` if querying on transcript position. This means
            ``start_pos`` and ``end_pos`` are on the c. coordinate
            ``False`` if querying on genomic position. This means ``start_pos`` and
            ``end_pos`` are on the g. coordinate
        :param like_tx_ac: ``True`` if tx_ac condition should be a like statement.
            This is used when you want to query an accession regardless of its version
            ``False`` if tx_condition will be exact match
        :return: List of tx_exon_aln_v data
        """
        if end_pos is None:
            end_pos = start_pos

        if tx_ac.startswith("EN"):
            temp_ac = tx_ac.split(".")[0]
            aln_method = f"AND alt_aln_method='genebuild'"  # noqa: F541
        else:
            temp_ac = tx_ac
            aln_method = f"AND alt_aln_method='splign'"  # noqa: F541

        if like_tx_ac:
            tx_q = f"WHERE tx_ac LIKE '{temp_ac}%'"  # noqa: F541
        else:
            tx_q = f"WHERE tx_ac='{temp_ac}'"  # noqa: F541

        order_by_cond = "ORDER BY CAST(SUBSTR(alt_ac, position('.' in alt_ac) + 1, LENGTH(alt_ac)) AS INT)"  # noqa: E501
        if alt_ac:
            alt_ac_q = f"AND alt_ac = '{alt_ac}'"
            if alt_ac.startswith("EN"):
                order_by_cond = "ORDER BY alt_ac"
        else:
            alt_ac_q = f"AND alt_ac LIKE 'NC_00%'"  # noqa: F541

        if use_tx_pos:
            pos_q = f"""tx_start_i AND tx_end_i"""  # noqa: F541
        else:
            pos_q = f"""alt_start_i AND alt_end_i"""  # noqa: F541

        query = f"""
            SELECT hgnc, tx_ac, tx_start_i, tx_end_i, alt_ac, alt_start_i,
                alt_end_i, alt_strand, alt_aln_method, tx_exon_id, alt_exon_id
            FROM {self.schema}.tx_exon_aln_v
            {tx_q}
            {alt_ac_q}
            {aln_method}
            AND {start_pos} BETWEEN {pos_q}
            AND {end_pos} BETWEEN {pos_q}
            {order_by_cond}
            """
        result = await self.execute_query(query)
        if not result:
            logger.warning(
                f"Unable to find transcript alignment for query: " f"{query}"
            )
            return []
        if alt_ac and not use_tx_pos:
            if len(result) > 1:
                logger.debug(
                    f"Found more than one match for tx_ac {temp_ac} "
                    f"and alt_ac = {alt_ac}"
                )
        results = list()
        for r in result:
            results.append([field for field in r])
        return results

    @staticmethod
    def data_from_result(result: List) -> Optional[Dict]:
        """Return data found from result.

        :param result: Data from tx_exon_aln_v table
        :return: Gene, strand, and position ranges for tx and alt_ac
        """
        gene = result[0]
        tx_pos_range = result[2], result[3]
        alt_pos_range = result[5], result[6]
        strand = Strand(result[7])
        alt_aln_method = result[8]
        tx_exon_id = result[9]
        alt_exon_id = result[10]

        if (tx_pos_range[1] - tx_pos_range[0]) != (alt_pos_range[1] - alt_pos_range[0]):
            logger.warning(
                f"tx_pos_range {tx_pos_range} "
                f"is not the same length as alt_pos_range "
                f"{alt_pos_range}."
            )
            return None

        return dict(
            gene=gene,
            strand=strand,
            tx_pos_range=tx_pos_range,
            alt_pos_range=alt_pos_range,
            alt_aln_method=alt_aln_method,
            tx_exon_id=tx_exon_id,
            alt_exon_id=alt_exon_id,
        )

    async def get_mane_c_genomic_data(
        self, ac: str, alt_ac: Optional[str], start_pos: int, end_pos: int
    ) -> Optional[Dict]:
        """Get MANE transcript and genomic data. Used when going from g. to MANE c.
        representation.

        >>> import asyncio
        >>> from cool_seq_tool.sources import UTADatabase
        >>> async def get_braf_mane():
        ...     uta_db = await UTADatabase.create()
        ...     result = await uta_db.get_mane_c_genomic_data(
        ...         "NM_004333.6",
        ...         None,
        ...         140753335,
        ...         140753335,
        ...     )
        ...     return result
        >>> braf = asyncio.run(get_braf_mane())
        >>> braf["alt_ac"]
        'NC_000007.14'

        :param ac: MANE transcript accession
        :param alt_ac: NC accession. Used to triangulate on correct genomic data. Can
            be set to ``None`` if unavailable.
        :param start_pos: Genomic start position
        :param end_pos: Genomic end position change
        :return: MANE transcript results if successful
        """
        results = await self.get_tx_exon_aln_v_data(
            ac, start_pos, end_pos, alt_ac=alt_ac, use_tx_pos=False
        )
        if not results:
            return None
        result = results[0]

        data = self.data_from_result(result)
        if not data:
            return None

        coding_start_site = await self.get_cds_start_end(ac)
        if coding_start_site is None:
            logger.warning(f"Accession {ac} not found in UTA")
            return None

        data["tx_ac"] = result[1]
        data["alt_ac"] = result[4]
        data["coding_start_site"] = coding_start_site[0]
        data["coding_end_site"] = coding_start_site[1]

        if data["strand"] == Strand.NEGATIVE:
            data["alt_pos_change_range"] = (end_pos, start_pos)
            data["alt_pos_change"] = (
                data["alt_pos_range"][1] - data["alt_pos_change_range"][0],
                data["alt_pos_change_range"][1] - data["alt_pos_range"][0],
            )
        else:
            data["alt_pos_change_range"] = (start_pos, end_pos)
            data["alt_pos_change"] = (
                data["alt_pos_change_range"][0] - data["alt_pos_range"][0],
                data["alt_pos_range"][1] - data["alt_pos_change_range"][1],
            )

        return data

    async def get_genomic_tx_data(
        self,
        tx_ac: str,
        pos: Tuple[int, int],
        annotation_layer: Union[
            AnnotationLayer.CDNA, AnnotationLayer.GENOMIC
        ] = AnnotationLayer.CDNA,
        alt_ac: Optional[str] = None,
        target_genome_assembly: Assembly = Assembly.GRCH38,
    ) -> Optional[Dict]:
        """Get transcript mapping to genomic data.

        :param tx_ac: Accession on c. coordinate
        :param pos: (start pos, end pos)
        :param annotation_layer: Annotation layer for ``ac`` and ``pos``
        :param alt_ac: Accession on g. coordinate
        :param target_genome_assembly: Genome assembly to get genomic data for.
            If ``alt_ac`` is provided, it will return the associated assembly.
        :return: Gene, Transcript accession and position change,
            Altered transcript accession and position change, Strand
        """
        results = await self.get_tx_exon_aln_v_data(
            tx_ac,
            pos[0],
            pos[1],
            use_tx_pos=annotation_layer == AnnotationLayer.CDNA,
            alt_ac=alt_ac,
        )
        if not results:
            return None

        if alt_ac or target_genome_assembly == Assembly.GRCH38:
            result = results[-1]
        else:
            result = results[0]

        data = self.data_from_result(result)
        if not data:
            return None
        data["tx_ac"] = result[1]
        data["alt_ac"] = result[4]

        data["pos_change"] = (
            pos[0] - data["tx_pos_range"][0],
            data["tx_pos_range"][1] - pos[1],
        )

        if annotation_layer == AnnotationLayer.CDNA:
            if data["strand"] == Strand.NEGATIVE:
                data["alt_pos_change_range"] = (
                    data["alt_pos_range"][1] - data["pos_change"][0],
                    data["alt_pos_range"][0] + data["pos_change"][1],
                )
            else:
                data["alt_pos_change_range"] = (
                    data["alt_pos_range"][0] + data["pos_change"][0],
                    data["alt_pos_range"][1] - data["pos_change"][1],
                )
        else:
            if data["strand"] == Strand.NEGATIVE:
                data["alt_pos_change_range"] = (pos[1], pos[0])
            else:
                data["alt_pos_change_range"] = pos

        return data

    async def get_ac_from_gene(self, gene: str) -> List[str]:
        """Return genomic accession(s) associated to a gene.

        :param gene: Gene symbol
        :return: List of genomic accessions, sorted in desc order
        """
        query = f"""
            SELECT DISTINCT alt_ac
            FROM {self.schema}.genomic
            WHERE hgnc = '{gene}'
            AND alt_ac LIKE 'NC_00%'
            ORDER BY alt_ac;
            """

        records = await self.execute_query(query)
        if not records:
            return []

        alt_acs = [r["alt_ac"] for r in records]
        alt_acs.sort(key=lambda x: int(x.split(".")[-1]), reverse=True)
        return alt_acs

    async def get_gene_from_ac(
        self, ac: str, start_pos: int, end_pos: int
    ) -> Optional[List[str]]:
        """Get gene(s) within the provided coordinate range

        >>> import asyncio
        >>> from cool_seq_tool.sources import UTADatabase
        >>> async def get_gene():
        ...     uta_db = await UTADatabase.create()
        ...     result = await uta_db.get_gene_from_ac("NC_000017.11", 43044296, 43045802)
        ...     return result
        >>> asyncio.run(get_gene())
        ['BRCA1']

        :param ac: NC accession, e.g. ``"NC_000001.11"``
        :param start_pos: Start position change
        :param end_pos: End position change
        :return: List of HGNC gene symbols
        """
        if end_pos is None:
            end_pos = start_pos
        query = f"""
            SELECT DISTINCT hgnc
            FROM {self.schema}.genomic
            WHERE alt_ac = '{ac}'
            AND {start_pos} BETWEEN alt_start_i AND alt_end_i
            AND {end_pos} BETWEEN alt_start_i AND alt_end_i;
            """
        results = await self.execute_query(query)
        if not results:
            logger.warning(
                f"Unable to find gene between {start_pos} and" f" {end_pos} on {ac}"
            )
            return None
        else:
            if len(results) > 1:
                logger.info(
                    f"Found more than one gene between "
                    f"{start_pos} and {end_pos} on {ac}"
                )

        return [r[0] for r in results]

    async def get_transcripts(
        self,
        start_pos: Optional[int] = None,
        end_pos: Optional[int] = None,
        gene: Optional[str] = None,
        use_tx_pos: bool = True,
        alt_ac: Optional[str] = None,
    ) -> pl.DataFrame:
        """Get transcripts for a given ``gene`` or ``alt_ac`` related to optional positions.

        :param start_pos: Start position change
            If not provided and ``end_pos`` not provided, all transcripts associated with
            the gene and/or accession will be returned
        :param end_pos: End position change
            If not provided and ``start_pos`` not provided, all transcripts associated
            with the gene and/or accession will be returned
        :param gene: HGNC gene symbol
        :param use_tx_pos: ``True`` if querying on transcript position. This means
            ``start_pos`` and ``end_pos`` are c. coordinate positions. ``False`` if querying
            on genomic position. This means ``start_pos`` and ``end_pos`` are g. coordinate
            positions
        :param alt_ac: Genomic accession. If not provided, must provide ``gene``
        :return: Data Frame containing transcripts associated with a gene.
            Transcripts are ordered by most recent NC accession, then by
            descending transcript length
        """
        schema = ["pro_ac", "tx_ac", "alt_ac", "cds_start_i"]
        if not gene and not alt_ac:
            return pl.DataFrame([], schema=schema)

        pos_cond = ""
        if start_pos is not None and end_pos is not None:
            if use_tx_pos:
                pos_cond = f"""
                    AND {start_pos} + T.cds_start_i
                        BETWEEN ALIGN.tx_start_i AND ALIGN.tx_end_i
                    AND {end_pos} + T.cds_start_i
                        BETWEEN ALIGN.tx_start_i AND ALIGN.tx_end_i
                    """
            else:
                pos_cond = f"""
                    AND {start_pos} BETWEEN ALIGN.alt_start_i AND ALIGN.alt_end_i
                    AND {end_pos} BETWEEN ALIGN.alt_start_i AND ALIGN.alt_end_i
                    """

        order_by_cond = """
        ORDER BY SUBSTR(ALIGN.alt_ac, 0, position('.' in ALIGN.alt_ac)),
        CAST(SUBSTR(ALIGN.alt_ac, position('.' in ALIGN.alt_ac) + 1,
            LENGTH(ALIGN.alt_ac)) AS INT) DESC,
        ALIGN.tx_end_i - ALIGN.tx_start_i DESC;
        """
        if alt_ac:
            alt_ac_cond = f"AND ALIGN.alt_ac = '{alt_ac}'"
            if alt_ac.startswith("EN"):
                order_by_cond = "ORDER BY ALIGN.alt_ac;"
        else:
            alt_ac_cond = "AND ALIGN.alt_ac LIKE 'NC_00%'"

        gene_cond = f"AND T.hgnc = '{gene}'" if gene else ""

        query = f"""
            SELECT AA.pro_ac, AA.tx_ac, ALIGN.alt_ac, T.cds_start_i
            FROM {self.schema}.associated_accessions as AA
            JOIN {self.schema}.transcript as T ON T.ac = AA.tx_ac
            JOIN {self.schema}.tx_exon_aln_v as ALIGN ON T.ac = ALIGN.tx_ac
            WHERE ALIGN.alt_aln_method = 'splign'
            {gene_cond}
            {alt_ac_cond}
            {pos_cond}
            {order_by_cond}
            """
        results = await self.execute_query(query)
        results = [
            (r["pro_ac"], r["tx_ac"], r["alt_ac"], r["cds_start_i"]) for r in results
        ]
        results_df = pl.DataFrame(results, schema=schema)
        if results:
            results_df = results_df.unique()
        return results_df

    async def get_chr_assembly(self, ac: str) -> Optional[Tuple[str, str]]:
        """Get chromosome and assembly for NC accession if not in GRCh38.

        :param ac: NC accession
        :return: Chromosome and Assembly accession is on
        """
        descr = await self.get_ac_descr(ac)
        if not descr:
            # Already GRCh38 Assembly
            return None
        descr = descr.split(",")
        chromosome = f"chr{descr[0].split()[-1]}"
        assembly = f"GRCh{descr[1].split('.')[0].split('GRCh')[-1]}"

        if assembly not in ["GRCh37", "GRCh38"]:
            logger.warning(
                f"Assembly not supported: {assembly}. "
                f"Only GRCh37 and GRCh38 are supported."
            )
            return None

        return chromosome, assembly

    async def liftover_to_38(self, genomic_tx_data: Dict) -> None:
        """Liftover genomic_tx_data to hg38 assembly.

        :param genomic_tx_data: Dictionary containing gene, nc_accession, alt_pos, and
            strand
        """
        descr = await self.get_chr_assembly(genomic_tx_data["alt_ac"])
        if descr is None:
            # already grch38
            return None
        chromosome, _ = descr

        query = f"""
            SELECT DISTINCT alt_ac
            FROM {self.schema}.tx_exon_aln_v
            WHERE tx_ac = '{genomic_tx_data['tx_ac']}';
            """
        nc_acs = await self.execute_query(query)
        nc_acs = [nc_ac[0] for nc_ac in nc_acs]
        if nc_acs == [genomic_tx_data["alt_ac"]]:
            logger.warning(
                f"UTA does not have GRCh38 assembly for "
                f"{genomic_tx_data['alt_ac'].split('.')[0]}"
            )
            return None

        # Get most recent assembly version position
        # Liftover range
        self._set_liftover(
            genomic_tx_data, "alt_pos_range", chromosome, Assembly.GRCH38
        )

        # Liftover changes range
        self._set_liftover(
            genomic_tx_data, "alt_pos_change_range", chromosome, Assembly.GRCH38
        )

        # Change alt_ac to most recent
        if genomic_tx_data["alt_ac"].startswith("EN"):
            order_by_cond = "ORDER BY alt_ac DESC;"
        else:
            order_by_cond = """
            ORDER BY CAST(SUBSTR(alt_ac, position('.' in alt_ac) + 1,
            LENGTH(alt_ac)) AS INT) DESC;
            """
        query = f"""
            SELECT alt_ac
            FROM {self.schema}.genomic
            WHERE alt_ac LIKE '{genomic_tx_data['alt_ac'].split('.')[0]}%'
            {order_by_cond}
            """
        nc_acs = await self.execute_query(query)
        genomic_tx_data["alt_ac"] = nc_acs[0][0]

    def get_liftover(
        self, chromosome: str, pos: int, liftover_to_assembly: Assembly
    ) -> Optional[Tuple]:
        """Get new genome assembly data for a position on a chromosome.

        :param chromosome: The chromosome number. Must be prefixed with ``chr``
        :param pos: Position on the chromosome
        :param liftover_to_assembly: Assembly to liftover to
        :return: [Target chromosome, target position, target strand,
            conversion_chain_score] for assembly
        """
        if not chromosome.startswith("chr"):
            logger.warning("`chromosome` must be prefixed with chr")
            return None

        if liftover_to_assembly == Assembly.GRCH38:
            liftover = self.liftover_37_to_38.convert_coordinate(chromosome, pos)
        elif liftover_to_assembly == Assembly.GRCH37:
            liftover = self.liftover_38_to_37.convert_coordinate(chromosome, pos)
        else:
            logger.warning(f"{liftover_to_assembly} assembly not supported")
            liftover = None

        if liftover is None or len(liftover) == 0:
            logger.warning(f"{pos} does not exist on {chromosome}")
            return None
        else:
            return liftover[0]

    def _set_liftover(
        self,
        genomic_tx_data: Dict,
        key: str,
        chromosome: str,
        liftover_to_assembly: Assembly,
    ) -> None:
        """Update genomic_tx_data to have coordinates for given assembly.

        :param genomic_tx_data: Dictionary containing gene, nc_accession, alt_pos, and
            strand
        :param key: Key to access coordinate positions
        :param chromosome: Chromosome, must be prefixed with ``chr``
        :param liftover_to_assembly: Assembly to liftover to
        """
        liftover_start_i = self.get_liftover(
            chromosome, genomic_tx_data[key][0], liftover_to_assembly
        )
        if liftover_start_i is None:
            logger.warning(
                f"Unable to liftover position "
                f"{genomic_tx_data[key][0]} on {chromosome}"
            )
            return None

        liftover_end_i = self.get_liftover(
            chromosome, genomic_tx_data[key][1], liftover_to_assembly
        )
        if liftover_end_i is None:
            logger.warning(
                f"Unable to liftover position "
                f"{genomic_tx_data[key][1]} on {chromosome}"
            )
            return None

        genomic_tx_data[key] = liftover_start_i[1], liftover_end_i[1]

    async def p_to_c_ac(self, p_ac: str) -> List[str]:
        """Return cDNA reference sequence accession from protein reference sequence
        accession (i.e. ``p.`` to ``c.`` in HGVS syntax)

        :param p_ac: Protein accession
        :return: List of rows containing c. accessions that are associated with the
            given p. accession. In ascending order.
        """
        # Ensembl accessions do not have versions
        if p_ac.startswith("EN"):
            order_by_cond = "ORDER BY tx_ac;"
        else:
            order_by_cond = """
            ORDER BY SUBSTR(tx_ac, 0, position('.' in tx_ac)),
            CAST(SUBSTR(tx_ac, position('.' in tx_ac) + 1, LENGTH(tx_ac)) AS INT);
            """

        query = f"""
            SELECT tx_ac
            FROM {self.schema}.associated_accessions
            WHERE pro_ac = '{p_ac}'
            {order_by_cond}
            """
        result = await self.execute_query(query)
        if result:
            result = [r["tx_ac"] for r in result]
        return result

    async def get_transcripts_from_genomic_pos(
        self, alt_ac: str, g_pos: int
    ) -> List[str]:
        """Get transcripts associated to a genomic ac and position.

        :param alt_ac: Genomic accession
        :param g_pos: Genomic position
        :return: RefSeq transcripts on c. coordinate
        """
        query = f"""
               SELECT distinct tx_ac
               FROM {self.schema}.tx_exon_aln_v
               WHERE alt_ac = '{alt_ac}'
               AND {g_pos} BETWEEN alt_start_i AND alt_end_i
               AND tx_ac LIKE 'NM_%';
               """
        results = await self.execute_query(query)
        if not results:
            return []
        return [item for sublist in results for item in sublist]

    @staticmethod
    def get_secret() -> str:
        """Get secrets for UTA DB instances. Used for deployment on AWS."""
        secret_name = environ["UTA_DB_SECRET"]
        region_name = "us-east-2"

        # Create a Secrets Manager client
        session = boto3.session.Session()
        client = session.client(service_name="secretsmanager", region_name=region_name)

        try:
            get_secret_value_response = client.get_secret_value(SecretId=secret_name)
        except ClientError as e:
            logger.warning(e)
            if e.response["Error"]["Code"] == "DecryptionFailureException":
                # Secrets Manager can"t decrypt the protected
                # secret text using the provided KMS key.
                raise e
            elif e.response["Error"]["Code"] == "InternalServiceErrorException":
                # An error occurred on the server side.
                raise e
            elif e.response["Error"]["Code"] == "InvalidParameterException":
                # You provided an invalid value for a parameter.
                raise e
            elif e.response["Error"]["Code"] == "InvalidRequestException":
                # You provided a parameter value that is not valid for
                # the current state of the resource.
                raise e
            elif e.response["Error"]["Code"] == "ResourceNotFoundException":
                # We can"t find the resource that you asked for.
                raise e
        else:
            # Decrypts secret using the associated KMS CMK.
            # Depending on whether the secret is a string or binary,
            # one of these fields will be populated.
            if "SecretString" in get_secret_value_response:
                secret = get_secret_value_response["SecretString"]
                return secret
            else:
                decoded_binary_secret = base64.b64decode(
                    get_secret_value_response["SecretBinary"]
                )
                return decoded_binary_secret


class ParseResult(UrlLibParseResult):
    """Subclass of url.ParseResult that adds database and schema methods,
    and provides stringification.
    Source: https://github.com/biocommons/hgvs
    """

    def __new__(cls, pr):  # noqa
        """Create new instance."""
        return super(ParseResult, cls).__new__(cls, *pr)

    @property
    def database(self) -> Optional[str]:
        """Create database property."""
        path_elems = self.path.split("/")
        return path_elems[1] if len(path_elems) > 1 else None

    @property
    def schema(self) -> Optional[str]:
        """Create schema property."""
        path_elems = self.path.split("/")
        return path_elems[2] if len(path_elems) > 2 else None<|MERGE_RESOLUTION|>--- conflicted
+++ resolved
@@ -251,12 +251,8 @@
     async def get_genes_and_alt_acs(
         self,
         pos: int,
-<<<<<<< HEAD
-        strand: Optional[int] = None,
+        strand: Optional[Strand] = None,
         chromosome: Optional[int] = None,
-=======
-        strand: Optional[Strand] = None,
->>>>>>> fb02dc6a
         alt_ac: Optional[str] = None,
         gene: Optional[str] = None,
     ) -> Tuple[Optional[Dict], Optional[str]]:
@@ -264,16 +260,12 @@
 
         :param pos: Genomic position
         :param strand: Strand
-<<<<<<< HEAD
         :param chromosome: Chromosome. Must give chromosome without a prefix
             (i.e. ``1`` or ``X``). If not provided, must provide ``alt_ac``.
             If ``alt_ac`` is also provided, ``alt_ac`` will be used.
         :param alt_ac: Genomic accession (i.e. ``NC_000001.11``). If not provided,
             must provide ``chromosome. If ``chromosome`` is also provided, ``alt_ac``
             will be used.
-=======
-        :param alt_ac: Genomic accession
->>>>>>> fb02dc6a
         :param gene: Gene symbol
         :return: Dictionary containing genes and genomic accessions and warnings if found
         """
