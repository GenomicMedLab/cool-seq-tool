"""Provide transcript lookup and metadata tools via the UTA database."""

import ast
import logging
from os import environ
from typing import Any, Literal, TypeVar
from urllib.parse import ParseResult as UrlLibParseResult
from urllib.parse import quote, unquote, urlparse

import asyncpg
import boto3
import polars as pl
from asyncpg.exceptions import InterfaceError, InvalidAuthorizationSpecificationError
from botocore.exceptions import ClientError
from pydantic import Field, StrictInt, StrictStr

from cool_seq_tool.schemas import (
    AnnotationLayer,
    Assembly,
    BaseModelForbidExtra,
    GenesGenomicAcs,
    GenomicTxData,
    GenomicTxMetadata,
    Strand,
)

# use `bound` to upper-bound UtaDatabase or child classes
UTADatabaseType = TypeVar("UTADatabaseType", bound="UtaDatabase")

UTA_DB_URL = environ.get(
    "UTA_DB_URL", "postgresql://uta_admin:uta@localhost:5432/uta/uta_20210129b"
)

_logger = logging.getLogger(__name__)


class DbConnectionArgs(BaseModelForbidExtra):
    """Represent database connection arguments"""

    host: str
    port: int
    user: str
    password: str
    database: str


class GenomicAlnData(BaseModelForbidExtra):
    """Represent genomic alignment data from UTA tx_exon_aln_v view"""

<<<<<<< HEAD
    hgnc: str
    ord: int
    alt_ac: str
    alt_start_i: int
    alt_end_i: int
    alt_strand: Strand


class TxExonAlnData(GenomicAlnData):
    """Represent data from UTA tx_exon_aln_v view"""

    tx_ac: StrictStr = Field(..., description="Transcript accession.")
    tx_start_i: StrictInt = Field(
        ...,
        description="`tx_ac`'s start index of the exon using inter-residue coordinates.",
    )
    tx_end_i: StrictInt = Field(
        ...,
        description="`tx_ac`'s end index of the exon using inter-residue coordinates.",
    )
    alt_aln_method: StrictStr = Field(
        ..., description="The alignment method used to compare sequences."
    )
    tx_exon_id: StrictInt = Field(..., description="`tx_ac` exon identifier.")
    alt_exon_id: StrictInt = Field(..., description="`alt_ac` exon identifier.")
=======
    hgnc: StrictStr = Field(..., description="HGNC gene symbol.")
    ord: StrictInt = Field(..., description="Exon number. 0-based.")
    alt_ac: StrictStr = Field(..., description="RefSeq genomic accession.")
    alt_start_i: StrictInt = Field(
        ...,
        description="`alt_ac`'s start index of the exon using inter-residue coordinates.",
    )
    alt_end_i: StrictInt = Field(
        ...,
        description="`alt_ac`'s end index of the exon using inter-residue coordinates.",
    )
    alt_strand: Strand = Field(..., description="Strand.")
>>>>>>> c3824874


class UtaDatabase:
    """Provide transcript lookup and metadata tools via the Universal Transcript Archive
    (UTA) database.

    Users should use the ``create()`` method to construct a new instance. Note that
    almost all public methods are defined as ``async`` -- see the :ref:`Usage section <async_note>`
    for more information.

    >>> import asyncio
    >>> from cool_seq_tool.sources.uta_database import UtaDatabase
    >>> uta_db = asyncio.run(UtaDatabase.create())
    """

    def __init__(self, db_url: str = UTA_DB_URL) -> None:
        """Initialize DB class. Should only be used by ``create()`` method, and not
        be called directly by a user.

        :param db_url: PostgreSQL connection URL
            Format: ``driver://user:password@host/database/schema``
        """
        self.schema = None
        self._connection_pool = None
        original_pwd = db_url.split("//")[-1].split("@")[0].split(":")[-1]
        self.db_url = db_url.replace(original_pwd, quote(original_pwd))
        self.args = self._get_conn_args()

    def _get_conn_args(self) -> DbConnectionArgs:
        """Return connection arguments.

        :param db_url: raw connection URL
        :return: Database connection arguments
        """
        if "UTA_DB_PROD" in environ:
            secret = ast.literal_eval(self.get_secret())

            password = secret["password"]
            username = secret["username"]
            port = secret["port"]
            host = secret["host"]
            database = secret["dbname"]
            schema = secret["schema"]
            self.schema = schema

            environ["PGPASSWORD"] = password
            environ["UTA_DB_URL"] = (
                f"postgresql://{username}@{host}:{port}/{database}/{schema}"
            )
            return DbConnectionArgs(
                host=host,
                port=int(port),
                database=database,
                user=username,
                password=password,
            )

        url = ParseResult(urlparse(self.db_url))
        self.schema = url.schema
        password = unquote(url.password) if url.password else ""
        return DbConnectionArgs(
            host=url.hostname,
            port=url.port,
            database=url.database,
            user=url.username,
            password=password,
        )

    async def create_pool(self) -> None:
        """Create connection pool if not already created."""
        if not self._connection_pool:
            self.args = self._get_conn_args()
            try:
                self._connection_pool = await asyncpg.create_pool(
                    min_size=1,
                    max_size=10,
                    max_inactive_connection_lifetime=3,
                    command_timeout=60,
                    host=self.args.host,
                    port=self.args.port,
                    user=self.args.user,
                    password=self.args.password,
                    database=self.args.database,
                )
            except InterfaceError as e:
                _logger.error(
                    "While creating connection pool, encountered exception %s", e
                )
                msg = "Could not create connection pool"
                raise Exception(msg) from e

    @classmethod
    async def create(
        cls: type[UTADatabaseType], db_url: str = UTA_DB_URL
    ) -> UTADatabaseType:
        """Manufacture a fully-initialized class instance (a la factory pattern). This
        method should be used instead of calling the class directly to create a new
        instance.

        >>> import asyncio
        >>> from cool_seq_tool.sources.uta_database import UtaDatabase
        >>> uta_db = asyncio.run(UtaDatabase.create())

        :param cls: supplied implicitly
        :param db_url: PostgreSQL connection URL
            Format: ``driver://user:password@host/database/schema``
        :return: UTA DB access class instance
        """
        self = cls(db_url)
        await self._create_genomic_table()
        await self.create_pool()
        return self

    async def execute_query(self, query: str) -> Any:  # noqa: ANN401
        """Execute a query and return its result.

        :param query: Query to make on database
        :return: Query's result
        """

        async def _execute_query(q: str) -> Any:  # noqa: ANN401
            async with (
                self._connection_pool.acquire() as connection,
                connection.transaction(),
            ):
                return await connection.fetch(q)

        if not self._connection_pool:
            await self.create_pool()
        try:
            return await _execute_query(query)
        except InvalidAuthorizationSpecificationError:
            self._connection_pool = None
            await self.create_pool()
            return await _execute_query(query)

    async def _create_genomic_table(self) -> None:
        """Create table containing genomic accession information."""
        check_table_exists = f"""
            SELECT EXISTS (
               SELECT FROM information_schema.tables
               WHERE table_schema = '{self.schema}'
               AND table_name = 'genomic'
            );
            """  # noqa: S608
        genomic_table_exists = await self.execute_query(check_table_exists)
        genomic_table_exists = genomic_table_exists[0].get("exists")
        if genomic_table_exists is None:
            _logger.critical(
                "SELECT EXISTS query in UtaDatabase._create_genomic_table "
                "returned invalid response"
            )
            msg = "SELECT EXISTS query returned invalid response"
            raise ValueError(msg)
        if not genomic_table_exists:
            create_genomic_table = f"""
                CREATE TABLE {self.schema}.genomic AS
                    SELECT t.hgnc, aes.alt_ac, aes.alt_aln_method,
                        aes.alt_strand, ae.start_i AS alt_start_i,
                        ae.end_i AS alt_end_i
                    FROM ((((({self.schema}.transcript t
                        JOIN {self.schema}.exon_set tes ON (((t.ac = tes.tx_ac)
                            AND (tes.alt_aln_method = 'transcript'::text))))
                        JOIN {self.schema}.exon_set aes ON (((t.ac = aes.tx_ac)
                            AND (aes.alt_aln_method <> 'transcript'::text))))
                        JOIN {self.schema}.exon te ON
                            ((tes.exon_set_id = te.exon_set_id)))
                        JOIN {self.schema}.exon ae ON
                            (((aes.exon_set_id = ae.exon_set_id)
                            AND (te.ord = ae.ord))))
                        LEFT JOIN {self.schema}.exon_aln ea ON
                            (((te.exon_id = ea.tx_exon_id) AND
                            (ae.exon_id = ea.alt_exon_id))));
                """  # noqa: S608
            await self.execute_query(create_genomic_table)

            indexes = [
                f"""CREATE INDEX alt_pos_index ON {self.schema}.genomic (alt_ac, alt_start_i, alt_end_i);""",
                f"""CREATE INDEX gene_alt_index ON {self.schema}.genomic (hgnc, alt_ac);""",
                f"""CREATE INDEX alt_ac_index ON {self.schema}.genomic (alt_ac);""",
            ]
            for create_index in indexes:
                await self.execute_query(create_index)

    @staticmethod
    def _transform_list(li: list) -> list[list[Any]]:
        """Transform list to only contain field values

        :param li: List of asyncpg.Record objects
        :return: List of list of objects
        """
        return [list(i) for i in li]

    async def get_genes_and_alt_acs(
        self,
        pos: int,
        strand: Strand | None = None,
        chromosome: int | None = None,
        alt_ac: str | None = None,
        gene: str | None = None,
    ) -> tuple[GenesGenomicAcs | None, str | None]:
        """Return genes and genomic accessions for a position on a chromosome or alt_ac

        :param pos: Genomic position
        :param strand: Strand
        :param chromosome: Chromosome. Must give chromosome without a prefix
            (i.e. ``1`` or ``X``). If not provided, must provide ``alt_ac``.
            If ``alt_ac`` is also provided, ``alt_ac`` will be used.
        :param alt_ac: Genomic accession (i.e. ``NC_000001.11``). If not provided,
            must provide ``chromosome``. If ``chromosome`` is also provided, ``alt_ac``
            will be used.
        :param gene: Gene symbol
        :return: Genes and genomic accessions and warnings if found
        """
        alt_ac_cond = (
            f"WHERE alt_ac = '{alt_ac}'"
            if alt_ac
            else f"WHERE alt_ac ~ '^NC_[0-9]+0{chromosome}.[0-9]+$'"
        )
        strand_cond = f"AND alt_strand = '{strand.value}'" if strand else ""
        gene_cond = f"AND hgnc = '{gene}'" if gene else ""

        query = f"""
            SELECT hgnc, alt_ac
            FROM {self.schema}.tx_exon_aln_v
            {alt_ac_cond}
            AND alt_aln_method = 'splign'
            AND {pos} BETWEEN alt_start_i AND alt_end_i
            {strand_cond}
            {gene_cond};
            """  # noqa: S608

        results = await self.execute_query(query)
        if not results:
            msg = (
                f"Unable to find a result for chromosome "
                f"{alt_ac or chromosome} where genomic coordinate {pos}"
                f" is mapped between an exon's start and end coordinates"
            )
            if strand:
                msg += (
                    f" on the "
                    f"{'positive' if strand == Strand.POSITIVE else 'negative'} strand"
                )
            if gene:
                msg += f" and on gene {gene}"
            return None, msg

        results = self._transform_list(results)
        genes = set()
        alt_acs = set()
        for r in results:
            genes.add(r[0])
            alt_acs.add(r[1])
        return GenesGenomicAcs(genes=genes, alt_acs=alt_acs), None

    async def get_alt_ac_start_or_end(
        self, tx_ac: str, tx_exon_start: int, tx_exon_end: int, gene: str | None
    ) -> tuple[GenomicAlnData | None, str | None]:
        """Get genomic data for related transcript exon start or end.

        :param tx_ac: Transcript accession
        :param tx_exon_start: Transcript's exon start coordinate
        :param tx_exon_end: Transcript's exon end coordinate
        :param gene: HGNC gene symbol
        :return: Genomic alignment data and warnings if found
        """
        gene_query = f"AND T.hgnc = '{gene}'" if gene else ""

        query = f"""
            SELECT T.hgnc, T.alt_ac, T.alt_start_i, T.alt_end_i, T.alt_strand, T.ord
            FROM {self.schema}._cds_exons_fp_v as C
            JOIN {self.schema}.tx_exon_aln_v as T ON T.tx_ac = C.tx_ac
            WHERE T.tx_ac = '{tx_ac}'
            {gene_query}
            AND {tx_exon_start} BETWEEN T.tx_start_i AND T.tx_end_i
            AND {tx_exon_end} BETWEEN T.tx_start_i AND T.tx_end_i
            AND T.alt_aln_method = 'splign'
            AND T.alt_ac LIKE 'NC_00%'
            ORDER BY CAST(SUBSTR(T.alt_ac, position('.' in T.alt_ac) + 1,
                LENGTH(T.alt_ac)) AS INT) DESC;
            """  # noqa: S608
        result = await self.execute_query(query)
        if not result:
            msg = (
                f"Unable to find a result where {tx_ac} has transcript "
                f"coordinates {tx_exon_start} and {tx_exon_end} between "
                f"an exon's start and end coordinates"
            )
            if gene_query:
                msg += f" on gene {gene}"
            _logger.warning(msg)
            return None, msg
        return GenomicAlnData(**result[0]), None

    async def get_cds_start_end(self, tx_ac: str) -> tuple[int, int] | None:
        """Get coding start and end site

        :param tx_ac: Transcript accession
        :return: [Coding start site, Coding end site]
        """
        if tx_ac.startswith("ENS"):
            tx_ac = tx_ac.split(".")[0]
        query = f"""
            SELECT cds_start_i, cds_end_i
            FROM {self.schema}.transcript
            WHERE ac='{tx_ac}';
            """  # noqa: S608
        cds_start_end = await self.execute_query(query)
        if cds_start_end:
            cds_start_end = cds_start_end[0]
            if cds_start_end[0] is not None and cds_start_end[1] is not None:  # noqa: RET503
                return cds_start_end[0], cds_start_end[1]
        else:
            _logger.warning(
                "Unable to get coding start/end site for accession: %s", tx_ac
            )
            return None

    async def get_newest_assembly_ac(self, ac: str) -> list[str]:
        """Find accession associated to latest genomic assembly

        :param ac: Accession
        :return: List of accessions associated to latest genomic assembly. Order by
            desc
        """
        # Ensembl accessions do not have versions
        if ac.startswith("EN"):
            order_by_cond = "ORDER BY ac;"
        else:
            order_by_cond = (
                "ORDER BY SUBSTR(ac, 0, position('.' in ac)),"
                "CAST(SUBSTR(ac, position('.' in ac) + 1, LENGTH(ac)) AS INT) DESC;"
            )

        query = f"""
            SELECT ac
            FROM {self.schema}._seq_anno_most_recent
            WHERE ac LIKE '{ac.split('.')[0]}%'
            AND ((descr IS NULL) OR (descr = ''))
            {order_by_cond}
            """  # noqa: S608
        results = await self.execute_query(query)
        if not results:
            return []

        return [r["ac"] for r in results]

    async def validate_genomic_ac(self, ac: str) -> bool:
        """Return whether or not genomic accession exists.

        :param ac: Genomic accession
        :return: ``True`` if genomic accession exists. ``False`` otherwise.
        """
        query = f"""
            SELECT EXISTS(
                SELECT ac
                FROM {self.schema}._seq_anno_most_recent
                WHERE ac = '{ac}'
            );
            """  # noqa: S608
        result = await self.execute_query(query)
        return result[0][0]

    async def get_ac_descr(self, ac: str) -> str | None:
        """Return accession description. This is typically available only for accessions
        from older (pre-GRCh38) builds.

        >>> import asyncio
        >>> from cool_seq_tool.sources.uta_database import UtaDatabase
        >>> async def describe():
        ...     uta_db = await UtaDatabase.create()
        ...     result = await uta_db.get_ac_descr("NC_000001.10")
        ...     return result
        >>> asyncio.run(describe())
        'Homo sapiens chromosome 1, GRCh37.p13 Primary Assembly'

        :param ac: chromosome accession, e.g. ``"NC_000001.10"``
        :return: Description containing assembly and chromosome
        """
        query = f"""
            SELECT descr
            FROM {self.schema}._seq_anno_most_recent
            WHERE ac = '{ac}';
            """  # noqa: S608
        result = await self.execute_query(query)
        if not result:
            _logger.warning("Accession %s does not have a description", ac)
            return None
        result = result[0][0]
        if result == "":
            result = None
        return result

    async def get_tx_exon_aln_v_data(
        self,
        tx_ac: str,
        start_pos: int,
        end_pos: int,
        alt_ac: str | None = None,
        use_tx_pos: bool = True,
        like_tx_ac: bool = False,
    ) -> list[TxExonAlnData]:
        """Return queried data from tx_exon_aln_v table.

        :param tx_ac: accession on c. coordinate
        :param start_pos: Start position change
        :param end_pos: End position change
        :param alt_ac: accession on g. coordinate
        :param use_tx_pos: ``True`` if querying on transcript position. This means
            ``start_pos`` and ``end_pos`` are on the c. coordinate
            ``False`` if querying on genomic position. This means ``start_pos`` and
            ``end_pos`` are on the g. coordinate
        :param like_tx_ac: ``True`` if tx_ac condition should be a like statement.
            This is used when you want to query an accession regardless of its version
            ``False`` if tx_condition will be exact match
        :return: List of transcript exon alignment data
        """
        if tx_ac.startswith("EN"):
            temp_ac = tx_ac.split(".")[0]
            aln_method = f"AND alt_aln_method='genebuild'"  # noqa: F541
        else:
            temp_ac = tx_ac
            aln_method = f"AND alt_aln_method='splign'"  # noqa: F541

        if like_tx_ac:
            tx_q = f"WHERE tx_ac LIKE '{temp_ac}%'"
        else:
            tx_q = f"WHERE tx_ac='{temp_ac}'"

        order_by_cond = "ORDER BY CAST(SUBSTR(alt_ac, position('.' in alt_ac) + 1, LENGTH(alt_ac)) AS INT)"
        if alt_ac:
            alt_ac_q = f"AND alt_ac = '{alt_ac}'"
            if alt_ac.startswith("EN"):
                order_by_cond = "ORDER BY alt_ac"
        else:
            alt_ac_q = f"AND alt_ac LIKE 'NC_00%'"  # noqa: F541

        if use_tx_pos:
            pos_q = f"""tx_start_i AND tx_end_i"""  # noqa: F541
        else:
            pos_q = f"""alt_start_i AND alt_end_i"""  # noqa: F541

        query = f"""
            SELECT hgnc, tx_ac, tx_start_i, tx_end_i, alt_ac, alt_start_i,
                alt_end_i, alt_strand, alt_aln_method, ord, tx_exon_id, alt_exon_id
            FROM {self.schema}.tx_exon_aln_v
            {tx_q}
            {alt_ac_q}
            {aln_method}
            AND {start_pos} BETWEEN {pos_q}
            AND {end_pos} BETWEEN {pos_q}
            {order_by_cond}
            """  # noqa: S608
        result = await self.execute_query(query)
        if not result:
            _logger.warning("Unable to find transcript alignment for query: %s", query)
            return []
        if alt_ac and not use_tx_pos and len(result) > 1:
            _logger.debug(
                "Found more than one match for tx_ac %s and alt_ac = %s",
                temp_ac,
                alt_ac,
            )
        return [TxExonAlnData(**r) for r in result]

    @staticmethod
    def data_from_result(result: TxExonAlnData) -> GenomicTxData | None:
        """Return data found from result.

        :param result: Transcript exon alignment data
        :return: Aligned genomic / transcript exon data
        """
        tx_pos_range = result.tx_start_i, result.tx_end_i
        alt_pos_range = result.alt_start_i, result.alt_end_i

        if (tx_pos_range[1] - tx_pos_range[0]) != (alt_pos_range[1] - alt_pos_range[0]):
            _logger.warning(
                "tx_pos_range %s is not the same length as alt_pos_range %s.",
                tx_pos_range,
                alt_pos_range,
            )
            return None

        return GenomicTxData(
            gene=result.hgnc,
            strand=Strand(result.alt_strand),
            tx_pos_range=tx_pos_range,
            alt_pos_range=alt_pos_range,
            alt_aln_method=result.alt_aln_method,
            tx_exon_id=result.tx_exon_id,
            alt_exon_id=result.alt_exon_id,
        )

    async def get_mane_c_genomic_data(
        self, ac: str, alt_ac: str | None, start_pos: int, end_pos: int
    ) -> GenomicTxMetadata | None:
        """Get MANE transcript and genomic data. Used when going from g. to MANE c.
        representation.

        >>> import asyncio
        >>> from cool_seq_tool.sources import UtaDatabase
        >>> async def get_braf_mane():
        ...     uta_db = await UtaDatabase.create()
        ...     result = await uta_db.get_mane_c_genomic_data(
        ...         "NM_004333.6",
        ...         None,
        ...         140753335,
        ...         140753335,
        ...     )
        ...     return result
        >>> braf = asyncio.run(get_braf_mane())
        >>> braf["alt_ac"]
        'NC_000007.14'

        :param ac: MANE transcript accession
        :param alt_ac: NC accession. Used to triangulate on correct genomic data. Can
            be set to ``None`` if unavailable.
        :param start_pos: Genomic start position
        :param end_pos: Genomic end position change
        :return: Metadata for MANE genomic and transcript accessions results if
            successful
        """
        results = await self.get_tx_exon_aln_v_data(
            ac, start_pos, end_pos, alt_ac=alt_ac, use_tx_pos=False
        )
        if not results:
            return None
        result = results[0]

        genomic_tx_data = self.data_from_result(result)
        if not genomic_tx_data:
            return None

        coding_start_site = await self.get_cds_start_end(ac)
        if coding_start_site is None:
            _logger.warning("Accession %s not found in UTA", ac)
            return None

        coding_start_site, coding_end_site = coding_start_site

        if genomic_tx_data.strand == Strand.NEGATIVE:
            alt_pos_change_range = (end_pos, start_pos)
            pos_change = (
                genomic_tx_data.alt_pos_range[1] - alt_pos_change_range[0],
                alt_pos_change_range[1] - genomic_tx_data.alt_pos_range[0],
            )
        else:
            alt_pos_change_range = (start_pos, end_pos)
            pos_change = (
                alt_pos_change_range[0] - genomic_tx_data.alt_pos_range[0],
                genomic_tx_data.alt_pos_range[1] - alt_pos_change_range[1],
            )

        return GenomicTxMetadata(
            **genomic_tx_data.model_dump(),
            pos_change=pos_change,
            tx_ac=result.tx_ac,
            alt_ac=result.alt_ac,
            coding_start_site=coding_start_site,
            coding_end_site=coding_end_site,
            alt_pos_change_range=alt_pos_change_range,
        )

    async def get_genomic_tx_data(
        self,
        tx_ac: str,
        pos: tuple[int, int],
        annotation_layer: Literal[AnnotationLayer.CDNA]
        | Literal[AnnotationLayer.GENOMIC] = AnnotationLayer.CDNA,
        alt_ac: str | None = None,
        target_genome_assembly: Assembly = Assembly.GRCH38,
    ) -> GenomicTxMetadata | None:
        """Get transcript mapping to genomic data.

        :param tx_ac: Accession on c. coordinate
        :param pos: (start pos, end pos)
        :param annotation_layer: Annotation layer for ``ac`` and ``pos``
        :param alt_ac: Accession on g. coordinate
        :param target_genome_assembly: Genome assembly to get genomic data for.
            If ``alt_ac`` is provided, it will return the associated assembly.
        :return: Metadata for genomic and transcript accessions
        """
        results = await self.get_tx_exon_aln_v_data(
            tx_ac,
            pos[0],
            pos[1],
            use_tx_pos=annotation_layer == AnnotationLayer.CDNA,
            alt_ac=alt_ac,
        )
        if not results:
            return None

        if alt_ac or target_genome_assembly == Assembly.GRCH38:
            result = results[-1]
        else:
            result = results[0]

        genomic_tx_data = self.data_from_result(result)
        if not genomic_tx_data:
            return None

        pos_change = (
            pos[0] - genomic_tx_data.tx_pos_range[0],
            genomic_tx_data.tx_pos_range[1] - pos[1],
        )

        if annotation_layer == AnnotationLayer.CDNA:
            if genomic_tx_data.strand == Strand.NEGATIVE:
                alt_pos_change_range = (
                    genomic_tx_data.alt_pos_range[1] - pos_change[0],
                    genomic_tx_data.alt_pos_range[0] + pos_change[1],
                )
            else:
                alt_pos_change_range = (
                    genomic_tx_data.alt_pos_range[0] + pos_change[0],
                    genomic_tx_data.alt_pos_range[1] - pos_change[1],
                )
        else:
            if genomic_tx_data.strand == Strand.NEGATIVE:
                alt_pos_change_range = (pos[1], pos[0])
            else:
                alt_pos_change_range = pos

        return GenomicTxMetadata(
            **genomic_tx_data.model_dump(),
            tx_ac=result.tx_ac,
            alt_ac=result.alt_ac,
            pos_change=pos_change,
            alt_pos_change_range=alt_pos_change_range,
        )

    async def get_ac_from_gene(self, gene: str) -> list[str]:
        """Return genomic accession(s) associated to a gene.

        :param gene: Gene symbol
        :return: List of genomic accessions, sorted in desc order
        """
        query = f"""
            SELECT DISTINCT alt_ac
            FROM {self.schema}.genomic
            WHERE hgnc = '{gene}'
            AND alt_ac LIKE 'NC_00%'
            ORDER BY alt_ac;
            """  # noqa: S608

        records = await self.execute_query(query)
        if not records:
            return []

        alt_acs = [r["alt_ac"] for r in records]
        alt_acs.sort(key=lambda x: int(x.split(".")[-1]), reverse=True)
        return alt_acs

    async def get_gene_from_ac(
        self, ac: str, start_pos: int, end_pos: int
    ) -> list[str] | None:
        """Get gene(s) within the provided coordinate range

        >>> import asyncio
        >>> from cool_seq_tool.sources import UtaDatabase
        >>> async def get_gene():
        ...     uta_db = await UtaDatabase.create()
        ...     result = await uta_db.get_gene_from_ac(
        ...         "NC_000017.11", 43044296, 43045802
        ...     )
        ...     return result
        >>> asyncio.run(get_gene())
        ['BRCA1']

        :param ac: NC accession, e.g. ``"NC_000001.11"``
        :param start_pos: Start position change
        :param end_pos: End position change
        :return: List of HGNC gene symbols
        """
        if end_pos is None:
            end_pos = start_pos
        query = f"""
            SELECT DISTINCT hgnc
            FROM {self.schema}.genomic
            WHERE alt_ac = '{ac}'
            AND {start_pos} BETWEEN alt_start_i AND alt_end_i
            AND {end_pos} BETWEEN alt_start_i AND alt_end_i;
            """  # noqa: S608
        results = await self.execute_query(query)
        if not results:
            _logger.warning(
                "Unable to find gene between %s and %s on %s", start_pos, end_pos, ac
            )
            return None
        if len(results) > 1:
            _logger.info(
                "Found more than one gene between %s and %s on %s",
                start_pos,
                end_pos,
                ac,
            )

        return [r[0] for r in results]

    async def get_transcripts(
        self,
        start_pos: int | None = None,
        end_pos: int | None = None,
        gene: str | None = None,
        use_tx_pos: bool = True,
        alt_ac: str | None = None,
    ) -> pl.DataFrame:
        """Get transcripts for a given ``gene`` or ``alt_ac`` related to optional positions.

        :param start_pos: Start position change
            If not provided and ``end_pos`` not provided, all transcripts associated with
            the gene and/or accession will be returned
        :param end_pos: End position change
            If not provided and ``start_pos`` not provided, all transcripts associated
            with the gene and/or accession will be returned
        :param gene: HGNC gene symbol
        :param use_tx_pos: ``True`` if querying on transcript position. This means
            ``start_pos`` and ``end_pos`` are c. coordinate positions. ``False`` if querying
            on genomic position. This means ``start_pos`` and ``end_pos`` are g. coordinate
            positions
        :param alt_ac: Genomic accession. If not provided, must provide ``gene``
        :return: Data Frame containing transcripts associated with a gene.
            Transcripts are ordered by most recent NC accession, then by
            descending transcript length
        """
        schema = ["pro_ac", "tx_ac", "alt_ac", "cds_start_i"]
        if not gene and not alt_ac:
            return pl.DataFrame([], schema=schema)

        pos_cond = ""
        if start_pos is not None and end_pos is not None:
            if use_tx_pos:
                pos_cond = f"""
                    AND {start_pos} + T.cds_start_i
                        BETWEEN ALIGN.tx_start_i AND ALIGN.tx_end_i
                    AND {end_pos} + T.cds_start_i
                        BETWEEN ALIGN.tx_start_i AND ALIGN.tx_end_i
                    """
            else:
                pos_cond = f"""
                    AND {start_pos} BETWEEN ALIGN.alt_start_i AND ALIGN.alt_end_i
                    AND {end_pos} BETWEEN ALIGN.alt_start_i AND ALIGN.alt_end_i
                    """

        order_by_cond = """
        ORDER BY SUBSTR(ALIGN.alt_ac, 0, position('.' in ALIGN.alt_ac)),
        CAST(SUBSTR(ALIGN.alt_ac, position('.' in ALIGN.alt_ac) + 1,
            LENGTH(ALIGN.alt_ac)) AS INT) DESC,
        ALIGN.tx_end_i - ALIGN.tx_start_i DESC;
        """
        if alt_ac:
            alt_ac_cond = f"AND ALIGN.alt_ac = '{alt_ac}'"
            if alt_ac.startswith("EN"):
                order_by_cond = "ORDER BY ALIGN.alt_ac;"
        else:
            alt_ac_cond = "AND ALIGN.alt_ac LIKE 'NC_00%'"

        gene_cond = f"AND T.hgnc = '{gene}'" if gene else ""

        query = f"""
            SELECT AA.pro_ac, AA.tx_ac, ALIGN.alt_ac, T.cds_start_i
            FROM {self.schema}.associated_accessions as AA
            JOIN {self.schema}.transcript as T ON T.ac = AA.tx_ac
            JOIN {self.schema}.tx_exon_aln_v as ALIGN ON T.ac = ALIGN.tx_ac
            WHERE ALIGN.alt_aln_method = 'splign'
            {gene_cond}
            {alt_ac_cond}
            {pos_cond}
            {order_by_cond}
            """  # noqa: S608
        results = await self.execute_query(query)
        results = [
            (r["pro_ac"], r["tx_ac"], r["alt_ac"], r["cds_start_i"]) for r in results
        ]
        results_df = pl.DataFrame(results, schema=schema, orient="row")
        if results:
            results_df = results_df.unique()
        return results_df

    async def get_chr_assembly(self, ac: str) -> tuple[str, Assembly] | None:
        """Get chromosome and assembly for NC accession if not in GRCh38.

        >>> import asyncio
        >>> from cool_seq_tool.sources.uta_database import UtaDatabase
        >>> uta_db = asyncio.run(UtaDatabase.create())
        >>> result = asyncio.run(uta_db.get_chr_assembly("NC_000007.13"))
        >>> result
        ('chr7', <Assembly.GRCH37: 'GRCh37'>)

        Returns ``None`` if unable to find (either unrecognized/invalid, or
        a GRCh38 accession).

        :param ac: RefSeq NC accession, eg ``"NC_000007.13"``
        :return: Chromosome and assembly that accession is on, if available.
        """
        descr = await self.get_ac_descr(ac)
        if not descr:
            # Already GRCh38 Assembly
            return None
        descr = descr.split(",")
        chromosome = f"chr{descr[0].split()[-1]}"
        assembly = f"GRCh{descr[1].split('.')[0].split('GRCh')[-1]}"

        try:
            assembly = Assembly(assembly)
        except ValueError as e:
            _logger.error(e)
            return None

        return chromosome, assembly

    async def p_to_c_ac(self, p_ac: str) -> list[str]:
        """Return cDNA reference sequence accession from protein reference sequence
        accession (i.e. ``p.`` to ``c.`` in HGVS syntax)

        :param p_ac: Protein accession
        :return: List of rows containing c. accessions that are associated with the
            given p. accession. In ascending order.
        """
        # Ensembl accessions do not have versions
        if p_ac.startswith("EN"):
            order_by_cond = "ORDER BY tx_ac;"
        else:
            order_by_cond = """
            ORDER BY SUBSTR(tx_ac, 0, position('.' in tx_ac)),
            CAST(SUBSTR(tx_ac, position('.' in tx_ac) + 1, LENGTH(tx_ac)) AS INT);
            """

        query = f"""
            SELECT tx_ac
            FROM {self.schema}.associated_accessions
            WHERE pro_ac = '{p_ac}'
            {order_by_cond}
            """  # noqa: S608
        result = await self.execute_query(query)
        if result:
            result = [r["tx_ac"] for r in result]
        return result

    async def get_transcripts_from_genomic_pos(
        self, alt_ac: str, g_pos: int
    ) -> list[str]:
        """Get transcripts associated to a genomic ac and position.

        :param alt_ac: Genomic accession
        :param g_pos: Genomic position
        :return: RefSeq transcripts on c. coordinate
        """
        query = f"""
               SELECT distinct tx_ac
               FROM {self.schema}.tx_exon_aln_v
               WHERE alt_ac = '{alt_ac}'
               AND {g_pos} BETWEEN alt_start_i AND alt_end_i
               AND tx_ac LIKE 'NM_%';
               """  # noqa: S608
        results = await self.execute_query(query)
        if not results:
            return []
        return [item for sublist in results for item in sublist]

    @staticmethod
    def get_secret() -> str:
        """Get secrets for UTA DB instances. Used for deployment on AWS.

        :raises ClientError: If unable to retrieve secret value due to decryption
            decryption failure, internal service error, invalid parameter, invalid
            request, or resource not found.
        """
        secret_name = environ["UTA_DB_SECRET"]
        region_name = "us-east-2"

        # Create a Secrets Manager client
        session = boto3.session.Session()
        client = session.client(service_name="secretsmanager", region_name=region_name)

        try:
            get_secret_value_response = client.get_secret_value(SecretId=secret_name)
        except ClientError as e:
            # For a list of exceptions thrown, see
            # https://docs.aws.amazon.com/secretsmanager/latest/apireference/API_GetSecretValue.html
            _logger.error(e)
            raise e
        else:
            return get_secret_value_response["SecretString"]


class ParseResult(UrlLibParseResult):
    """Subclass of url.ParseResult that adds database and schema methods,
    and provides stringification.
    Source: https://github.com/biocommons/hgvs
    """

    def __new__(cls, pr):  # noqa: ANN001, ANN204
        """Create new instance."""
        return super(ParseResult, cls).__new__(cls, *pr)  # noqa: UP008

    @property
    def database(self) -> str | None:
        """Create database property."""
        path_elems = self.path.split("/")
        return path_elems[1] if len(path_elems) > 1 else None

    @property
    def schema(self) -> str | None:
        """Create schema property."""
        path_elems = self.path.split("/")
        return path_elems[2] if len(path_elems) > 2 else None<|MERGE_RESOLUTION|>--- conflicted
+++ resolved
@@ -47,13 +47,18 @@
 class GenomicAlnData(BaseModelForbidExtra):
     """Represent genomic alignment data from UTA tx_exon_aln_v view"""
 
-<<<<<<< HEAD
-    hgnc: str
-    ord: int
-    alt_ac: str
-    alt_start_i: int
-    alt_end_i: int
-    alt_strand: Strand
+    hgnc: StrictStr = Field(..., description="HGNC gene symbol.")
+    ord: StrictInt = Field(..., description="Exon number. 0-based.")
+    alt_ac: StrictStr = Field(..., description="RefSeq genomic accession.")
+    alt_start_i: StrictInt = Field(
+        ...,
+        description="`alt_ac`'s start index of the exon using inter-residue coordinates.",
+    )
+    alt_end_i: StrictInt = Field(
+        ...,
+        description="`alt_ac`'s end index of the exon using inter-residue coordinates.",
+    )
+    alt_strand: Strand = Field(..., description="Strand.")
 
 
 class TxExonAlnData(GenomicAlnData):
@@ -73,20 +78,6 @@
     )
     tx_exon_id: StrictInt = Field(..., description="`tx_ac` exon identifier.")
     alt_exon_id: StrictInt = Field(..., description="`alt_ac` exon identifier.")
-=======
-    hgnc: StrictStr = Field(..., description="HGNC gene symbol.")
-    ord: StrictInt = Field(..., description="Exon number. 0-based.")
-    alt_ac: StrictStr = Field(..., description="RefSeq genomic accession.")
-    alt_start_i: StrictInt = Field(
-        ...,
-        description="`alt_ac`'s start index of the exon using inter-residue coordinates.",
-    )
-    alt_end_i: StrictInt = Field(
-        ...,
-        description="`alt_ac`'s end index of the exon using inter-residue coordinates.",
-    )
-    alt_strand: Strand = Field(..., description="Strand.")
->>>>>>> c3824874
 
 
 class UtaDatabase:
