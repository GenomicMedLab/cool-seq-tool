"""Provide transcript lookup and metadata tools via the UTA database."""

import ast
import logging
from os import environ
from typing import Any, Literal, TypeVar
from urllib.parse import ParseResult as UrlLibParseResult
from urllib.parse import quote, unquote, urlparse

import asyncpg
import boto3
import polars as pl
from asyncpg.exceptions import InterfaceError, InvalidAuthorizationSpecificationError
from botocore.exceptions import ClientError
from pydantic import Field, StrictInt, StrictStr

from cool_seq_tool.schemas import (
    AnnotationLayer,
    Assembly,
    BaseModelForbidExtra,
    GenomicTxData,
    GenomicTxMetadata,
    Strand,
)

# use `bound` to upper-bound UtaDatabase or child classes
UTADatabaseType = TypeVar("UTADatabaseType", bound="UtaDatabase")

UTA_DB_URL = environ.get(
    "UTA_DB_URL", "postgresql://uta_admin:uta@localhost:5432/uta/uta_20210129b"
)

_logger = logging.getLogger(__name__)


class DbConnectionArgs(BaseModelForbidExtra):
    """Represent database connection arguments"""

    host: str
    port: int
    user: str
    password: str
    database: str


class GenomicAlnData(BaseModelForbidExtra):
    """Represent genomic alignment data from UTA tx_exon_aln_v view"""

    hgnc: StrictStr = Field(..., description="HGNC gene symbol.")
    ord: StrictInt = Field(..., description="Exon number. 0-based.")
    alt_ac: StrictStr = Field(..., description="RefSeq genomic accession.")
    alt_start_i: StrictInt = Field(
        ...,
        description="`alt_ac`'s start index of the exon using inter-residue coordinates.",
    )
    alt_end_i: StrictInt = Field(
        ...,
        description="`alt_ac`'s end index of the exon using inter-residue coordinates.",
    )
    alt_strand: Strand = Field(..., description="Strand.")


class TxExonAlnData(GenomicAlnData):
    """Represent data from UTA tx_exon_aln_v view"""

    tx_ac: StrictStr = Field(..., description="Transcript accession.")
    tx_start_i: StrictInt = Field(
        ...,
        description="`tx_ac`'s start index of the exon using inter-residue coordinates.",
    )
    tx_end_i: StrictInt = Field(
        ...,
        description="`tx_ac`'s end index of the exon using inter-residue coordinates.",
    )
    alt_aln_method: StrictStr = Field(
        ..., description="The alignment method used to compare sequences."
    )
    tx_exon_id: StrictInt = Field(..., description="`tx_ac` exon identifier.")
    alt_exon_id: StrictInt = Field(..., description="`alt_ac` exon identifier.")


class UtaDatabase:
    """Provide transcript lookup and metadata tools via the Universal Transcript Archive
    (UTA) database.

    Users should use the ``create()`` method to construct a new instance. Note that
    almost all public methods are defined as ``async`` -- see the :ref:`Usage section <async_note>`
    for more information.

    >>> import asyncio
    >>> from cool_seq_tool.sources.uta_database import UtaDatabase
    >>> uta_db = asyncio.run(UtaDatabase.create())
    """

    def __init__(self, db_url: str = UTA_DB_URL) -> None:
        """Initialize DB class. Should only be used by ``create()`` method, and not
        be called directly by a user.

        :param db_url: PostgreSQL connection URL
            Format: ``driver://user:password@host/database/schema``
        """
        self.schema = None
        self._connection_pool = None
        original_pwd = db_url.split("//")[-1].split("@")[0].split(":")[-1]
        self.db_url = db_url.replace(original_pwd, quote(original_pwd))
        self.args = self._get_conn_args()

    def _get_conn_args(self) -> DbConnectionArgs:
        """Return connection arguments.

        :param db_url: raw connection URL
        :return: Database connection arguments
        """
        if "UTA_DB_PROD" in environ:
            secret = ast.literal_eval(self.get_secret())

            password = secret["password"]
            username = secret["username"]
            port = secret["port"]
            host = secret["host"]
            database = secret["dbname"]
            schema = secret["schema"]
            self.schema = schema

            environ["PGPASSWORD"] = password
            environ["UTA_DB_URL"] = (
                f"postgresql://{username}@{host}:{port}/{database}/{schema}"
            )
            return DbConnectionArgs(
                host=host,
                port=int(port),
                database=database,
                user=username,
                password=password,
            )

        url = ParseResult(urlparse(self.db_url))
        self.schema = url.schema
        password = unquote(url.password) if url.password else ""
        return DbConnectionArgs(
            host=url.hostname,
            port=url.port,
            database=url.database,
            user=url.username,
            password=password,
        )

    async def create_pool(self) -> None:
        """Create connection pool if not already created."""
        if not self._connection_pool:
            self.args = self._get_conn_args()
            try:
                self._connection_pool = await asyncpg.create_pool(
                    min_size=1,
                    max_size=10,
                    max_inactive_connection_lifetime=3,
                    command_timeout=60,
                    host=self.args.host,
                    port=self.args.port,
                    user=self.args.user,
                    password=self.args.password,
                    database=self.args.database,
                )
            except InterfaceError as e:
                _logger.error(
                    "While creating connection pool, encountered exception %s", e
                )
                msg = "Could not create connection pool"
                raise Exception(msg) from e

    @classmethod
    async def create(
        cls: type[UTADatabaseType], db_url: str = UTA_DB_URL
    ) -> UTADatabaseType:
        """Manufacture a fully-initialized class instance (a la factory pattern). This
        method should be used instead of calling the class directly to create a new
        instance.

        >>> import asyncio
        >>> from cool_seq_tool.sources.uta_database import UtaDatabase
        >>> uta_db = asyncio.run(UtaDatabase.create())

        :param cls: supplied implicitly
        :param db_url: PostgreSQL connection URL
            Format: ``driver://user:password@host/database/schema``
        :return: UTA DB access class instance
        """
        self = cls(db_url)
        await self._create_genomic_table()
        await self.create_pool()
        return self

    async def execute_query(self, query: str) -> Any:  # noqa: ANN401
        """Execute a query and return its result.

        :param query: Query to make on database
        :return: Query's result
        """

        async def _execute_query(q: str) -> Any:  # noqa: ANN401
            async with (
                self._connection_pool.acquire() as connection,
                connection.transaction(),
            ):
                return await connection.fetch(q)

        if not self._connection_pool:
            await self.create_pool()
        try:
            return await _execute_query(query)
        except InvalidAuthorizationSpecificationError:
            self._connection_pool = None
            await self.create_pool()
            return await _execute_query(query)

    async def _create_genomic_table(self) -> None:
        """Create table containing genomic accession information."""
        check_table_exists = f"""
            SELECT EXISTS (
               SELECT FROM information_schema.tables
               WHERE table_schema = '{self.schema}'
               AND table_name = 'genomic'
            );
            """  # noqa: S608
        genomic_table_exists = await self.execute_query(check_table_exists)
        genomic_table_exists = genomic_table_exists[0].get("exists")
        if genomic_table_exists is None:
            _logger.critical(
                "SELECT EXISTS query in UtaDatabase._create_genomic_table "
                "returned invalid response"
            )
            msg = "SELECT EXISTS query returned invalid response"
            raise ValueError(msg)
        if not genomic_table_exists:
            create_genomic_table = f"""
                CREATE TABLE {self.schema}.genomic AS
                    SELECT t.hgnc, aes.alt_ac, aes.alt_aln_method,
                        aes.alt_strand, ae.start_i AS alt_start_i,
                        ae.end_i AS alt_end_i
                    FROM ((((({self.schema}.transcript t
                        JOIN {self.schema}.exon_set tes ON (((t.ac = tes.tx_ac)
                            AND (tes.alt_aln_method = 'transcript'::text))))
                        JOIN {self.schema}.exon_set aes ON (((t.ac = aes.tx_ac)
                            AND (aes.alt_aln_method <> 'transcript'::text))))
                        JOIN {self.schema}.exon te ON
                            ((tes.exon_set_id = te.exon_set_id)))
                        JOIN {self.schema}.exon ae ON
                            (((aes.exon_set_id = ae.exon_set_id)
                            AND (te.ord = ae.ord))))
                        LEFT JOIN {self.schema}.exon_aln ea ON
                            (((te.exon_id = ea.tx_exon_id) AND
                            (ae.exon_id = ea.alt_exon_id))));
                """  # noqa: S608
            await self.execute_query(create_genomic_table)

            indexes = [
                f"""CREATE INDEX alt_pos_index ON {self.schema}.genomic (alt_ac, alt_start_i, alt_end_i);""",
                f"""CREATE INDEX gene_alt_index ON {self.schema}.genomic (hgnc, alt_ac);""",
                f"""CREATE INDEX alt_ac_index ON {self.schema}.genomic (alt_ac);""",
            ]
            for create_index in indexes:
                await self.execute_query(create_index)

    @staticmethod
    def _transform_list(li: list) -> list[list[Any]]:
        """Transform list to only contain field values

        :param li: List of asyncpg.Record objects
        :return: List of list of objects
        """
        return [list(i) for i in li]

    async def get_alt_ac_start_or_end(
        self, tx_ac: str, tx_exon_start: int, tx_exon_end: int, gene: str | None
    ) -> tuple[GenomicAlnData | None, str | None]:
        """Get genomic data for related transcript exon start or end.

        :param tx_ac: Transcript accession
        :param tx_exon_start: Transcript's exon start coordinate
        :param tx_exon_end: Transcript's exon end coordinate
        :param gene: HGNC gene symbol
        :return: Genomic alignment data and warnings if found
        """
        gene_query = f"AND T.hgnc = '{gene}'" if gene else ""

        query = f"""
            SELECT T.hgnc, T.alt_ac, T.alt_start_i, T.alt_end_i, T.alt_strand, T.ord
            FROM {self.schema}._cds_exons_fp_v as C
            JOIN {self.schema}.tx_exon_aln_v as T ON T.tx_ac = C.tx_ac
            WHERE T.tx_ac = '{tx_ac}'
            {gene_query}
            AND {tx_exon_start} BETWEEN T.tx_start_i AND T.tx_end_i
            AND {tx_exon_end} BETWEEN T.tx_start_i AND T.tx_end_i
            AND T.alt_aln_method = 'splign'
            AND T.alt_ac LIKE 'NC_00%'
            ORDER BY CAST(SUBSTR(T.alt_ac, position('.' in T.alt_ac) + 1,
                LENGTH(T.alt_ac)) AS INT) DESC;
            """  # noqa: S608
        result = await self.execute_query(query)
        if not result:
            msg = (
                f"Unable to find a result where {tx_ac} has transcript "
                f"coordinates {tx_exon_start} and {tx_exon_end} between "
                f"an exon's start and end coordinates"
            )
            if gene_query:
                msg += f" on gene {gene}"
            _logger.warning(msg)
            return None, msg
        return GenomicAlnData(**result[0]), None

    async def get_cds_start_end(self, tx_ac: str) -> tuple[int, int] | None:
        """Get coding start and end site

        :param tx_ac: Transcript accession
        :return: [Coding start site, Coding end site]
        """
        if tx_ac.startswith("ENS"):
            tx_ac = tx_ac.split(".")[0]
        query = f"""
            SELECT cds_start_i, cds_end_i
            FROM {self.schema}.transcript
            WHERE ac='{tx_ac}';
            """  # noqa: S608
        cds_start_end = await self.execute_query(query)
        if cds_start_end:
            cds_start_end = cds_start_end[0]
            if cds_start_end[0] is not None and cds_start_end[1] is not None:  # noqa: RET503
                return cds_start_end[0], cds_start_end[1]
        else:
            _logger.warning(
                "Unable to get coding start/end site for accession: %s", tx_ac
            )
            return None

    async def get_newest_assembly_ac(self, ac: str) -> list[str]:
        """Find accession associated to latest genomic assembly

        :param ac: Accession
        :return: List of accessions associated to latest genomic assembly. Order by
            desc
        """
        # Ensembl accessions do not have versions
        if ac.startswith("EN"):
            order_by_cond = "ORDER BY ac;"
        else:
            order_by_cond = (
                "ORDER BY SUBSTR(ac, 0, position('.' in ac)),"
                "CAST(SUBSTR(ac, position('.' in ac) + 1, LENGTH(ac)) AS INT) DESC;"
            )

        query = f"""
            SELECT ac
            FROM {self.schema}._seq_anno_most_recent
            WHERE ac LIKE '{ac.split('.')[0]}%'
            AND ((descr IS NULL) OR (descr = ''))
            {order_by_cond}
            """  # noqa: S608
        results = await self.execute_query(query)
        if not results:
            return []

        return [r["ac"] for r in results]

    async def validate_genomic_ac(self, ac: str) -> bool:
        """Return whether or not genomic accession exists.

        :param ac: Genomic accession
        :return: ``True`` if genomic accession exists. ``False`` otherwise.
        """
        query = f"""
            SELECT EXISTS(
                SELECT ac
                FROM {self.schema}._seq_anno_most_recent
                WHERE ac = '{ac}'
            );
            """  # noqa: S608
        result = await self.execute_query(query)
        return result[0][0]

<<<<<<< HEAD
    async def validate_gene_symbol(self, gene: str) -> bool:
=======
    async def gene_exists(self, gene: str) -> bool:
>>>>>>> da888feb
        """Return whether or not a gene symbol exists in UTA gene table

        :param gene: Gene symbol
        :return ``True`` if gene symbol exists in UTA, ``False`` if not
        """
        query = f"""
            SELECT EXISTS(
                SELECT hgnc
                FROM {self.schema}.gene
                WHERE hgnc = '{gene}'
            );
            """  # noqa: S608
        result = await self.execute_query(query)
        return result[0][0]

<<<<<<< HEAD
    async def validate_transcript(self, transcript: str) -> bool:
=======
    async def transcript_exists(self, transcript: str) -> bool:
>>>>>>> da888feb
        """Return whether or not a transcript exists in the UTA tx_exon_aln_v table

        :param transcript: A transcript accession
        :return ``True`` if transcript exists in UTA, ``False`` if not
        """
        query = f"""
            SELECT EXISTS(
                SELECT tx_ac
                FROM {self.schema}.tx_exon_aln_v
                WHERE tx_ac = '{transcript}'
            );
            """  # noqa: S608
        result = await self.execute_query(query)
        return result[0][0]

    async def get_ac_descr(self, ac: str) -> str | None:
        """Return accession description. This is typically available only for accessions
        from older (pre-GRCh38) builds.

        >>> import asyncio
        >>> from cool_seq_tool.sources.uta_database import UtaDatabase
        >>> async def describe():
        ...     uta_db = await UtaDatabase.create()
        ...     result = await uta_db.get_ac_descr("NC_000001.10")
        ...     return result
        >>> asyncio.run(describe())
        'Homo sapiens chromosome 1, GRCh37.p13 Primary Assembly'

        :param ac: chromosome accession, e.g. ``"NC_000001.10"``
        :return: Description containing assembly and chromosome
        """
        query = f"""
            SELECT descr
            FROM {self.schema}._seq_anno_most_recent
            WHERE ac = '{ac}';
            """  # noqa: S608
        result = await self.execute_query(query)
        if not result:
            _logger.warning("Accession %s does not have a description", ac)
            return None
        result = result[0][0]
        if result == "":
            result = None
        return result

    async def get_tx_exon_aln_v_data(
        self,
        tx_ac: str,
        start_pos: int,
        end_pos: int,
        alt_ac: str | None = None,
        use_tx_pos: bool = True,
        like_tx_ac: bool = False,
    ) -> list[TxExonAlnData]:
        """Return queried data from tx_exon_aln_v table.

        :param tx_ac: accession on c. coordinate
        :param start_pos: Start position change
        :param end_pos: End position change
        :param alt_ac: accession on g. coordinate
        :param use_tx_pos: ``True`` if querying on transcript position. This means
            ``start_pos`` and ``end_pos`` are on the c. coordinate
            ``False`` if querying on genomic position. This means ``start_pos`` and
            ``end_pos`` are on the g. coordinate
        :param like_tx_ac: ``True`` if tx_ac condition should be a like statement.
            This is used when you want to query an accession regardless of its version
            ``False`` if tx_condition will be exact match
        :return: List of transcript exon alignment data
        """
        if tx_ac.startswith("EN"):
            temp_ac = tx_ac.split(".")[0]
            aln_method = f"AND alt_aln_method='genebuild'"  # noqa: F541
        else:
            temp_ac = tx_ac
            aln_method = f"AND alt_aln_method='splign'"  # noqa: F541

        if like_tx_ac:
            tx_q = f"WHERE tx_ac LIKE '{temp_ac}%'"
        else:
            tx_q = f"WHERE tx_ac='{temp_ac}'"

        order_by_cond = "ORDER BY CAST(SUBSTR(alt_ac, position('.' in alt_ac) + 1, LENGTH(alt_ac)) AS INT)"
        if alt_ac:
            alt_ac_q = f"AND alt_ac = '{alt_ac}'"
            if alt_ac.startswith("EN"):
                order_by_cond = "ORDER BY alt_ac"
        else:
            alt_ac_q = f"AND alt_ac LIKE 'NC_00%'"  # noqa: F541

        if use_tx_pos:
            pos_q = f"""tx_start_i AND tx_end_i"""  # noqa: F541
        else:
            pos_q = f"""alt_start_i AND alt_end_i"""  # noqa: F541

        query = f"""
            SELECT hgnc, tx_ac, tx_start_i, tx_end_i, alt_ac, alt_start_i,
                alt_end_i, alt_strand, alt_aln_method, ord, tx_exon_id, alt_exon_id
            FROM {self.schema}.tx_exon_aln_v
            {tx_q}
            {alt_ac_q}
            {aln_method}
            AND {start_pos} BETWEEN {pos_q}
            AND {end_pos} BETWEEN {pos_q}
            {order_by_cond}
            """  # noqa: S608
        result = await self.execute_query(query)
        if not result:
            _logger.warning("Unable to find transcript alignment for query: %s", query)
            return []
        if alt_ac and not use_tx_pos and len(result) > 1:
            _logger.debug(
                "Found more than one match for tx_ac %s and alt_ac = %s",
                temp_ac,
                alt_ac,
            )
        return [TxExonAlnData(**r) for r in result]

    @staticmethod
    def data_from_result(result: TxExonAlnData) -> GenomicTxData | None:
        """Return data found from result.

        :param result: Transcript exon alignment data
        :return: Aligned genomic / transcript exon data
        """
        tx_pos_range = result.tx_start_i, result.tx_end_i
        alt_pos_range = result.alt_start_i, result.alt_end_i

        if (tx_pos_range[1] - tx_pos_range[0]) != (alt_pos_range[1] - alt_pos_range[0]):
            _logger.warning(
                "tx_pos_range %s is not the same length as alt_pos_range %s.",
                tx_pos_range,
                alt_pos_range,
            )
            return None

        return GenomicTxData(
            gene=result.hgnc,
            strand=Strand(result.alt_strand),
            tx_pos_range=tx_pos_range,
            alt_pos_range=alt_pos_range,
            alt_aln_method=result.alt_aln_method,
            tx_exon_id=result.tx_exon_id,
            alt_exon_id=result.alt_exon_id,
        )

    async def get_mane_c_genomic_data(
        self, ac: str, alt_ac: str | None, start_pos: int, end_pos: int
    ) -> GenomicTxMetadata | None:
        """Get MANE transcript and genomic data. Used when going from g. to MANE c.
        representation.

        >>> import asyncio
        >>> from cool_seq_tool.sources import UtaDatabase
        >>> async def get_braf_mane():
        ...     uta_db = await UtaDatabase.create()
        ...     result = await uta_db.get_mane_c_genomic_data(
        ...         "NM_004333.6",
        ...         None,
        ...         140753335,
        ...         140753335,
        ...     )
        ...     return result
        >>> braf = asyncio.run(get_braf_mane())
        >>> braf["alt_ac"]
        'NC_000007.14'

        :param ac: MANE transcript accession
        :param alt_ac: NC accession. Used to triangulate on correct genomic data. Can
            be set to ``None`` if unavailable.
        :param start_pos: Genomic start position
        :param end_pos: Genomic end position change
        :return: Metadata for MANE genomic and transcript accessions results if
            successful
        """
        results = await self.get_tx_exon_aln_v_data(
            ac, start_pos, end_pos, alt_ac=alt_ac, use_tx_pos=False
        )
        if not results:
            return None
        result = results[0]

        genomic_tx_data = self.data_from_result(result)
        if not genomic_tx_data:
            return None

        coding_start_site = await self.get_cds_start_end(ac)
        if coding_start_site is None:
            _logger.warning("Accession %s not found in UTA", ac)
            return None

        coding_start_site, coding_end_site = coding_start_site

        if genomic_tx_data.strand == Strand.NEGATIVE:
            alt_pos_change_range = (end_pos, start_pos)
            pos_change = (
                genomic_tx_data.alt_pos_range[1] - alt_pos_change_range[0],
                alt_pos_change_range[1] - genomic_tx_data.alt_pos_range[0],
            )
        else:
            alt_pos_change_range = (start_pos, end_pos)
            pos_change = (
                alt_pos_change_range[0] - genomic_tx_data.alt_pos_range[0],
                genomic_tx_data.alt_pos_range[1] - alt_pos_change_range[1],
            )

        return GenomicTxMetadata(
            **genomic_tx_data.model_dump(),
            pos_change=pos_change,
            tx_ac=result.tx_ac,
            alt_ac=result.alt_ac,
            coding_start_site=coding_start_site,
            coding_end_site=coding_end_site,
            alt_pos_change_range=alt_pos_change_range,
        )

    async def get_genomic_tx_data(
        self,
        tx_ac: str,
        pos: tuple[int, int],
        annotation_layer: Literal[AnnotationLayer.CDNA]
        | Literal[AnnotationLayer.GENOMIC] = AnnotationLayer.CDNA,
        alt_ac: str | None = None,
        target_genome_assembly: Assembly = Assembly.GRCH38,
    ) -> GenomicTxMetadata | None:
        """Get transcript mapping to genomic data.

        :param tx_ac: Accession on c. coordinate
        :param pos: (start pos, end pos)
        :param annotation_layer: Annotation layer for ``ac`` and ``pos``
        :param alt_ac: Accession on g. coordinate
        :param target_genome_assembly: Genome assembly to get genomic data for.
            If ``alt_ac`` is provided, it will return the associated assembly.
        :return: Metadata for genomic and transcript accessions
        """
        results = await self.get_tx_exon_aln_v_data(
            tx_ac,
            pos[0],
            pos[1],
            use_tx_pos=annotation_layer == AnnotationLayer.CDNA,
            alt_ac=alt_ac,
        )
        if not results:
            return None

        if alt_ac or target_genome_assembly == Assembly.GRCH38:
            result = results[-1]
        else:
            result = results[0]

        genomic_tx_data = self.data_from_result(result)
        if not genomic_tx_data:
            return None

        pos_change = (
            pos[0] - genomic_tx_data.tx_pos_range[0],
            genomic_tx_data.tx_pos_range[1] - pos[1],
        )

        if annotation_layer == AnnotationLayer.CDNA:
            if genomic_tx_data.strand == Strand.NEGATIVE:
                alt_pos_change_range = (
                    genomic_tx_data.alt_pos_range[1] - pos_change[0],
                    genomic_tx_data.alt_pos_range[0] + pos_change[1],
                )
            else:
                alt_pos_change_range = (
                    genomic_tx_data.alt_pos_range[0] + pos_change[0],
                    genomic_tx_data.alt_pos_range[1] - pos_change[1],
                )
        else:
            if genomic_tx_data.strand == Strand.NEGATIVE:
                alt_pos_change_range = (pos[1], pos[0])
            else:
                alt_pos_change_range = pos

        return GenomicTxMetadata(
            **genomic_tx_data.model_dump(),
            tx_ac=result.tx_ac,
            alt_ac=result.alt_ac,
            pos_change=pos_change,
            alt_pos_change_range=alt_pos_change_range,
        )

    async def get_ac_from_gene(self, gene: str) -> list[str]:
        """Return genomic accession(s) associated to a gene.

        :param gene: Gene symbol
        :return: List of genomic accessions, sorted in desc order
        """
        query = f"""
            SELECT DISTINCT alt_ac
            FROM {self.schema}.genomic
            WHERE hgnc = '{gene}'
            AND alt_ac LIKE 'NC_00%'
            ORDER BY alt_ac;
            """  # noqa: S608

        records = await self.execute_query(query)
        if not records:
            return []

        alt_acs = [r["alt_ac"] for r in records]
        alt_acs.sort(key=lambda x: int(x.split(".")[-1]), reverse=True)
        return alt_acs

    async def get_gene_from_ac(
        self, ac: str, start_pos: int, end_pos: int
    ) -> list[str] | None:
        """Get gene(s) within the provided coordinate range

        >>> import asyncio
        >>> from cool_seq_tool.sources import UtaDatabase
        >>> async def get_gene():
        ...     uta_db = await UtaDatabase.create()
        ...     result = await uta_db.get_gene_from_ac(
        ...         "NC_000017.11", 43044296, 43045802
        ...     )
        ...     return result
        >>> asyncio.run(get_gene())
        ['BRCA1']

        :param ac: NC accession, e.g. ``"NC_000001.11"``
        :param start_pos: Start position change
        :param end_pos: End position change
        :return: List of HGNC gene symbols
        """
        if end_pos is None:
            end_pos = start_pos
        query = f"""
            SELECT DISTINCT hgnc
            FROM {self.schema}.genomic
            WHERE alt_ac = '{ac}'
            AND {start_pos} BETWEEN alt_start_i AND alt_end_i
            AND {end_pos} BETWEEN alt_start_i AND alt_end_i;
            """  # noqa: S608
        results = await self.execute_query(query)
        if not results:
            _logger.warning(
                "Unable to find gene between %s and %s on %s", start_pos, end_pos, ac
            )
            return None
        if len(results) > 1:
            _logger.info(
                "Found more than one gene between %s and %s on %s",
                start_pos,
                end_pos,
                ac,
            )

        return [r[0] for r in results]

    async def get_transcripts(
        self,
        start_pos: int | None = None,
        end_pos: int | None = None,
        gene: str | None = None,
        use_tx_pos: bool = True,
        alt_ac: str | None = None,
    ) -> pl.DataFrame:
        """Get transcripts for a given ``gene`` or ``alt_ac`` related to optional positions.

        :param start_pos: Start position change
            If not provided and ``end_pos`` not provided, all transcripts associated with
            the gene and/or accession will be returned
        :param end_pos: End position change
            If not provided and ``start_pos`` not provided, all transcripts associated
            with the gene and/or accession will be returned
        :param gene: HGNC gene symbol
        :param use_tx_pos: ``True`` if querying on transcript position. This means
            ``start_pos`` and ``end_pos`` are c. coordinate positions. ``False`` if querying
            on genomic position. This means ``start_pos`` and ``end_pos`` are g. coordinate
            positions
        :param alt_ac: Genomic accession. If not provided, must provide ``gene``
        :return: Data Frame containing transcripts associated with a gene.
            Transcripts are ordered by most recent NC accession, then by
            descending transcript length
        """
        schema = ["pro_ac", "tx_ac", "alt_ac", "cds_start_i"]
        if not gene and not alt_ac:
            return pl.DataFrame([], schema=schema)

        pos_cond = ""
        if start_pos is not None and end_pos is not None:
            if use_tx_pos:
                pos_cond = f"""
                    AND {start_pos} + T.cds_start_i
                        BETWEEN ALIGN.tx_start_i AND ALIGN.tx_end_i
                    AND {end_pos} + T.cds_start_i
                        BETWEEN ALIGN.tx_start_i AND ALIGN.tx_end_i
                    """
            else:
                pos_cond = f"""
                    AND {start_pos} BETWEEN ALIGN.alt_start_i AND ALIGN.alt_end_i
                    AND {end_pos} BETWEEN ALIGN.alt_start_i AND ALIGN.alt_end_i
                    """

        order_by_cond = """
        ORDER BY SUBSTR(ALIGN.alt_ac, 0, position('.' in ALIGN.alt_ac)),
        CAST(SUBSTR(ALIGN.alt_ac, position('.' in ALIGN.alt_ac) + 1,
            LENGTH(ALIGN.alt_ac)) AS INT) DESC,
        ALIGN.tx_end_i - ALIGN.tx_start_i DESC;
        """
        if alt_ac:
            alt_ac_cond = f"AND ALIGN.alt_ac = '{alt_ac}'"
            if alt_ac.startswith("EN"):
                order_by_cond = "ORDER BY ALIGN.alt_ac;"
        else:
            alt_ac_cond = "AND ALIGN.alt_ac LIKE 'NC_00%'"

        gene_cond = f"AND T.hgnc = '{gene}'" if gene else ""

        query = f"""
            SELECT AA.pro_ac, AA.tx_ac, ALIGN.alt_ac, T.cds_start_i
            FROM {self.schema}.associated_accessions as AA
            JOIN {self.schema}.transcript as T ON T.ac = AA.tx_ac
            JOIN {self.schema}.tx_exon_aln_v as ALIGN ON T.ac = ALIGN.tx_ac
            WHERE ALIGN.alt_aln_method = 'splign'
            {gene_cond}
            {alt_ac_cond}
            {pos_cond}
            {order_by_cond}
            """  # noqa: S608
        results = await self.execute_query(query)
        results = [
            (r["pro_ac"], r["tx_ac"], r["alt_ac"], r["cds_start_i"]) for r in results
        ]
        results_df = pl.DataFrame(results, schema=schema, orient="row")
        if results:
            results_df = results_df.unique()
        return results_df

    async def get_chr_assembly(self, ac: str) -> tuple[str, Assembly] | None:
        """Get chromosome and assembly for NC accession if not in GRCh38.

        >>> import asyncio
        >>> from cool_seq_tool.sources.uta_database import UtaDatabase
        >>> uta_db = asyncio.run(UtaDatabase.create())
        >>> result = asyncio.run(uta_db.get_chr_assembly("NC_000007.13"))
        >>> result
        ('chr7', <Assembly.GRCH37: 'GRCh37'>)

        Returns ``None`` if unable to find (either unrecognized/invalid, or
        a GRCh38 accession).

        :param ac: RefSeq NC accession, eg ``"NC_000007.13"``
        :return: Chromosome and assembly that accession is on, if available.
        """
        descr = await self.get_ac_descr(ac)
        if not descr:
            # Already GRCh38 Assembly
            return None
        descr = descr.split(",")
        chromosome = f"chr{descr[0].split()[-1]}"
        assembly = f"GRCh{descr[1].split('.')[0].split('GRCh')[-1]}"

        try:
            assembly = Assembly(assembly)
        except ValueError as e:
            _logger.error(e)
            return None

        return chromosome, assembly

    async def p_to_c_ac(self, p_ac: str) -> list[str]:
        """Return cDNA reference sequence accession from protein reference sequence
        accession (i.e. ``p.`` to ``c.`` in HGVS syntax)

        :param p_ac: Protein accession
        :return: List of rows containing c. accessions that are associated with the
            given p. accession. In ascending order.
        """
        # Ensembl accessions do not have versions
        if p_ac.startswith("EN"):
            order_by_cond = "ORDER BY tx_ac;"
        else:
            order_by_cond = """
            ORDER BY SUBSTR(tx_ac, 0, position('.' in tx_ac)),
            CAST(SUBSTR(tx_ac, position('.' in tx_ac) + 1, LENGTH(tx_ac)) AS INT);
            """

        query = f"""
            SELECT tx_ac
            FROM {self.schema}.associated_accessions
            WHERE pro_ac = '{p_ac}'
            {order_by_cond}
            """  # noqa: S608
        result = await self.execute_query(query)
        if result:
            result = [r["tx_ac"] for r in result]
        return result

    async def get_transcripts_from_genomic_pos(
        self, alt_ac: str, g_pos: int
    ) -> list[str]:
        """Get transcripts associated to a genomic ac and position.

        :param alt_ac: Genomic accession
        :param g_pos: Genomic position
        :return: RefSeq transcripts on c. coordinate
        """
        query = f"""
               SELECT distinct tx_ac
               FROM {self.schema}.tx_exon_aln_v
               WHERE alt_ac = '{alt_ac}'
               AND {g_pos} BETWEEN alt_start_i AND alt_end_i
               AND tx_ac LIKE 'NM_%';
               """  # noqa: S608
        results = await self.execute_query(query)
        if not results:
            return []
        return [item for sublist in results for item in sublist]

    @staticmethod
    def get_secret() -> str:
        """Get secrets for UTA DB instances. Used for deployment on AWS.

        :raises ClientError: If unable to retrieve secret value due to decryption
            decryption failure, internal service error, invalid parameter, invalid
            request, or resource not found.
        """
        secret_name = environ["UTA_DB_SECRET"]
        region_name = "us-east-2"

        # Create a Secrets Manager client
        session = boto3.session.Session()
        client = session.client(service_name="secretsmanager", region_name=region_name)

        try:
            get_secret_value_response = client.get_secret_value(SecretId=secret_name)
        except ClientError as e:
            # For a list of exceptions thrown, see
            # https://docs.aws.amazon.com/secretsmanager/latest/apireference/API_GetSecretValue.html
            _logger.error(e)
            raise e
        else:
            return get_secret_value_response["SecretString"]


class ParseResult(UrlLibParseResult):
    """Subclass of url.ParseResult that adds database and schema methods,
    and provides stringification.
    Source: https://github.com/biocommons/hgvs
    """

    def __new__(cls, pr):  # noqa: ANN001, ANN204
        """Create new instance."""
        return super(ParseResult, cls).__new__(cls, *pr)  # noqa: UP008

    @property
    def database(self) -> str | None:
        """Create database property."""
        path_elems = self.path.split("/")
        return path_elems[1] if len(path_elems) > 1 else None

    @property
    def schema(self) -> str | None:
        """Create schema property."""
        path_elems = self.path.split("/")
        return path_elems[2] if len(path_elems) > 2 else None<|MERGE_RESOLUTION|>--- conflicted
+++ resolved
@@ -378,11 +378,7 @@
         result = await self.execute_query(query)
         return result[0][0]
 
-<<<<<<< HEAD
-    async def validate_gene_symbol(self, gene: str) -> bool:
-=======
     async def gene_exists(self, gene: str) -> bool:
->>>>>>> da888feb
         """Return whether or not a gene symbol exists in UTA gene table
 
         :param gene: Gene symbol
@@ -398,11 +394,7 @@
         result = await self.execute_query(query)
         return result[0][0]
 
-<<<<<<< HEAD
-    async def validate_transcript(self, transcript: str) -> bool:
-=======
     async def transcript_exists(self, transcript: str) -> bool:
->>>>>>> da888feb
         """Return whether or not a transcript exists in the UTA tx_exon_aln_v table
 
         :param transcript: A transcript accession
