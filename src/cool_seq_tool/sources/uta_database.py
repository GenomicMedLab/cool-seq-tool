"""Provide transcript lookup and metadata tools via the UTA database."""

import ast
import logging
from os import environ
from typing import Any, Literal, TypeVar
from urllib.parse import ParseResult as UrlLibParseResult
from urllib.parse import quote, unquote, urlparse

import asyncpg
import boto3
import polars as pl
from asyncpg.exceptions import InterfaceError, InvalidAuthorizationSpecificationError
from botocore.exceptions import ClientError

from cool_seq_tool.schemas import (
    AnnotationLayer,
    Assembly,
    DbConnectionArgs,
    GenesGenomicAcs,
    GenomicTxData,
    GenomicTxMetadata,
    Strand,
)

# use `bound` to upper-bound UtaDatabase or child classes
UTADatabaseType = TypeVar("UTADatabaseType", bound="UtaDatabase")

UTA_DB_URL = environ.get(
    "UTA_DB_URL", "postgresql://uta_admin:uta@localhost:5432/uta/uta_20210129b"
)

_logger = logging.getLogger(__name__)


class UtaDatabase:
    """Provide transcript lookup and metadata tools via the Universal Transcript Archive
    (UTA) database.

    Users should use the ``create()`` method to construct a new instance. Note that
    almost all public methods are defined as ``async`` -- see the :ref:`Usage section <async_note>`
    for more information.

    >>> import asyncio
    >>> from cool_seq_tool.sources.uta_database import UtaDatabase
    >>> uta_db = asyncio.run(UtaDatabase.create())
    """

    def __init__(self, db_url: str = UTA_DB_URL) -> None:
        """Initialize DB class. Should only be used by ``create()`` method, and not
        be called directly by a user.

        :param db_url: PostgreSQL connection URL
            Format: ``driver://user:password@host/database/schema``
        """
        self.schema = None
        self._connection_pool = None
        original_pwd = db_url.split("//")[-1].split("@")[0].split(":")[-1]
        self.db_url = db_url.replace(original_pwd, quote(original_pwd))
        self.args = self._get_conn_args()

    def _get_conn_args(self) -> DbConnectionArgs:
        """Return connection arguments.

        :param db_url: raw connection URL
        :return: Database connection arguments
        """
        if "UTA_DB_PROD" in environ:
            secret = ast.literal_eval(self.get_secret())

            password = secret["password"]
            username = secret["username"]
            port = secret["port"]
            host = secret["host"]
            database = secret["dbname"]
            schema = secret["schema"]
            self.schema = schema

            environ["PGPASSWORD"] = password
            environ["UTA_DB_URL"] = (
                f"postgresql://{username}@{host}:{port}/{database}/{schema}"
            )
            return DbConnectionArgs(
                host=host,
                port=int(port),
                database=database,
                user=username,
                password=password,
            )

        url = ParseResult(urlparse(self.db_url))
        self.schema = url.schema
        password = unquote(url.password) if url.password else ""
        return DbConnectionArgs(
            host=url.hostname,
            port=url.port,
            database=url.database,
            user=url.username,
            password=password,
        )

    async def create_pool(self) -> None:
        """Create connection pool if not already created."""
        if not self._connection_pool:
            self.args = self._get_conn_args()
            try:
                self._connection_pool = await asyncpg.create_pool(
                    min_size=1,
                    max_size=10,
                    max_inactive_connection_lifetime=3,
                    command_timeout=60,
                    host=self.args.host,
                    port=self.args.port,
                    user=self.args.user,
                    password=self.args.password,
                    database=self.args.database,
                )
            except InterfaceError as e:
                _logger.error(
                    "While creating connection pool, encountered exception %s", e
                )
                msg = "Could not create connection pool"
                raise Exception(msg) from e

    @classmethod
    async def create(
        cls: type[UTADatabaseType], db_url: str = UTA_DB_URL
    ) -> UTADatabaseType:
        """Manufacture a fully-initialized class instance (a la factory pattern). This
        method should be used instead of calling the class directly to create a new
        instance.

        >>> import asyncio
        >>> from cool_seq_tool.sources.uta_database import UtaDatabase
        >>> uta_db = asyncio.run(UtaDatabase.create())

        :param cls: supplied implicitly
        :param db_url: PostgreSQL connection URL
            Format: ``driver://user:password@host/database/schema``
        :return: UTA DB access class instance
        """
        self = cls(db_url)
        await self._create_genomic_table()
        await self.create_pool()
        return self

    async def execute_query(self, query: str) -> Any:  # noqa: ANN401
        """Execute a query and return its result.

        :param query: Query to make on database
        :return: Query's result
        """

        async def _execute_query(q: str) -> Any:  # noqa: ANN401
            async with (
                self._connection_pool.acquire() as connection,
                connection.transaction(),
            ):
                return await connection.fetch(q)

        if not self._connection_pool:
            await self.create_pool()
        try:
            return await _execute_query(query)
        except InvalidAuthorizationSpecificationError:
            self._connection_pool = None
            await self.create_pool()
            return await _execute_query(query)

    async def _create_genomic_table(self) -> None:
        """Create table containing genomic accession information."""
        check_table_exists = f"""
            SELECT EXISTS (
               SELECT FROM information_schema.tables
               WHERE table_schema = '{self.schema}'
               AND table_name = 'genomic'
            );
            """  # noqa: S608
        genomic_table_exists = await self.execute_query(check_table_exists)
        genomic_table_exists = genomic_table_exists[0].get("exists")
        if genomic_table_exists is None:
            _logger.critical(
                "SELECT EXISTS query in UtaDatabase._create_genomic_table "
                "returned invalid response"
            )
            msg = "SELECT EXISTS query returned invalid response"
            raise ValueError(msg)
        if not genomic_table_exists:
            create_genomic_table = f"""
                CREATE TABLE {self.schema}.genomic AS
                    SELECT t.hgnc, aes.alt_ac, aes.alt_aln_method,
                        aes.alt_strand, ae.start_i AS alt_start_i,
                        ae.end_i AS alt_end_i
                    FROM ((((({self.schema}.transcript t
                        JOIN {self.schema}.exon_set tes ON (((t.ac = tes.tx_ac)
                            AND (tes.alt_aln_method = 'transcript'::text))))
                        JOIN {self.schema}.exon_set aes ON (((t.ac = aes.tx_ac)
                            AND (aes.alt_aln_method <> 'transcript'::text))))
                        JOIN {self.schema}.exon te ON
                            ((tes.exon_set_id = te.exon_set_id)))
                        JOIN {self.schema}.exon ae ON
                            (((aes.exon_set_id = ae.exon_set_id)
                            AND (te.ord = ae.ord))))
                        LEFT JOIN {self.schema}.exon_aln ea ON
                            (((te.exon_id = ea.tx_exon_id) AND
                            (ae.exon_id = ea.alt_exon_id))));
                """  # noqa: S608
            await self.execute_query(create_genomic_table)

            indexes = [
                f"""CREATE INDEX alt_pos_index ON {self.schema}.genomic (alt_ac, alt_start_i, alt_end_i);""",
                f"""CREATE INDEX gene_alt_index ON {self.schema}.genomic (hgnc, alt_ac);""",
                f"""CREATE INDEX alt_ac_index ON {self.schema}.genomic (alt_ac);""",
            ]
            for create_index in indexes:
                await self.execute_query(create_index)

    @staticmethod
    def _transform_list(li: list) -> list[list[Any]]:
        """Transform list to only contain field values

        :param li: List of asyncpg.Record objects
        :return: List of list of objects
        """
        return [list(i) for i in li]

    async def get_genes_and_alt_acs(
        self,
        pos: int,
        strand: Strand | None = None,
        chromosome: int | None = None,
        alt_ac: str | None = None,
        gene: str | None = None,
    ) -> tuple[GenesGenomicAcs | None, str | None]:
        """Return genes and genomic accessions for a position on a chromosome or alt_ac

        :param pos: Genomic position
        :param strand: Strand
        :param chromosome: Chromosome. Must give chromosome without a prefix
            (i.e. ``1`` or ``X``). If not provided, must provide ``alt_ac``.
            If ``alt_ac`` is also provided, ``alt_ac`` will be used.
        :param alt_ac: Genomic accession (i.e. ``NC_000001.11``). If not provided,
            must provide ``chromosome``. If ``chromosome`` is also provided, ``alt_ac``
            will be used.
        :param gene: Gene symbol
        :return: Genes and genomic accessions and warnings if found
        """
        alt_ac_cond = (
            f"WHERE alt_ac = '{alt_ac}'"
            if alt_ac
            else f"WHERE alt_ac ~ '^NC_[0-9]+0{chromosome}.[0-9]+$'"
        )
        strand_cond = f"AND alt_strand = '{strand.value}'" if strand else ""
        gene_cond = f"AND hgnc = '{gene}'" if gene else ""

        query = f"""
            SELECT hgnc, alt_ac
            FROM {self.schema}.tx_exon_aln_v
            {alt_ac_cond}
            AND alt_aln_method = 'splign'
            AND {pos} BETWEEN alt_start_i AND alt_end_i
            {strand_cond}
            {gene_cond};
            """  # noqa: S608

        results = await self.execute_query(query)
        if not results:
            msg = (
                f"Unable to find a result for chromosome "
                f"{alt_ac or chromosome} where genomic coordinate {pos}"
                f" is mapped between an exon's start and end coordinates"
            )
            if strand:
                msg += (
                    f" on the "
                    f"{'positive' if strand == Strand.POSITIVE else 'negative'} strand"
                )
            if gene:
                msg += f" and on gene {gene}"
            return None, msg

        results = self._transform_list(results)
        genes = set()
        alt_acs = set()
        for r in results:
            genes.add(r[0])
            alt_acs.add(r[1])
        return GenesGenomicAcs(genes=genes, alt_acs=alt_acs), None

    async def get_tx_exons(
        self, tx_ac: str, alt_ac: str | None = None
    ) -> tuple[list[tuple[int, int]] | None, str | None]:
        """Get list of transcript exons start/end coordinates.

        :param tx_ac: Transcript accession
        :param alt_ac: Genomic accession
        :return: List of a transcript's accessions and warnings if found
        """
        if alt_ac:
            # We know what assembly we're looking for since we have the
            # genomic accession
            query = f"""
                SELECT DISTINCT tx_start_i, tx_end_i
                FROM {self.schema}.tx_exon_aln_v
                WHERE tx_ac = '{tx_ac}'
                AND alt_aln_method = 'splign'
                AND alt_ac = '{alt_ac}'
                """  # noqa: S608
        else:
            # Use GRCh38 by default if no genomic accession is provided
            query = f"""
                SELECT DISTINCT tx_start_i, tx_end_i
                FROM {self.schema}.tx_exon_aln_v as t
                INNER JOIN {self.schema}._seq_anno_most_recent as s
                ON t.alt_ac = s.ac
                WHERE s.descr = ''
                AND t.tx_ac = '{tx_ac}'
                AND t.alt_aln_method = 'splign'
                AND t.alt_ac like 'NC_000%'
                """  # noqa: S608
        result = await self.execute_query(query)

        if not result:
            msg = f"Unable to get exons for {tx_ac}"
            _logger.warning(msg)
            return None, msg
        tx_exons = [(r["tx_start_i"], r["tx_end_i"]) for r in result]
        return tx_exons, None

<<<<<<< HEAD
    async def get_tx_exons_genomic_coords(
        self,
        tx_ac: str,
        alt_ac: str,
    ) -> tuple[tuple[int, int, int, int, int, int] | None, str | None]:
        """Get exon number, transcript coordinates, and genomic coordinates

        :param tx_ac: Transcript accession
        :param alt_ac: RefSeq genomic accession
        :return: Tuple of exon numbers, transcript and genomic coordinates, strand,
            and warnings if found
        """
        query = f"""
            SELECT DISTINCT ord, tx_start_i, tx_end_i, alt_start_i, alt_end_i, alt_strand
            FROM {self.schema}.tx_exon_aln_v
            WHERE tx_ac = '{tx_ac}'
            AND alt_ac = '{alt_ac}'
            """  # noqa: S608
        result = await self.execute_query(query)

        if not result:
            msg = f"Unable to get exons and genomic coordinates for {tx_ac} on {alt_ac}"
            _logger.warning(msg)
            return None, msg
        tx_exons_genomic_coords = [
            (
                r["ord"],
                r["tx_start_i"],
                r["tx_end_i"],
                r["alt_start_i"],
                r["alt_end_i"],
                r["alt_strand"],
            )
            for r in result
        ]
        return tx_exons_genomic_coords, None

=======
>>>>>>> 2303bc5c
    async def get_alt_ac_start_or_end(
        self, tx_ac: str, tx_exon_start: int, tx_exon_end: int, gene: str | None
    ) -> tuple[tuple[str, str, int, int, int] | None, str | None]:
        """Get genomic data for related transcript exon start or end.

        :param tx_ac: Transcript accession
        :param tx_exon_start: Transcript's exon start coordinate
        :param tx_exon_end: Transcript's exon end coordinate
        :param gene: HGNC gene symbol
        :return: [hgnc symbol, genomic accession for chromosome,
            aligned genomic start coordinate, aligned genomic end coordinate, strand],
            and warnings if found
        """
        gene_query = f"AND T.hgnc = '{gene}'" if gene else ""

        query = f"""
            SELECT T.hgnc, T.alt_ac, T.alt_start_i, T.alt_end_i, T.alt_strand
            FROM {self.schema}._cds_exons_fp_v as C
            JOIN {self.schema}.tx_exon_aln_v as T ON T.tx_ac = C.tx_ac
            WHERE T.tx_ac = '{tx_ac}'
            {gene_query}
            AND {tx_exon_start} BETWEEN T.tx_start_i AND T.tx_end_i
            AND {tx_exon_end} BETWEEN T.tx_start_i AND T.tx_end_i
            AND T.alt_aln_method = 'splign'
            AND T.alt_ac LIKE 'NC_00%'
            ORDER BY CAST(SUBSTR(T.alt_ac, position('.' in T.alt_ac) + 1,
                LENGTH(T.alt_ac)) AS INT) DESC;
            """  # noqa: S608
        result = await self.execute_query(query)
        if not result:
            msg = (
                f"Unable to find a result where {tx_ac} has transcript "
                f"coordinates {tx_exon_start} and {tx_exon_end} between "
                f"an exon's start and end coordinates"
            )
            if gene_query:
                msg += f" on gene {gene}"
            _logger.warning(msg)
            return None, msg
        result = result[0]
        return (result[0], result[1], result[2], result[3], result[4]), None

    async def get_cds_start_end(self, tx_ac: str) -> tuple[int, int] | None:
        """Get coding start and end site

        :param tx_ac: Transcript accession
        :return: [Coding start site, Coding end site]
        """
        if tx_ac.startswith("ENS"):
            tx_ac = tx_ac.split(".")[0]
        query = f"""
            SELECT cds_start_i, cds_end_i
            FROM {self.schema}.transcript
            WHERE ac='{tx_ac}';
            """  # noqa: S608
        cds_start_end = await self.execute_query(query)
        if cds_start_end:
            cds_start_end = cds_start_end[0]
            if cds_start_end[0] is not None and cds_start_end[1] is not None:  # noqa: RET503
                return cds_start_end[0], cds_start_end[1]
        else:
            _logger.warning(
                "Unable to get coding start/end site for accession: %s", tx_ac
            )
            return None

    async def get_newest_assembly_ac(self, ac: str) -> list[str]:
        """Find accession associated to latest genomic assembly

        :param ac: Accession
        :return: List of accessions associated to latest genomic assembly. Order by
            desc
        """
        # Ensembl accessions do not have versions
        if ac.startswith("EN"):
            order_by_cond = "ORDER BY ac;"
        else:
            order_by_cond = (
                "ORDER BY SUBSTR(ac, 0, position('.' in ac)),"
                "CAST(SUBSTR(ac, position('.' in ac) + 1, LENGTH(ac)) AS INT) DESC;"
            )

        query = f"""
            SELECT ac
            FROM {self.schema}._seq_anno_most_recent
            WHERE ac LIKE '{ac.split('.')[0]}%'
            AND ((descr IS NULL) OR (descr = ''))
            {order_by_cond}
            """  # noqa: S608
        results = await self.execute_query(query)
        if not results:
            return []

        return [r["ac"] for r in results]

    async def validate_genomic_ac(self, ac: str) -> bool:
        """Return whether or not genomic accession exists.

        :param ac: Genomic accession
        :return: ``True`` if genomic accession exists. ``False`` otherwise.
        """
        query = f"""
            SELECT EXISTS(
                SELECT ac
                FROM {self.schema}._seq_anno_most_recent
                WHERE ac = '{ac}'
            );
            """  # noqa: S608
        result = await self.execute_query(query)
        return result[0][0]

    async def get_ac_descr(self, ac: str) -> str | None:
        """Return accession description. This is typically available only for accessions
        from older (pre-GRCh38) builds.

        >>> import asyncio
        >>> from cool_seq_tool.sources.uta_database import UtaDatabase
        >>> async def describe():
        ...     uta_db = await UtaDatabase.create()
        ...     result = await uta_db.get_ac_descr("NC_000001.10")
        ...     return result
        >>> asyncio.run(describe())
        'Homo sapiens chromosome 1, GRCh37.p13 Primary Assembly'

        :param ac: chromosome accession, e.g. ``"NC_000001.10"``
        :return: Description containing assembly and chromosome
        """
        query = f"""
            SELECT descr
            FROM {self.schema}._seq_anno_most_recent
            WHERE ac = '{ac}';
            """  # noqa: S608
        result = await self.execute_query(query)
        if not result:
            _logger.warning("Accession %s does not have a description", ac)
            return None
        result = result[0][0]
        if result == "":
            result = None
        return result

    async def get_tx_exon_aln_v_data(
        self,
        tx_ac: str,
        start_pos: int,
        end_pos: int,
        alt_ac: str | None = None,
        use_tx_pos: bool = True,
        like_tx_ac: bool = False,
    ) -> list:
        """Return queried data from tx_exon_aln_v table.

        :param tx_ac: accession on c. coordinate
        :param start_pos: Start position change
        :param end_pos: End position change
        :param alt_ac: accession on g. coordinate
        :param use_tx_pos: ``True`` if querying on transcript position. This means
            ``start_pos`` and ``end_pos`` are on the c. coordinate
            ``False`` if querying on genomic position. This means ``start_pos`` and
            ``end_pos`` are on the g. coordinate
        :param like_tx_ac: ``True`` if tx_ac condition should be a like statement.
            This is used when you want to query an accession regardless of its version
            ``False`` if tx_condition will be exact match
        :return: List of tx_exon_aln_v data
        """
        if end_pos is None:
            end_pos = start_pos

        if tx_ac.startswith("EN"):
            temp_ac = tx_ac.split(".")[0]
            aln_method = f"AND alt_aln_method='genebuild'"  # noqa: F541
        else:
            temp_ac = tx_ac
            aln_method = f"AND alt_aln_method='splign'"  # noqa: F541

        if like_tx_ac:
            tx_q = f"WHERE tx_ac LIKE '{temp_ac}%'"
        else:
            tx_q = f"WHERE tx_ac='{temp_ac}'"

        order_by_cond = "ORDER BY CAST(SUBSTR(alt_ac, position('.' in alt_ac) + 1, LENGTH(alt_ac)) AS INT)"
        if alt_ac:
            alt_ac_q = f"AND alt_ac = '{alt_ac}'"
            if alt_ac.startswith("EN"):
                order_by_cond = "ORDER BY alt_ac"
        else:
            alt_ac_q = f"AND alt_ac LIKE 'NC_00%'"  # noqa: F541

        if use_tx_pos:
            pos_q = f"""tx_start_i AND tx_end_i"""  # noqa: F541
        else:
            pos_q = f"""alt_start_i AND alt_end_i"""  # noqa: F541

        query = f"""
            SELECT hgnc, tx_ac, tx_start_i, tx_end_i, alt_ac, alt_start_i,
                alt_end_i, alt_strand, alt_aln_method, tx_exon_id, alt_exon_id
            FROM {self.schema}.tx_exon_aln_v
            {tx_q}
            {alt_ac_q}
            {aln_method}
            AND {start_pos} BETWEEN {pos_q}
            AND {end_pos} BETWEEN {pos_q}
            {order_by_cond}
            """  # noqa: S608
        result = await self.execute_query(query)
        if not result:
            _logger.warning("Unable to find transcript alignment for query: %s", query)
            return []
        if alt_ac and not use_tx_pos and len(result) > 1:
            _logger.debug(
                "Found more than one match for tx_ac %s and alt_ac = %s",
                temp_ac,
                alt_ac,
            )
        return [list(r) for r in result]

    @staticmethod
    def data_from_result(result: list) -> GenomicTxData | None:
        """Return data found from result.

        :param result: Data from tx_exon_aln_v table
        :return: Aligned genomic / transcript exon data
        """
        tx_pos_range = result[2], result[3]
        alt_pos_range = result[5], result[6]

        if (tx_pos_range[1] - tx_pos_range[0]) != (alt_pos_range[1] - alt_pos_range[0]):
            _logger.warning(
                "tx_pos_range %s is not the same length as alt_pos_range %s.",
                tx_pos_range,
                alt_pos_range,
            )
            return None

        return GenomicTxData(
            gene=result[0],
            strand=Strand(result[7]),
            tx_pos_range=tx_pos_range,
            alt_pos_range=alt_pos_range,
            alt_aln_method=result[8],
            tx_exon_id=result[9],
            alt_exon_id=result[10],
        )

    async def get_mane_c_genomic_data(
        self, ac: str, alt_ac: str | None, start_pos: int, end_pos: int
    ) -> GenomicTxMetadata | None:
        """Get MANE transcript and genomic data. Used when going from g. to MANE c.
        representation.

        >>> import asyncio
        >>> from cool_seq_tool.sources import UtaDatabase
        >>> async def get_braf_mane():
        ...     uta_db = await UtaDatabase.create()
        ...     result = await uta_db.get_mane_c_genomic_data(
        ...         "NM_004333.6",
        ...         None,
        ...         140753335,
        ...         140753335,
        ...     )
        ...     return result
        >>> braf = asyncio.run(get_braf_mane())
        >>> braf["alt_ac"]
        'NC_000007.14'

        :param ac: MANE transcript accession
        :param alt_ac: NC accession. Used to triangulate on correct genomic data. Can
            be set to ``None`` if unavailable.
        :param start_pos: Genomic start position
        :param end_pos: Genomic end position change
        :return: Metadata for MANE genomic and transcript accessions results if
            successful
        """
        results = await self.get_tx_exon_aln_v_data(
            ac, start_pos, end_pos, alt_ac=alt_ac, use_tx_pos=False
        )
        if not results:
            return None
        result = results[0]

        genomic_tx_data = self.data_from_result(result)
        if not genomic_tx_data:
            return None

        coding_start_site = await self.get_cds_start_end(ac)
        if coding_start_site is None:
            _logger.warning("Accession %s not found in UTA", ac)
            return None

        coding_start_site, coding_end_site = coding_start_site

        if genomic_tx_data.strand == Strand.NEGATIVE:
            alt_pos_change_range = (end_pos, start_pos)
            pos_change = (
                genomic_tx_data.alt_pos_range[1] - alt_pos_change_range[0],
                alt_pos_change_range[1] - genomic_tx_data.alt_pos_range[0],
            )
        else:
            alt_pos_change_range = (start_pos, end_pos)
            pos_change = (
                alt_pos_change_range[0] - genomic_tx_data.alt_pos_range[0],
                genomic_tx_data.alt_pos_range[1] - alt_pos_change_range[1],
            )

        return GenomicTxMetadata(
            **genomic_tx_data.model_dump(),
            pos_change=pos_change,
            tx_ac=result[1],
            alt_ac=result[4],
            coding_start_site=coding_start_site,
            coding_end_site=coding_end_site,
            alt_pos_change_range=alt_pos_change_range,
        )

    async def get_genomic_tx_data(
        self,
        tx_ac: str,
        pos: tuple[int, int],
        annotation_layer: Literal[AnnotationLayer.CDNA]
        | Literal[AnnotationLayer.GENOMIC] = AnnotationLayer.CDNA,
        alt_ac: str | None = None,
        target_genome_assembly: Assembly = Assembly.GRCH38,
    ) -> GenomicTxMetadata | None:
        """Get transcript mapping to genomic data.

        :param tx_ac: Accession on c. coordinate
        :param pos: (start pos, end pos)
        :param annotation_layer: Annotation layer for ``ac`` and ``pos``
        :param alt_ac: Accession on g. coordinate
        :param target_genome_assembly: Genome assembly to get genomic data for.
            If ``alt_ac`` is provided, it will return the associated assembly.
        :return: Metadata for genomic and transcript accessions
        """
        results = await self.get_tx_exon_aln_v_data(
            tx_ac,
            pos[0],
            pos[1],
            use_tx_pos=annotation_layer == AnnotationLayer.CDNA,
            alt_ac=alt_ac,
        )
        if not results:
            return None

        if alt_ac or target_genome_assembly == Assembly.GRCH38:
            result = results[-1]
        else:
            result = results[0]

        genomic_tx_data = self.data_from_result(result)
        if not genomic_tx_data:
            return None

        pos_change = (
            pos[0] - genomic_tx_data.tx_pos_range[0],
            genomic_tx_data.tx_pos_range[1] - pos[1],
        )

        if annotation_layer == AnnotationLayer.CDNA:
            if genomic_tx_data.strand == Strand.NEGATIVE:
                alt_pos_change_range = (
                    genomic_tx_data.alt_pos_range[1] - pos_change[0],
                    genomic_tx_data.alt_pos_range[0] + pos_change[1],
                )
            else:
                alt_pos_change_range = (
                    genomic_tx_data.alt_pos_range[0] + pos_change[0],
                    genomic_tx_data.alt_pos_range[1] - pos_change[1],
                )
        else:
            if genomic_tx_data.strand == Strand.NEGATIVE:
                alt_pos_change_range = (pos[1], pos[0])
            else:
                alt_pos_change_range = pos

        return GenomicTxMetadata(
            **genomic_tx_data.model_dump(),
            tx_ac=result[1],
            alt_ac=result[4],
            pos_change=pos_change,
            alt_pos_change_range=alt_pos_change_range,
        )

    async def get_ac_from_gene(self, gene: str) -> list[str]:
        """Return genomic accession(s) associated to a gene.

        :param gene: Gene symbol
        :return: List of genomic accessions, sorted in desc order
        """
        query = f"""
            SELECT DISTINCT alt_ac
            FROM {self.schema}.genomic
            WHERE hgnc = '{gene}'
            AND alt_ac LIKE 'NC_00%'
            ORDER BY alt_ac;
            """  # noqa: S608

        records = await self.execute_query(query)
        if not records:
            return []

        alt_acs = [r["alt_ac"] for r in records]
        alt_acs.sort(key=lambda x: int(x.split(".")[-1]), reverse=True)
        return alt_acs

    async def get_gene_from_ac(
        self, ac: str, start_pos: int, end_pos: int
    ) -> list[str] | None:
        """Get gene(s) within the provided coordinate range

        >>> import asyncio
        >>> from cool_seq_tool.sources import UtaDatabase
        >>> async def get_gene():
        ...     uta_db = await UtaDatabase.create()
        ...     result = await uta_db.get_gene_from_ac(
        ...         "NC_000017.11", 43044296, 43045802
        ...     )
        ...     return result
        >>> asyncio.run(get_gene())
        ['BRCA1']

        :param ac: NC accession, e.g. ``"NC_000001.11"``
        :param start_pos: Start position change
        :param end_pos: End position change
        :return: List of HGNC gene symbols
        """
        if end_pos is None:
            end_pos = start_pos
        query = f"""
            SELECT DISTINCT hgnc
            FROM {self.schema}.genomic
            WHERE alt_ac = '{ac}'
            AND {start_pos} BETWEEN alt_start_i AND alt_end_i
            AND {end_pos} BETWEEN alt_start_i AND alt_end_i;
            """  # noqa: S608
        results = await self.execute_query(query)
        if not results:
            _logger.warning(
                "Unable to find gene between %s and %s on %s", start_pos, end_pos, ac
            )
            return None
        if len(results) > 1:
            _logger.info(
                "Found more than one gene between %s and %s on %s",
                start_pos,
                end_pos,
                ac,
            )

        return [r[0] for r in results]

    async def get_transcripts(
        self,
        start_pos: int | None = None,
        end_pos: int | None = None,
        gene: str | None = None,
        use_tx_pos: bool = True,
        alt_ac: str | None = None,
    ) -> pl.DataFrame:
        """Get transcripts for a given ``gene`` or ``alt_ac`` related to optional positions.

        :param start_pos: Start position change
            If not provided and ``end_pos`` not provided, all transcripts associated with
            the gene and/or accession will be returned
        :param end_pos: End position change
            If not provided and ``start_pos`` not provided, all transcripts associated
            with the gene and/or accession will be returned
        :param gene: HGNC gene symbol
        :param use_tx_pos: ``True`` if querying on transcript position. This means
            ``start_pos`` and ``end_pos`` are c. coordinate positions. ``False`` if querying
            on genomic position. This means ``start_pos`` and ``end_pos`` are g. coordinate
            positions
        :param alt_ac: Genomic accession. If not provided, must provide ``gene``
        :return: Data Frame containing transcripts associated with a gene.
            Transcripts are ordered by most recent NC accession, then by
            descending transcript length
        """
        schema = ["pro_ac", "tx_ac", "alt_ac", "cds_start_i"]
        if not gene and not alt_ac:
            return pl.DataFrame([], schema=schema)

        pos_cond = ""
        if start_pos is not None and end_pos is not None:
            if use_tx_pos:
                pos_cond = f"""
                    AND {start_pos} + T.cds_start_i
                        BETWEEN ALIGN.tx_start_i AND ALIGN.tx_end_i
                    AND {end_pos} + T.cds_start_i
                        BETWEEN ALIGN.tx_start_i AND ALIGN.tx_end_i
                    """
            else:
                pos_cond = f"""
                    AND {start_pos} BETWEEN ALIGN.alt_start_i AND ALIGN.alt_end_i
                    AND {end_pos} BETWEEN ALIGN.alt_start_i AND ALIGN.alt_end_i
                    """

        order_by_cond = """
        ORDER BY SUBSTR(ALIGN.alt_ac, 0, position('.' in ALIGN.alt_ac)),
        CAST(SUBSTR(ALIGN.alt_ac, position('.' in ALIGN.alt_ac) + 1,
            LENGTH(ALIGN.alt_ac)) AS INT) DESC,
        ALIGN.tx_end_i - ALIGN.tx_start_i DESC;
        """
        if alt_ac:
            alt_ac_cond = f"AND ALIGN.alt_ac = '{alt_ac}'"
            if alt_ac.startswith("EN"):
                order_by_cond = "ORDER BY ALIGN.alt_ac;"
        else:
            alt_ac_cond = "AND ALIGN.alt_ac LIKE 'NC_00%'"

        gene_cond = f"AND T.hgnc = '{gene}'" if gene else ""

        query = f"""
            SELECT AA.pro_ac, AA.tx_ac, ALIGN.alt_ac, T.cds_start_i
            FROM {self.schema}.associated_accessions as AA
            JOIN {self.schema}.transcript as T ON T.ac = AA.tx_ac
            JOIN {self.schema}.tx_exon_aln_v as ALIGN ON T.ac = ALIGN.tx_ac
            WHERE ALIGN.alt_aln_method = 'splign'
            {gene_cond}
            {alt_ac_cond}
            {pos_cond}
            {order_by_cond}
            """  # noqa: S608
        results = await self.execute_query(query)
        results = [
            (r["pro_ac"], r["tx_ac"], r["alt_ac"], r["cds_start_i"]) for r in results
        ]
        results_df = pl.DataFrame(results, schema=schema, orient="row")
        if results:
            results_df = results_df.unique()
        return results_df

    async def get_chr_assembly(self, ac: str) -> tuple[str, Assembly] | None:
        """Get chromosome and assembly for NC accession if not in GRCh38.

        >>> import asyncio
        >>> from cool_seq_tool.sources.uta_database import UtaDatabase
        >>> uta_db = asyncio.run(UtaDatabase.create())
        >>> result = asyncio.run(uta_db.get_chr_assembly("NC_000007.13"))
        >>> result
        ('chr7', <Assembly.GRCH37: 'GRCh37'>)

        Returns ``None`` if unable to find (either unrecognized/invalid, or
        a GRCh38 accession).

        :param ac: RefSeq NC accession, eg ``"NC_000007.13"``
        :return: Chromosome and assembly that accession is on, if available.
        """
        descr = await self.get_ac_descr(ac)
        if not descr:
            # Already GRCh38 Assembly
            return None
        descr = descr.split(",")
        chromosome = f"chr{descr[0].split()[-1]}"
        assembly = f"GRCh{descr[1].split('.')[0].split('GRCh')[-1]}"

        try:
            assembly = Assembly(assembly)
        except ValueError as e:
            _logger.error(e)
            return None

        return chromosome, assembly

    async def p_to_c_ac(self, p_ac: str) -> list[str]:
        """Return cDNA reference sequence accession from protein reference sequence
        accession (i.e. ``p.`` to ``c.`` in HGVS syntax)

        :param p_ac: Protein accession
        :return: List of rows containing c. accessions that are associated with the
            given p. accession. In ascending order.
        """
        # Ensembl accessions do not have versions
        if p_ac.startswith("EN"):
            order_by_cond = "ORDER BY tx_ac;"
        else:
            order_by_cond = """
            ORDER BY SUBSTR(tx_ac, 0, position('.' in tx_ac)),
            CAST(SUBSTR(tx_ac, position('.' in tx_ac) + 1, LENGTH(tx_ac)) AS INT);
            """

        query = f"""
            SELECT tx_ac
            FROM {self.schema}.associated_accessions
            WHERE pro_ac = '{p_ac}'
            {order_by_cond}
            """  # noqa: S608
        result = await self.execute_query(query)
        if result:
            result = [r["tx_ac"] for r in result]
        return result

    async def get_transcripts_from_genomic_pos(
        self, alt_ac: str, g_pos: int
    ) -> list[str]:
        """Get transcripts associated to a genomic ac and position.

        :param alt_ac: Genomic accession
        :param g_pos: Genomic position
        :return: RefSeq transcripts on c. coordinate
        """
        query = f"""
               SELECT distinct tx_ac
               FROM {self.schema}.tx_exon_aln_v
               WHERE alt_ac = '{alt_ac}'
               AND {g_pos} BETWEEN alt_start_i AND alt_end_i
               AND tx_ac LIKE 'NM_%';
               """  # noqa: S608
        results = await self.execute_query(query)
        if not results:
            return []
        return [item for sublist in results for item in sublist]

    @staticmethod
    def get_secret() -> str:
        """Get secrets for UTA DB instances. Used for deployment on AWS.

        :raises ClientError: If unable to retrieve secret value due to decryption
            decryption failure, internal service error, invalid parameter, invalid
            request, or resource not found.
        """
        secret_name = environ["UTA_DB_SECRET"]
        region_name = "us-east-2"

        # Create a Secrets Manager client
        session = boto3.session.Session()
        client = session.client(service_name="secretsmanager", region_name=region_name)

        try:
            get_secret_value_response = client.get_secret_value(SecretId=secret_name)
        except ClientError as e:
            # For a list of exceptions thrown, see
            # https://docs.aws.amazon.com/secretsmanager/latest/apireference/API_GetSecretValue.html
            _logger.error(e)
            raise e
        else:
            return get_secret_value_response["SecretString"]


class ParseResult(UrlLibParseResult):
    """Subclass of url.ParseResult that adds database and schema methods,
    and provides stringification.
    Source: https://github.com/biocommons/hgvs
    """

    def __new__(cls, pr):  # noqa: ANN001, ANN204
        """Create new instance."""
        return super(ParseResult, cls).__new__(cls, *pr)  # noqa: UP008

    @property
    def database(self) -> str | None:
        """Create database property."""
        path_elems = self.path.split("/")
        return path_elems[1] if len(path_elems) > 1 else None

    @property
    def schema(self) -> str | None:
        """Create schema property."""
        path_elems = self.path.split("/")
        return path_elems[2] if len(path_elems) > 2 else None<|MERGE_RESOLUTION|>--- conflicted
+++ resolved
@@ -327,46 +327,6 @@
         tx_exons = [(r["tx_start_i"], r["tx_end_i"]) for r in result]
         return tx_exons, None
 
-<<<<<<< HEAD
-    async def get_tx_exons_genomic_coords(
-        self,
-        tx_ac: str,
-        alt_ac: str,
-    ) -> tuple[tuple[int, int, int, int, int, int] | None, str | None]:
-        """Get exon number, transcript coordinates, and genomic coordinates
-
-        :param tx_ac: Transcript accession
-        :param alt_ac: RefSeq genomic accession
-        :return: Tuple of exon numbers, transcript and genomic coordinates, strand,
-            and warnings if found
-        """
-        query = f"""
-            SELECT DISTINCT ord, tx_start_i, tx_end_i, alt_start_i, alt_end_i, alt_strand
-            FROM {self.schema}.tx_exon_aln_v
-            WHERE tx_ac = '{tx_ac}'
-            AND alt_ac = '{alt_ac}'
-            """  # noqa: S608
-        result = await self.execute_query(query)
-
-        if not result:
-            msg = f"Unable to get exons and genomic coordinates for {tx_ac} on {alt_ac}"
-            _logger.warning(msg)
-            return None, msg
-        tx_exons_genomic_coords = [
-            (
-                r["ord"],
-                r["tx_start_i"],
-                r["tx_end_i"],
-                r["alt_start_i"],
-                r["alt_end_i"],
-                r["alt_strand"],
-            )
-            for r in result
-        ]
-        return tx_exons_genomic_coords, None
-
-=======
->>>>>>> 2303bc5c
     async def get_alt_ac_start_or_end(
         self, tx_ac: str, tx_exon_start: int, tx_exon_end: int, gene: str | None
     ) -> tuple[tuple[str, str, int, int, int] | None, str | None]:
