"""Provide mapping capabilities between transcript exon and genomic coordinates."""

import logging

from ga4gh.vrs.models import SequenceLocation, SequenceReference
from pydantic import ConfigDict, Field, StrictInt, StrictStr, model_validator

from cool_seq_tool.handlers.seqrepo_access import SeqRepoAccess
from cool_seq_tool.mappers.liftover import LiftOver
from cool_seq_tool.schemas import (
    Assembly,
    BaseModelForbidExtra,
    ServiceMeta,
    Strand,
)
from cool_seq_tool.sources.mane_transcript_mappings import ManeTranscriptMappings
from cool_seq_tool.sources.uta_database import UtaDatabase
from cool_seq_tool.utils import service_meta

_logger = logging.getLogger(__name__)


def _check_errors(
    values: dict,
    required_fields: list[str],
    either_or_fields: list[tuple[str, str]] | None = None,
) -> dict:
    """Ensure that required fields are set if ``errors`` field is empty

    :param values: Values in model
    :param required_fields: List of field names that are required if there are no errors
    :param either_or_fields: List of field names where at least one field is required if
        there are no errors
    :raises ValueError: If required or either/or fields are not provided when there are
        no errors
    :return: Values in model
    """
    if not values.get("errors"):
        if not all(
            values.get(required_field) is not None for required_field in required_fields
        ):
            err_msg = f"{required_fields} must all be provided"
            raise ValueError(err_msg)

        if either_or_fields:
            for field1, field2 in either_or_fields:
                if not (values.get(field1) is not None or values.get(field2)):
                    err_msg = f"At least one of {field1} or {field2} must be provided"
                    raise ValueError(err_msg)

    return values


class _Grch38Data(BaseModelForbidExtra):
    """Model representing GRCh38 accession and position, with errors"""

    accession: StrictStr | None = Field(
        None, description="GRCh38 genomic RefSeq accession."
    )
    position: StrictInt | None = Field(
        None, description="GRCh38 genomic position on `genomic_ac`."
    )
    errors: list[StrictStr] = Field([], description="Error messages.")

    @model_validator(mode="before")
    def check_errors(cls, values: dict) -> dict:  # noqa: N805
        """Ensure that fields are (un)set depending on errors

        :param values: Values in model
        :raises ValueError: If `accession` and `position` are not provided when there are no errors
        :return: Values in model
        """
        return _check_errors(values, required_fields=["accession", "position"])


class ExonCoord(BaseModelForbidExtra):
    """Model for representing exon coordinate data"""

    ord: StrictInt = Field(..., description="Exon number. 0-based.")
    tx_start_i: StrictInt = Field(
        ...,
        description="Transcript start index of the exon. Inter-residue coordinates.",
    )
    tx_end_i: StrictInt = Field(
        ..., description="Transcript end index of the exon. Inter-residue coordinates."
    )
    alt_start_i: StrictInt = Field(
        ..., description="Genomic start index of the exon. Inter-residue coordinates."
    )
    alt_end_i: StrictInt = Field(
        ..., description="Genomic end index of the exon. Inter-residue coordinates."
    )
    alt_strand: Strand = Field(..., description="Strand.")

    model_config = ConfigDict(
        json_schema_extra={
            "example": {
                "ord": 0,
                "tx_start_i": 0,
                "tx_end_i": 234,
                "alt_start_i": 154191901,
                "alt_end_i": 154192135,
                "alt_strand": Strand.NEGATIVE,
            }
        }
    )


class TxSegment(BaseModelForbidExtra):
    """Model for representing transcript segment data."""

    exon_ord: StrictInt = Field(..., description="Exon number. 0-based.")
    offset: StrictInt = Field(
        0,
        description="The value added to or subtracted from the `genomic_location` to find the start or end of an exon.",
    )
    genomic_location: SequenceLocation = Field(
        ..., description="The genomic position of a transcript segment."
    )

    model_config = ConfigDict(
        json_schema_extra={
            "example": {
                "exon_ord": 0,
                "offset": 0,
                "genomic_location": {
                    "type": "SequenceLocation",
                    "sequenceReference": {
                        "type": "SequenceReference",
                        "refgetAccession": "SQ.Ya6Rs7DHhDeg7YaOSg1EoNi3U_nQ9SvO",
                    },
                    "end": 154192135,
                },
            }
        }
    )


class GenomicTxSeg(BaseModelForbidExtra):
    """Model for representing a boundary for a transcript segment."""

    seg: TxSegment | None = Field(None, description="Transcript segment.")
    gene: StrictStr | None = Field(None, description="HGNC gene symbol.")
    genomic_ac: StrictStr | None = Field(None, description="RefSeq genomic accession.")
    tx_ac: StrictStr | None = Field(None, description="RefSeq transcript accession.")
    errors: list[StrictStr] = Field([], description="Error messages.")

    @model_validator(mode="before")
    def check_errors(cls, values: dict) -> dict:  # noqa: N805
        """Ensure that fields are (un)set depending on errors

        :param values: Values in model
        :raises ValueError: If `seg`, `gene`, `genomic_ac` and `tx_ac` are not
        provided when there are no errors
        :return: Values in model
        """
        return _check_errors(
            values, required_fields=["seg", "gene", "genomic_ac", "tx_ac"]
        )

    model_config = ConfigDict(
        json_schema_extra={
            "example": {
                "gene": "TPM3",
                "genomic_ac": "NC_000001.11",
                "tx_ac": "NM_152263.3",
                "seg": {
                    "exon_ord": 0,
                    "offset": 0,
                    "genomic_location": {
                        "type": "SequenceLocation",
                        "sequenceReference": {
                            "type": "SequenceReference",
                            "refgetAccession": "SQ.Ya6Rs7DHhDeg7YaOSg1EoNi3U_nQ9SvO",
                        },
                        "end": 154192135,
                    },
                },
                "errors": [],
            }
        }
    )


class GenomicTxSegService(BaseModelForbidExtra):
    """Service model for genomic and transcript data."""

    gene: StrictStr | None = Field(None, description="HGNC gene symbol.")
    genomic_ac: StrictStr | None = Field(None, description="RefSeq genomic accession.")
    tx_ac: StrictStr | None = Field(None, description="RefSeq transcript accession.")
    seg_start: TxSegment | None = Field(None, description="Start transcript segment.")
    seg_end: TxSegment | None = Field(None, description="End transcript segment.")
    errors: list[StrictStr] = Field([], description="Error messages.")
    service_meta: ServiceMeta = Field(..., description="Service metadata.")

    @model_validator(mode="before")
    def add_meta_check_errors(cls, values: dict) -> dict:  # noqa: N805
        """Add service metadata to model and ensure that fields are (un)set depending
        on errors

        :param values: Values in model
        :raises ValueError: If `gene`, `genomic_ac`, `tx_ac` and `seg_start` or `seg_end`
            not provided when there are no errors
        :return: Values in model, including service metadata
        """
        values["service_meta"] = service_meta()
        return _check_errors(
            values,
            required_fields=["gene", "genomic_ac", "tx_ac"],
            either_or_fields=[("seg_start", "seg_end")],
        )

    model_config = ConfigDict(
        json_schema_extra={
            "example": {
                "gene": "TPM3",
                "genomic_ac": "NC_000001.11",
                "tx_ac": "NM_152263.3",
                "seg_start": {
                    "exon_ord": 0,
                    "offset": 0,
                    "genomic_location": {
                        "type": "SequenceLocation",
                        "sequenceReference": {
                            "type": "SequenceReference",
                            "refgetAccession": "SQ.Ya6Rs7DHhDeg7YaOSg1EoNi3U_nQ9SvO",
                        },
                        "end": 154192135,
                    },
                },
                "seg_end": {
                    "exon_ord": 7,
                    "offset": 0,
                    "genomic_location": {
                        "type": "SequenceLocation",
                        "sequenceReference": {
                            "type": "SequenceReference",
                            "refgetAccession": "SQ.Ya6Rs7DHhDeg7YaOSg1EoNi3U_nQ9SvO",
                        },
                        "start": 154170399,
                    },
                },
            }
        }
    )


def _return_service_errors(errors: list[str]) -> GenomicTxSegService:
    """Log errors and return service object with errors.

    :param errors: Error message(s)
    :return: Service object with error messages.
    """
    for error in errors:
        _logger.warning(error)

    return GenomicTxSegService(errors=errors)


class ExonGenomicCoordsMapper:
    """Provide capabilities for mapping transcript exon representation to/from genomic
    coordinate representation.
    """

    def __init__(
        self,
        seqrepo_access: SeqRepoAccess,
        uta_db: UtaDatabase,
        mane_transcript_mappings: ManeTranscriptMappings,
        liftover: LiftOver,
    ) -> None:
        """Initialize ExonGenomicCoordsMapper class.

        A lot of resources are required for initialization, so when defaults are enough,
        it's easiest to let the core CoolSeqTool class handle it for you:

        >>> from cool_seq_tool.app import CoolSeqTool
        >>> egc = CoolSeqTool().ex_g_coords_mapper

        Note that this class's public methods are all defined as ``async``, so they will
        need to be called with ``await`` when called from a function, or run from an
        event loop. See the :ref:`Usage section <async_note>` for more information.

        >>> import asyncio
        >>> result = asyncio.run(
        ...     egc.tx_segment_to_genomic("NM_002529.3", exon_start=2, exon_end=17)
        ... )
        >>> result.genomic_data.start, result.genomic_data.end
        (156864428, 156881456)

        :param seqrepo_access: SeqRepo instance to give access to query SeqRepo database
        :param uta_db: UtaDatabase instance to give access to query UTA database
        :param mane_transcript_mappings: Instance to provide access to ManeTranscriptMappings class
        :param liftover: Instance to provide mapping between human genome assemblies
        """
        self.seqrepo_access = seqrepo_access
        self.uta_db = uta_db
        self.mane_transcript_mappings = mane_transcript_mappings
        self.liftover = liftover

    async def tx_segment_to_genomic(
        self,
        transcript: str,
        gene: str | None = None,
        exon_start: int | None = None,
        exon_start_offset: int = 0,
        exon_end: int | None = None,
        exon_end_offset: int = 0,
    ) -> GenomicTxSegService:
        """Get aligned genomic data given transcript segment data.

        By default, transcript data is aligned to the GRCh38 assembly.

        >>> import asyncio
        >>> from cool_seq_tool.app import CoolSeqTool
        >>> egc = CoolSeqTool().ex_g_coords_mapper
        >>> tpm3 = asyncio.run(
        ...     egc.tx_segment_to_genomic(
        ...         "NM_152263.3",
        ...         gene="TPM3",
        ...         exon_start=1,
        ...         exon_end=8,
        ...     )
        ... )
        >>> (
        ...     tpm3.genomic_ac,
        ...     tpm3.seg_start.genomic_location.end,
        ...     tpm3.seg_end.genomic_location.start,
        ... )
        ('NC_000001.11', 154192135, 154170399)

        :param transcript: RefSeq transcript accession
        :param gene: HGNC gene symbol
        :param exon_start: Starting transcript exon number (1-based). If not provided,
            must provide ``exon_end``
        :param exon_start_offset: Starting exon offset
        :param exon_end: Ending transcript exon number (1-based). If not provided, must
            provide ``exon_start``
        :param exon_end_offset: Ending exon offset
        :return: GRCh38 genomic data (inter-residue coordinates)
        """
        # Ensure valid inputs
        errors = []
        exon_start_exists, exon_end_exists = False, False
        if exon_start is not None:
            if exon_start < 1:
                errors.append("`exon_start` cannot be less than 1")
            exon_start_exists = True

        if exon_end is not None:
            if exon_end < 1:
                errors.append("`exon_end` cannot be less than 1")
            exon_end_exists = True

        if not exon_start_exists and not exon_end_exists:
            errors.append("Must provide either `exon_start` or `exon_end`")
        if exon_start_exists and exon_end_exists and (exon_start > exon_end):
            errors.append(
                f"Start exon {exon_start} is greater than end exon {exon_end}"
            )

        if errors:
            return _return_service_errors(errors)

        # Get exon start and exon end coordinates
        (
            tx_exon_start_coords,
            tx_exon_end_coords,
            errors,
        ) = await self._get_start_end_exon_coords(
            transcript, exon_start=exon_start, exon_end=exon_end
        )
        if errors:
            return _return_service_errors(errors)

        if gene:
            gene = gene.upper()

        # Get aligned genomic data (hgnc gene, alt_ac, alt_start_i, alt_end_i, strand)
        # for exon(s)
        alt_ac_start_end, err_msg = await self._get_alt_ac_start_and_end(
            transcript, tx_exon_start_coords, tx_exon_end_coords, gene=gene
        )
        if not alt_ac_start_end:
            return _return_service_errors([err_msg] if err_msg else [])
        alt_ac_start_data, alt_ac_end_data = alt_ac_start_end

        # Get gene and chromosome data, check that at least one was retrieved
        gene = alt_ac_start_data.hgnc if alt_ac_start_data else alt_ac_end_data.hgnc
        genomic_ac = (
            alt_ac_start_data.alt_ac if alt_ac_start_data else alt_ac_end_data.alt_ac
        )
        if gene is None or genomic_ac is None:
            return _return_service_errors(
                [
                    "Unable to retrieve `gene` or `genomic_ac` from genomic start and genomic end data"
                ],
            )

        strand = (
            Strand(alt_ac_start_data.alt_strand)
            if alt_ac_start_data
            else Strand(alt_ac_end_data.alt_strand)
        )

        if exon_start_exists:
            seg_start, err_msg = self._get_tx_segment(
                genomic_ac,
                strand,
                exon_start_offset,
                alt_ac_start_data,
                is_seg_start=True,
            )
            if err_msg:
                return _return_service_errors([err_msg])
        else:
            seg_start = None

        if exon_end_exists:
            seg_end, err_msg = self._get_tx_segment(
                genomic_ac, strand, exon_end_offset, alt_ac_end_data, is_seg_start=False
            )
            if err_msg:
                return _return_service_errors([err_msg])
        else:
            seg_end = None

        return GenomicTxSegService(
            gene=gene,
            genomic_ac=genomic_ac,
            tx_ac=transcript,
            seg_start=seg_start,
            seg_end=seg_end,
        )

    async def genomic_to_tx_segment(
        self,
        chromosome: str | None = None,
        genomic_ac: str | None = None,
        seg_start_genomic: int | None = None,
        seg_end_genomic: int | None = None,
        transcript: str | None = None,
        get_nearest_transcript_junction: bool = False,
        gene: str | None = None,
    ) -> GenomicTxSegService:
        """Get transcript segment data for genomic data, lifted over to GRCh38.

        If liftover to GRCh38 is unsuccessful, will return errors.

        Must provide inter-residue coordinates.

        MANE Transcript data will be returned if and only if ``transcript`` is not
        supplied. ``gene`` must be given in order to retrieve MANE Transcript data.

        >>> import asyncio
        >>> from cool_seq_tool.app import CoolSeqTool
        >>> from cool_seq_tool.schemas import Strand
        >>> egc = CoolSeqTool().ex_g_coords_mapper
        >>> result = asyncio.run(
        ...     egc.genomic_to_tx_segment(
        ...         genomic_ac="NC_000001.11",
        ...         seg_start_genomic=154192135,
        ...         seg_end_genomic=154170399,
        ...         transcript="NM_152263.3",
        ...     )
        ... )
        >>> result.seg_start.exon_ord, result.seg_end.exon_ord
        (0, 7)

        :param chromosome: e.g. ``"1"`` or ``"chr1"``. If not provided, must provide
            ``genomic_ac``. If ``genomic_ac`` is also provided, ``genomic_ac`` will be
            used.
        :param genomic_ac: Genomic accession (i.e. ``NC_000001.11``). If not provided,
            must provide ``chromosome. If ``chromosome`` is also provided,
            ``genomic_ac`` will be used.
        :param seg_start_genomic: Genomic position where the transcript segment starts
        :param seg_end_genomic: Genomic position where the transcript segment ends
        :param transcript: The transcript to use. If this is not given, we will try the
            following transcripts: MANE Select, MANE Clinical Plus, Longest Remaining
            Compatible Transcript. See the :ref:`Transcript Selection policy <transcript_selection_policy>`
            page.
        :param get_nearest_transcript_junction: If ``True``, this will return the
            adjacent exon if the position specified by``seg_start_genomic`` or
            ``seg_end_genomic`` does not occur on an exon. For the positive strand, adjacent
            is defined as the exon preceding the breakpoint for the 5' end and the exon
            following the breakpoint for the 3' end. For the negative strand, adjacent
            is defined as the exon following the breakpoint for the 5' end and the exon
            preceding the breakpoint for the 3' end.
        :param gene: gene name. Ideally, HGNC symbol. Must be given if no ``transcript``
            value is provided.
        :param coordinate_type: Coordinate type for ``seg_start_genomic`` and
            ``seg_end_genomic``
        :return: Genomic data (inter-residue coordinates)
        """
        errors = []
        if seg_start_genomic is None and seg_end_genomic is None:
            errors.append(
                "Must provide either `seg_start_genomic` or `seg_end_genomic`"
            )
        if chromosome is None and genomic_ac is None:
            errors.append("Must provide either `chromosome` or `alt_ac`")
        if transcript is None and gene is None:
            errors.append("Must provide either `gene` or `transcript`")
        if errors:
            return _return_service_errors(errors)

        if gene is not None:
            gene = gene.upper()

        params = {}

        if seg_start_genomic:
            start_tx_seg_data = await self._genomic_to_tx_segment(
                seg_start_genomic,
                chromosome=chromosome,
                genomic_ac=genomic_ac,
                transcript=transcript,
                gene=gene,
                get_nearest_transcript_junction=get_nearest_transcript_junction,
                is_start=True,
            )
            if start_tx_seg_data.errors:
                return _return_service_errors(start_tx_seg_data.errors)

            params["gene"] = start_tx_seg_data.gene
            params["genomic_ac"] = start_tx_seg_data.genomic_ac
            params["tx_ac"] = start_tx_seg_data.tx_ac
            params["seg_start"] = start_tx_seg_data.seg
        else:
            start_tx_seg_data = None

        if seg_end_genomic:
            end_tx_seg_data = await self._genomic_to_tx_segment(
                seg_end_genomic,
                chromosome=chromosome,
                genomic_ac=genomic_ac,
                transcript=transcript,
                gene=gene,
                get_nearest_transcript_junction=get_nearest_transcript_junction,
                is_start=False,
            )
            if end_tx_seg_data.errors:
                return _return_service_errors(end_tx_seg_data.errors)

            if start_tx_seg_data:
                # Need to check that gene, genomic_ac, tx_ac all match
                errors = []
                for attr in ["gene", "genomic_ac", "tx_ac"]:
                    start_seg_attr = params[attr]
                    end_seg_attr = getattr(end_tx_seg_data, attr)
                    if start_seg_attr != end_seg_attr:
                        errors.append(
                            f"Start end end segment mismatch for `{attr}`. {start_seg_attr} != {end_seg_attr}."
                        )
                if errors:
                    return _return_service_errors(errors)
            else:
                params["gene"] = end_tx_seg_data.gene
                params["genomic_ac"] = end_tx_seg_data.genomic_ac
                params["tx_ac"] = end_tx_seg_data.tx_ac

            params["seg_end"] = end_tx_seg_data.seg

        return GenomicTxSegService(**params)

    async def _get_all_exon_coords(
        self, tx_ac: str, genomic_ac: str | None = None
    ) -> list[ExonCoord]:
        """Get all exon coordinate data for a transcript.

        If ``genomic_ac`` is NOT provided, this method will use the GRCh38 accession
        associated to ``tx_ac``.

        :param tx_ac: The RefSeq transcript accession to get exon data for.
        :param genomic_ac: The RefSeq genomic accession to get exon data for.
        :return: List of all exon coordinate data for ``tx_ac`` and ``genomic_ac``.
            The exon coordinate data will include the exon number, transcript and
            genomic positions for the start and end of the exon, and strand.
            The list will be ordered by ascending exon number.
        """
        if genomic_ac:
            query = f"""
                SELECT DISTINCT ord, tx_start_i, tx_end_i, alt_start_i, alt_end_i, alt_strand
                FROM {self.uta_db.schema}.tx_exon_aln_v
                WHERE tx_ac = '{tx_ac}'
                AND alt_aln_method = 'splign'
                AND alt_ac = '{genomic_ac}'
                ORDER BY ord ASC
                """  # noqa: S608
        else:
            query = f"""
                SELECT DISTINCT ord, tx_start_i, tx_end_i, alt_start_i, alt_end_i, alt_strand
                FROM {self.uta_db.schema}.tx_exon_aln_v as t
                INNER JOIN {self.uta_db.schema}._seq_anno_most_recent as s
                ON t.alt_ac = s.ac
                WHERE s.descr = ''
                AND t.tx_ac = '{tx_ac}'
                AND t.alt_aln_method = 'splign'
                AND t.alt_ac like 'NC_000%'
                ORDER BY ord ASC
                """  # noqa: S608

        results = await self.uta_db.execute_query(query)
        return [ExonCoord(**r) for r in results]

    async def _get_start_end_exon_coords(
        self,
        tx_ac: str,
        exon_start: int | None = None,
        exon_end: int | None = None,
        genomic_ac: str | None = None,
    ) -> tuple[ExonCoord | None, ExonCoord | None, list[str]]:
        """Get exon coordinates for a transcript given exon start and exon end.

        If ``genomic_ac`` is NOT provided, this method will use the GRCh38 accession
        associated to ``tx_ac``.

        :param tx_ac: The RefSeq transcript accession to get exon data for.
        :param exon_start: Start exon number to get coordinate data for. 1-based.
        :param exon_end: End exon number to get coordinate data for. 1-based.
        :param genomic_ac: The RefSeq genomic accession to get exon data for.
        :return: Tuple containing start exon coordinate data, end exon coordinate data,
            and list of errors. The exon coordinate data will include the exon number,
            transcript and genomic positions for the start and end of the exon, and
            strand.
        """
        tx_exons = await self._get_all_exon_coords(tx_ac, genomic_ac=genomic_ac)
        if not tx_exons:
            return None, None, [f"No exons found given {tx_ac}"]

        errors = []
        start_end_exons = []
        for exon_num in [exon_start, exon_end]:
            if exon_num is not None:
                try:
                    start_end_exons.append(tx_exons[exon_num - 1])
                    continue
                except IndexError:
                    errors.append(f"Exon {exon_num} does not exist on {tx_ac}")
            start_end_exons.append(None)

        if errors:
            start_end_exons = [None, None]

        return *start_end_exons, errors

    async def _get_alt_ac_start_and_end(
        self,
        tx_ac: str,
        tx_exon_start: ExonCoord | None = None,
        tx_exon_end: ExonCoord | None = None,
        gene: str | None = None,
    ) -> tuple[tuple[tuple[int, int], tuple[int, int]] | None, str | None]:
        """Get aligned genomic coordinates for transcript exon start and end.

        :param tx_ac: Transcript accession
        :param tx_exon_start: Transcript's exon start coordinates. If not provided,
            must provide ``tx_exon_end``
        :param tx_exon_end: Transcript's exon end coordinates. If not provided, must
            provide ``tx_exon_start``
        :param gene: HGNC gene symbol
        :return: Aligned genomic data, and warnings if found
        """
        if tx_exon_start is None and tx_exon_end is None:
            msg = "Must provide either `tx_exon_start` or `tx_exon_end` or both"
            _logger.warning(msg)
            return None, msg

        alt_ac_data = {"start": None, "end": None}
        for exon, key in [(tx_exon_start, "start"), (tx_exon_end, "end")]:
            if exon:
                alt_ac_val, warning = await self.uta_db.get_alt_ac_start_or_end(
                    tx_ac, exon.tx_start_i, exon.tx_end_i, gene=gene
                )
                if alt_ac_val:
                    alt_ac_data[key] = alt_ac_val
                else:
                    return None, warning

        alt_ac_data_values = alt_ac_data.values()
        # Validate that start and end alignments have matching gene, genomic accession,
        # and strand
        if all(alt_ac_data_values):
            for attr in ["hgnc", "alt_ac", "alt_strand"]:
                start_attr = getattr(alt_ac_data["start"], attr)
                end_attr = getattr(alt_ac_data["end"], attr)
                if start_attr != end_attr:
                    error = f"{attr} mismatch. {start_attr} != {end_attr}."
                    _logger.warning(
                        "%s: %s != %s",
                        error,
                        start_attr,
                        end_attr,
                    )
                    return None, error
        return tuple(alt_ac_data_values), None

    async def _genomic_to_tx_segment(
        self,
        genomic_pos: int,
        chromosome: str | None = None,
        genomic_ac: str | None = None,
        transcript: str | None = None,
        gene: str | None = None,
        get_nearest_transcript_junction: bool = False,
        is_start: bool = True,
    ) -> GenomicTxSeg:
        """Given genomic data, generate a boundary for a transcript segment.

        Will liftover to GRCh38 assembly. If liftover is unsuccessful, will return
        errors.

        :param genomic_pos: Genomic position where the transcript segment starts or ends
            (inter-residue based)
        :param chromosome: Chromosome. Must give chromosome without a prefix
            (i.e. ``1`` or ``X``). If not provided, must provide ``genomic_ac``. If
            position maps to both GRCh37 and GRCh38, GRCh38 assembly will be used.
            If ``genomic_ac`` is also provided, ``genomic_ac`` will be used.
        :param genomic_ac: Genomic accession (i.e. ``NC_000001.11``). If not provided,
            must provide ``chromosome. If ``chromosome`` is also provided, ``genomic_ac``
            will be used.
        :param transcript: The transcript to use. If this is not given, we will try the
            following transcripts: MANE Select, MANE Clinical Plus, Longest Remaining
            Compatible Transcript
        :param gene: HGNC gene symbol
        :param get_nearest_transcript_junction: If ``True``, this will return the
            adjacent exon if the position specified by``seg_start_genomic`` or
            ``seg_end_genomic`` does not occur on an exon. For the positive strand, adjacent
            is defined as the exon preceding the breakpoint for the 5' end and the exon
            following the breakpoint for the 3' end. For the negative strand, adjacent
            is defined as the exon following the breakpoint for the 5' end and the exon
            preceding the breakpoint for the 3' end.
        :param is_start: ``True`` if ``genomic_pos`` is where the transcript segment starts.
            ``False`` if ``genomic_pos`` is where the transcript segment ends.
        :return: Data for a transcript segment boundary (inter-residue coordinates)
        """
        params = {key: None for key in GenomicTxSeg.model_fields}

        if get_nearest_transcript_junction:
            if not gene:
                return GenomicTxSeg(
                    errors=[
                        "`gene` must be provided to select the adjacent transcript junction"
                    ]
                )

            if not genomic_ac:
                genomic_acs, err_msg = self.seqrepo_access.chromosome_to_acs(chromosome)

                if not genomic_acs:
                    return GenomicTxSeg(
                        errors=[err_msg],
                    )
                genomic_ac = genomic_acs[0]

            # Always liftover to GRCh38
            grch38_data = await self._get_grch38_ac_pos(genomic_ac, genomic_pos)
            if grch38_data.errors:
                return _GenomicTxSeg(errors=grch38_data.errors)
            genomic_ac, genomic_pos = grch38_data.accession, grch38_data.position

            if not transcript:
                # Select a transcript if not provided
                mane_transcripts = self.mane_transcript_mappings.get_gene_mane_data(
                    gene
                )

                if mane_transcripts:
                    transcript = mane_transcripts[0]["RefSeq_nuc"]
                else:
                    # Attempt to find a coding transcript if a MANE transcript
                    # cannot be found
                    results = await self.uta_db.get_transcripts(
                        gene=gene, alt_ac=genomic_ac
                    )

                    if not results.is_empty():
                        transcript = results[0]["tx_ac"][0]
                    else:
                        # Run if gene is for a noncoding transcript
                        query = f"""
                            SELECT DISTINCT tx_ac
                            FROM {self.uta_db.schema}.tx_exon_aln_v
                            WHERE hgnc = '{gene}'
                            AND alt_ac = '{genomic_ac}'
                            """  # noqa: S608
                        result = await self.uta_db.execute_query(query)

                        if result:
                            transcript = result[0]["tx_ac"]
                        else:
                            return GenomicTxSeg(
                                errors=[
                                    f"Could not find a transcript for {gene} on {genomic_ac}"
                                ]
                            )

            tx_exons = await self._get_all_exon_coords(
                tx_ac=transcript, genomic_ac=genomic_ac
            )
            if not tx_exons:
                return GenomicTxSeg(errors=[f"No exons found given {transcript}"])

            strand = Strand(tx_exons[0].alt_strand)
            params["strand"] = strand

            # Check if breakpoint occurs on an exon.
            # If not, determine the adjacent exon given the selected transcript
            if not self._is_exonic_breakpoint(genomic_pos, tx_exons):
                exon_num = self._get_adjacent_exon(
                    tx_exons_genomic_coords=tx_exons,
                    strand=strand,
                    start=genomic_pos if is_start else None,
                    end=genomic_pos if not is_start else None,
                )

                offset = self._get_exon_offset(
                    start_i=tx_exons[exon_num].alt_start_i,
                    end_i=tx_exons[exon_num].alt_end_i,
                    strand=strand,
                    use_start_i=strand == Strand.POSITIVE
                    if is_start
                    else strand != Strand.POSITIVE,
                    is_in_exon=False,
                    start=genomic_pos if is_start else None,
                    end=genomic_pos if not is_start else None,
                )

                genomic_location, err_msg = self._get_vrs_seq_loc(
                    genomic_ac, genomic_pos, is_start, strand
                )
                if err_msg:
                    return GenomicTxSeg(errors=[err_msg])

                return GenomicTxSeg(
                    gene=gene,
                    genomic_ac=genomic_ac,
                    tx_ac=transcript,
                    seg=TxSegment(
                        exon_ord=exon_num,
                        offset=offset,
                        genomic_location=genomic_location,
                    ),
                )

        if genomic_ac:
            # Check if valid accession is given
            if not await self.uta_db.validate_genomic_ac(genomic_ac):
                return GenomicTxSeg(errors=[f"Invalid genomic accession: {genomic_ac}"])

            _gene, err_msg = await self._get_genomic_ac_gene(genomic_pos, genomic_ac)
            if _gene:
                if gene and _gene != gene:
                    return GenomicTxSeg(
                        errors=[f"Expected gene, {gene}, but found {_gene}"]
                    )

                gene = _gene
            else:
                return GenomicTxSeg(errors=[err_msg])
        elif chromosome:
            # Try GRCh38 first
            for assembly in [Assembly.GRCH38.value, Assembly.GRCH37.value]:
                _genomic_acs, err_msg = self.seqrepo_access.translate_identifier(
                    f"{assembly}:chr{chromosome}", "refseq"
                )
                if err_msg:
                    return GenomicTxSeg(errors=[err_msg])
                _genomic_ac = _genomic_acs[0].split(":")[-1]

                _gene, err_msg = await self._get_genomic_ac_gene(
                    genomic_pos, _genomic_ac
                )
                if _gene:
                    if gene and _gene != gene:
                        return GenomicTxSeg(
                            errors=[f"Expected gene, {gene}, but found {_gene}"]
                        )
                    gene = _gene
                    genomic_ac = _genomic_ac
                    break

            if not genomic_ac:
                return GenomicTxSeg(
                    errors=[
                        f"Unable to get genomic RefSeq accession for chromosome {chromosome} on position {genomic_pos}"
                    ]
                )

            if not gene:
                return GenomicTxSeg(
                    errors=[
                        f"Unable to get gene given {genomic_ac} on position {genomic_pos}"
                    ]
                )

        return await self._get_tx_seg_genomic_metadata(
            genomic_ac, genomic_pos, is_start, gene, tx_ac=transcript
        )

<<<<<<< HEAD
    async def _get_grch38_ac_pos(
        self, genomic_ac: str, genomic_pos: int, grch38_ac: str | None = None
    ) -> _Grch38Data:
        """Get GRCh38 genomic representation for accession and position

        :param genomic_ac: RefSeq genomic accession
        :param genomic_pos: Genomic position on ``genomic_ac``
        :param grch38_ac: GRCh38 genomic accession for ``genomic_ac``. If not provided,
            will attempt to retrieve associated GRCh38 accession from UTA.
        :return: GRCh38 accession, GRCh38 position, and errors if unable to get GRCh38
            representation
        """
        if not grch38_ac:
            grch38_ac = await self.uta_db.get_newest_assembly_ac(genomic_ac)
            if not grch38_ac:
                return _Grch38Data(
                    accession=None,
                    position=None,
                    errors=[f"Unrecognized genomic accession: {genomic_ac}."],
                )

            grch38_ac = grch38_ac[0]

        if grch38_ac != genomic_ac:
            # Ensure genomic_ac is GRCh37
            chromosome, _ = self.seqrepo_access.translate_identifier(
                genomic_ac, Assembly.GRCH37.value
            )
            if not chromosome:
                _logger.warning(
                    "SeqRepo could not find associated %s assembly for genomic accession %s.",
                    Assembly.GRCH37.value,
                    genomic_ac,
                )
                return _Grch38Data(
                    accession=None,
                    position=None,
                    errors=[
                        f"`genomic_ac` must use {Assembly.GRCH37.value} or {Assembly.GRCH38.value} assembly."
                    ],
                )

            chromosome = chromosome[-1].split(":")[-1]
            liftover_data = self.liftover.get_liftover(
                chromosome, genomic_pos, Assembly.GRCH38
            )
            if liftover_data is None:
                return _Grch38Data(
                    accession=None,
                    position=None,
                    errors=[
                        f"Lifting over {genomic_pos} on {genomic_ac} from {Assembly.GRCH37.value} to {Assembly.GRCH38.value} was unsuccessful."
                    ],
                )

            genomic_pos = liftover_data[1]
            genomic_ac = grch38_ac

        return _Grch38Data(accession=genomic_ac, position=genomic_pos)
=======
    async def _get_genomic_ac_gene(
        self,
        pos: int,
        genomic_ac: str,
    ) -> tuple[str | None, str | None]:
        """Get gene given a genomic accession and position.

        If multiple genes are found for a given ``pos`` and ``genomic_ac``, only one
        gene will be returned.

        :param pos: Genomic position on ``genomic_ac``
        :param genomic_ac: RefSeq genomic accession, e.g. ``"NC_000007.14"``
        :return: HGNC gene symbol associated to genomic accession and position and
            warning
        """
        query = f"""
            SELECT DISTINCT hgnc
            FROM {self.uta_db.schema}.tx_exon_aln_v
            WHERE alt_ac = '{genomic_ac}'
            AND alt_aln_method = 'splign'
            AND {pos} BETWEEN alt_start_i AND alt_end_i
            ORDER BY hgnc
            LIMIT 1;
            """  # noqa: S608
        results = await self.uta_db.execute_query(query)
        if not results:
            return None, f"No gene(s) found given {genomic_ac} on position {pos}"

        return results[0]["hgnc"], None
>>>>>>> 615d747b

    def _get_tx_segment(
        self,
        genomic_ac: str,
        strand: Strand,
        offset: int,
        genomic_ac_data: ExonCoord,
        is_seg_start: bool = False,
    ) -> tuple[TxSegment | None, str | None]:
        """Get transcript segment data given ``genomic_ac`` and offset data

        :param genomic_ac: Genomic RefSeq accession
        :param strand: Strand
        :param offset: Exon offset
        :param genomic_ac_data: Exon coordinate data for ``genomic_ac``
        :param is_seg_start: ``True`` if retrieving genomic data where the transcript
            segment starts, defaults to ``False``
        :return: Transcript segment data
        """
        if is_seg_start:
            if strand == Strand.POSITIVE:
                seg_genomic_pos = offset + genomic_ac_data.alt_start_i
            else:
                seg_genomic_pos = genomic_ac_data.alt_end_i - offset
        else:
            if strand == Strand.POSITIVE:
                seg_genomic_pos = offset + genomic_ac_data.alt_end_i
            else:
                seg_genomic_pos = genomic_ac_data.alt_start_i - offset

        genomic_loc, err_msg = self._get_vrs_seq_loc(
            genomic_ac,
            seg_genomic_pos,
            is_start=is_seg_start,
            strand=strand,
        )
        if err_msg:
            return None, err_msg

        return TxSegment(
            exon_ord=genomic_ac_data.ord,
            genomic_location=genomic_loc,
            offset=offset,
        ), None

    def _get_vrs_seq_loc(
        self, genomic_ac: str, genomic_pos: int, is_start: bool, strand: Strand
    ) -> tuple[SequenceLocation | None, str | None]:
        """Create VRS Sequence Location for genomic position where transcript segment
        occurs

        :param genomic_ac: RefSeq genomic accession
        :param genomic_pos: Genomic position where the transcript segment occurs
        :param is_start: ``True`` if ``genomic_pos`` is where the transcript segment
            starts. ``False`` if ``genomic_pos`` is where the transcript segment ends.
        :param strand: Strand
        :return: Tuple containing VRS location (if successful) and error message (if
            unable to get GA4GH identifier for ``genomic_ac``).
        """
        ga4gh_seq_id, err_msg = self.seqrepo_access.translate_identifier(
            genomic_ac, "ga4gh"
        )
        if err_msg:
            return None, err_msg

        use_start = strand == Strand.POSITIVE if is_start else strand != Strand.POSITIVE

        return SequenceLocation(
            sequenceReference=SequenceReference(
                refgetAccession=ga4gh_seq_id[0].split("ga4gh:")[-1]
            ),
            start=genomic_pos if use_start else None,
            end=genomic_pos if not use_start else None,
        ), None

    async def _get_tx_seg_genomic_metadata(
        self,
        genomic_ac: str,
        genomic_pos: int,
        is_start: bool,
        gene: str,
        tx_ac: str | None,
    ) -> GenomicTxSeg:
        """Get transcript segment data and associated genomic metadata.

        Will liftover to GRCh38 assembly. If liftover is unsuccessful, will return
        errors.

        If ``tx_ac`` is not provided, will attempt to retrieve MANE transcript.

        :param genomic_ac: Genomic RefSeq accession
        :param genomic_pos: Genomic position where the transcript segment occurs
        :param is_start: Whether or not ``genomic_pos`` represents the start position.
        :param gene: HGNC gene symbol
        :param tx_ac: Transcript RefSeq accession. If not provided, will use MANE
            transcript
        :return: Transcript segment data and associated genomic metadata
        """
        if tx_ac:
            # We should always try to liftover
            grch38_ac = await self.uta_db.get_newest_assembly_ac(genomic_ac)
            if not grch38_ac:
                return GenomicTxSeg(errors=[f"Invalid genomic accession: {genomic_ac}"])
            grch38_ac = grch38_ac[0]
        else:
            mane_data = self.mane_transcript_mappings.get_gene_mane_data(gene)
            if not mane_data:
                err_msg = f"Unable to find mane data for {genomic_ac} with position {genomic_pos}"
                if gene:
                    err_msg += f" on gene {gene}"
                _logger.warning(err_msg)
                return GenomicTxSeg(errors=[err_msg])

            mane_data = mane_data[0]
            tx_ac = mane_data["RefSeq_nuc"]
            grch38_ac = mane_data["GRCh38_chr"]

<<<<<<< HEAD
        # Always liftover to GRCh38
        grch38_data = await self._get_grch38_ac_pos(
            genomic_ac, genomic_pos, grch38_ac=grch38_ac
        )
        if grch38_data.errors:
            return _GenomicTxSeg(errors=grch38_data.errors)
        genomic_ac, genomic_pos = grch38_data.accession, grch38_data.position
=======
        if grch38_ac != genomic_ac:
            # Ensure genomic_ac is GRCh37
            chromosome, _ = self.seqrepo_access.translate_identifier(
                genomic_ac, Assembly.GRCH37.value
            )
            if not chromosome:
                return GenomicTxSeg(errors=["`genomic_ac` must use GRCh37 or GRCh38"])

            chromosome = chromosome[-1].split(":")[-1]
            liftover_data = self.liftover.get_liftover(
                chromosome, genomic_pos, Assembly.GRCH38
            )
            if liftover_data is None:
                return GenomicTxSeg(
                    errors=[
                        f"Position {genomic_pos} does not exist on chromosome {chromosome}"
                    ]
                )

            genomic_pos = liftover_data[1]
            genomic_ac = grch38_ac
>>>>>>> 615d747b

        tx_exons = await self._get_all_exon_coords(tx_ac, genomic_ac=grch38_ac)
        if not tx_exons:
            return GenomicTxSeg(errors=[f"No exons found given {tx_ac}"])

        tx_exon_aln_data = await self.uta_db.get_tx_exon_aln_v_data(
            tx_ac,
            genomic_pos,
            genomic_pos,
            alt_ac=genomic_ac,
            use_tx_pos=False,
        )
        if len(tx_exon_aln_data) != 1:
            return GenomicTxSeg(
                errors=[
                    f"Must find exactly one row for genomic data, but found: {len(tx_exon_aln_data)}"
                ]
            )

        tx_exon_aln_data = tx_exon_aln_data[0]

        offset = self._get_exon_offset(
            start_i=tx_exon_aln_data.alt_start_i,
            end_i=tx_exon_aln_data.alt_end_i,
            strand=Strand(tx_exon_aln_data.alt_strand),
            use_start_i=False,  # This doesn't impact anything since we're on the exon
            is_in_exon=True,
            start=genomic_pos if is_start else None,
            end=genomic_pos if not is_start else None,
        )

        genomic_location, err_msg = self._get_vrs_seq_loc(
            genomic_ac, genomic_pos, is_start, tx_exon_aln_data.alt_strand
        )
        if err_msg:
            return GenomicTxSeg(errors=[err_msg])

        return GenomicTxSeg(
            gene=tx_exon_aln_data.hgnc,
            genomic_ac=genomic_ac,
            tx_ac=tx_exon_aln_data.tx_ac,
            seg=TxSegment(
                exon_ord=tx_exon_aln_data.ord,
                offset=offset,
                genomic_location=genomic_location,
            ),
        )

    @staticmethod
    def _get_exon_offset(
        start_i: int,
        end_i: int,
        strand: Strand,
        use_start_i: bool = True,
        is_in_exon: bool = True,
        start: int | None = None,
        end: int | None = None,
    ) -> int:
        """Compute offset from exon start or end index

        :param start_i: Exon start index (inter-residue)
        :param end_i: Exon end index (inter-residue)
        :param strand: Strand
        :param use_start_i: Whether or not ``start_i`` should be used to compute the
            offset, defaults to ``True``. This is only used when ``is_in_exon`` is
            ``False``.
        :param is_in_exon: Whether or not the position occurs in an exon, defaults to
            ``True``
        :param start: Provided start position, defaults to ``None``. Must provide
            ``start`` or ``end``, not both.
        :param end: Provided end position, defaults to ``None``. Must provide ``start``
            or ``end``, not both
        :return: Offset from exon start or end index
        """
        if is_in_exon:
            if start is not None:
                offset = start - start_i if strand == Strand.POSITIVE else end_i - start
            else:
                offset = end - end_i if strand == Strand.POSITIVE else start_i - end
        else:
            if strand == Strand.POSITIVE:
                offset = start - start_i if use_start_i else end - end_i
            else:
                offset = start_i - end if use_start_i else end_i - start
        return offset

    @staticmethod
    def _get_adjacent_exon(
        tx_exons_genomic_coords: list[ExonCoord],
        strand: Strand,
        start: int | None = None,
        end: int | None = None,
    ) -> int:
        """Return the adjacent exon given a non-exonic breakpoint. For the positive
        strand, adjacent is defined as the exon preceding the breakpoint for the 5' end
        and the exon following the breakpoint for the 3' end. For the negative strand,
        adjacent is defined as the exon following the breakpoint for the 5' end and the
        exon preceding the breakpoint for the 3' end.

        :param tx_exons_genomic_coords: Transcript exon coordinate data
        :param strand: Strand
        :param start: Genomic coordinate of breakpoint
        :param end: Genomic coordinate of breakpoint
        :return: Exon number corresponding to adjacent exon. Will be 0-based
        """
        for i in range(len(tx_exons_genomic_coords) - 1):
            exon = tx_exons_genomic_coords[i]
            if start == exon.alt_start_i:
                break
            if end == exon.alt_end_i:
                break
            next_exon = tx_exons_genomic_coords[i + 1]
            bp = start if start else end
            if strand == Strand.POSITIVE:
                lte_exon = exon
                gte_exon = next_exon
            else:
                lte_exon = next_exon
                gte_exon = exon
            if bp >= lte_exon.alt_end_i and bp <= gte_exon.alt_start_i:
                break
        # Return current exon if end position is provided, next exon if start position
        # is provided.
        return exon.ord if end else exon.ord + 1

    @staticmethod
    def _is_exonic_breakpoint(pos: int, tx_genomic_coords: list[ExonCoord]) -> bool:
        """Check if a breakpoint occurs on an exon

        :param pos: Genomic breakpoint
        :param tx_genomic_coords: A list of transcript exon coordinate data
        :return: ``True`` if the breakpoint occurs on an exon
        """
        return any(
            exon.alt_start_i <= pos <= exon.alt_end_i for exon in tx_genomic_coords
        )<|MERGE_RESOLUTION|>--- conflicted
+++ resolved
@@ -36,15 +36,15 @@
     :return: Values in model
     """
     if not values.get("errors"):
-        if not all(
-            values.get(required_field) is not None for required_field in required_fields
+        if any(
+            values.get(required_field) is None for required_field in required_fields
         ):
             err_msg = f"{required_fields} must all be provided"
             raise ValueError(err_msg)
 
         if either_or_fields:
             for field1, field2 in either_or_fields:
-                if not (values.get(field1) is not None or values.get(field2)):
+                if values.get(field1) is None and values.get(field2) is None:
                     err_msg = f"At least one of {field1} or {field2} must be provided"
                     raise ValueError(err_msg)
 
@@ -756,7 +756,7 @@
             # Always liftover to GRCh38
             grch38_data = await self._get_grch38_ac_pos(genomic_ac, genomic_pos)
             if grch38_data.errors:
-                return _GenomicTxSeg(errors=grch38_data.errors)
+                return GenomicTxSeg(errors=grch38_data.errors)
             genomic_ac, genomic_pos = grch38_data.accession, grch38_data.position
 
             if not transcript:
@@ -898,7 +898,6 @@
             genomic_ac, genomic_pos, is_start, gene, tx_ac=transcript
         )
 
-<<<<<<< HEAD
     async def _get_grch38_ac_pos(
         self, genomic_ac: str, genomic_pos: int, grch38_ac: str | None = None
     ) -> _Grch38Data:
@@ -958,7 +957,7 @@
             genomic_ac = grch38_ac
 
         return _Grch38Data(accession=genomic_ac, position=genomic_pos)
-=======
+
     async def _get_genomic_ac_gene(
         self,
         pos: int,
@@ -988,7 +987,6 @@
             return None, f"No gene(s) found given {genomic_ac} on position {pos}"
 
         return results[0]["hgnc"], None
->>>>>>> 615d747b
 
     def _get_tx_segment(
         self,
@@ -1106,37 +1104,13 @@
             tx_ac = mane_data["RefSeq_nuc"]
             grch38_ac = mane_data["GRCh38_chr"]
 
-<<<<<<< HEAD
         # Always liftover to GRCh38
         grch38_data = await self._get_grch38_ac_pos(
             genomic_ac, genomic_pos, grch38_ac=grch38_ac
         )
         if grch38_data.errors:
-            return _GenomicTxSeg(errors=grch38_data.errors)
+            return GenomicTxSeg(errors=grch38_data.errors)
         genomic_ac, genomic_pos = grch38_data.accession, grch38_data.position
-=======
-        if grch38_ac != genomic_ac:
-            # Ensure genomic_ac is GRCh37
-            chromosome, _ = self.seqrepo_access.translate_identifier(
-                genomic_ac, Assembly.GRCH37.value
-            )
-            if not chromosome:
-                return GenomicTxSeg(errors=["`genomic_ac` must use GRCh37 or GRCh38"])
-
-            chromosome = chromosome[-1].split(":")[-1]
-            liftover_data = self.liftover.get_liftover(
-                chromosome, genomic_pos, Assembly.GRCH38
-            )
-            if liftover_data is None:
-                return GenomicTxSeg(
-                    errors=[
-                        f"Position {genomic_pos} does not exist on chromosome {chromosome}"
-                    ]
-                )
-
-            genomic_pos = liftover_data[1]
-            genomic_ac = grch38_ac
->>>>>>> 615d747b
 
         tx_exons = await self._get_all_exon_coords(tx_ac, genomic_ac=grch38_ac)
         if not tx_exons:
