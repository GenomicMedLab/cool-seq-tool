--- conflicted
+++ resolved
@@ -172,7 +172,6 @@
                 "genomic end data",
             )
 
-<<<<<<< HEAD
         g_start = alt_ac_start_data[3] - 1 if alt_ac_start_data else None
         g_end = alt_ac_end_data[2] + 1 if alt_ac_end_data else None
         strand = (
@@ -180,20 +179,12 @@
             if alt_ac_start_data
             else Strand(alt_ac_end_data[4])
         )
-=======
-        start = alt_ac_start[3] - 1 if alt_ac_start else None
-        end = alt_ac_end[2] + 1 if alt_ac_end else None
-        strand = Strand(alt_ac_start[4]) if alt_ac_start else Strand(alt_ac_end[4])
->>>>>>> d399da26
 
         # Using none since could set to 0
         start_exits = g_start is not None
         end_exists = g_end is not None
 
-<<<<<<< HEAD
         # Calculate offsets
-=======
->>>>>>> d399da26
         if strand == Strand.NEGATIVE:
             start_offset = exon_start_offset * -1 if start_exits else None
             end_offset = exon_end_offset * -1 if end_exists else None
@@ -457,11 +448,8 @@
     async def _genomic_to_transcript_exon_coordinate(
         self,
         pos: int,
-<<<<<<< HEAD
         chromosome: Optional[str] = None,
         alt_ac: Optional[str] = None,
-=======
->>>>>>> d399da26
         strand: Optional[Strand] = None,
         transcript: Optional[str] = None,
         gene: Optional[str] = None,
@@ -470,15 +458,12 @@
         """Convert individual genomic data to transcript data
 
         :param pos: Genomic position (zero-based)
-<<<<<<< HEAD
         :param chromosome: Chromosome. Must give chromosome without a prefix
             (i.e. ``1`` or ``X``). If not provided, must provide ``alt_ac``.
             If ``alt_ac`` is also provided, ``alt_ac`` will be used.
         :param alt_ac: Genomic accession (i.e. ``NC_000001.11``). If not provided,
             must provide ``chromosome. If ``chromosome`` is also provided, ``alt_ac``
             will be used.
-=======
->>>>>>> d399da26
         :param strand: Strand
         :param transcript: The transcript to use. If this is not given, we will try the
             following transcripts: MANE Select, MANE Clinical Plus, Longest Remaining
