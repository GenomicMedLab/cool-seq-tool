--- conflicted
+++ resolved
@@ -640,15 +640,9 @@
 
                 self._set_exon_offset(
                     params=params,
-<<<<<<< HEAD
-                    start=tx_genomic_coords[exon - 1][3],  # Start exon coordinate
-                    end=tx_genomic_coords[exon - 1][4],  # End exon coordinate
-                    pos=seg_pos,
-=======
                     start=tx_genomic_coords[exon - 1].alt_start_i,
                     end=tx_genomic_coords[exon - 1].alt_end_i,
-                    pos=pos,
->>>>>>> 05064b56
+                    pos=seg_pos,
                     is_start=is_start,
                     strand=strand,
                 )
