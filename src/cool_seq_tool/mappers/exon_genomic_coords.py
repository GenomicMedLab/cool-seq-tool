--- conflicted
+++ resolved
@@ -289,15 +289,8 @@
         :param alt_ac: Genomic accession (i.e. ``NC_000001.11``). If not provided,
             must provide ``chromosome. If ``chromosome`` is also provided, ``alt_ac``
             will be used.
-<<<<<<< HEAD
-        :param seg_start: Genomic position where the transcript segment starts.
-            Must provide inter-residue coordinates.
-        :param seg_end: Genomic position where the transcript segment ends.
-            Must provide inter-residue coordinates.
-=======
         :param genomic_start: Genomic position where the transcript segment starts
         :param genomic_end: Genomic position where the transcript segment ends
->>>>>>> 1d030d35
         :param transcript: The transcript to use. If this is not given, we will try the
             following transcripts: MANE Select, MANE Clinical Plus, Longest Remaining
             Compatible Transcript. See the :ref:`Transcript Selection policy <transcript_selection_policy>`
@@ -332,14 +325,7 @@
         if gene is not None:
             gene = gene.upper().strip()
 
-<<<<<<< HEAD
-        if seg_start:
-=======
         if genomic_start:
-            if coordinate_type == CoordinateType.RESIDUE:
-                # inter-residue based for UTA
-                genomic_start -= 1
->>>>>>> 1d030d35
             start_data = await self._genomic_to_transcript_exon_coordinate(
                 genomic_start,
                 chromosome=chromosome,
