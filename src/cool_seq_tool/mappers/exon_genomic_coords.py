--- conflicted
+++ resolved
@@ -413,10 +413,7 @@
         transcript: str | None = None,
         gene: str | None = None,
         coordinate_type: CoordinateType = CoordinateType.INTER_RESIDUE,
-<<<<<<< HEAD
         starting_assembly: Assembly = Assembly.GRCH38,
-=======
->>>>>>> da888feb
     ) -> GenomicTxSegService:
         """Get transcript segment data for genomic data, lifted over to GRCh38.
 
@@ -456,11 +453,8 @@
             value is provided.
         :param coordinate_type: Coordinate type for ``seg_start_genomic`` and
             ``seg_end_genomic``. Expects inter-residue coordinates by default
-<<<<<<< HEAD
         :param starting_assembly: The assembly that the supplied coordinate comes from. Set to
             GRCh38 by default
-=======
->>>>>>> da888feb
         :return: Genomic data (inter-residue coordinates)
         """
         errors = []
@@ -486,10 +480,7 @@
                 gene=gene,
                 is_seg_start=True,
                 coordinate_type=coordinate_type,
-<<<<<<< HEAD
                 starting_assembly=starting_assembly,
-=======
->>>>>>> da888feb
             )
             if start_tx_seg_data.errors:
                 return _return_service_errors(start_tx_seg_data.errors)
@@ -510,10 +501,7 @@
                 gene=gene,
                 is_seg_start=False,
                 coordinate_type=coordinate_type,
-<<<<<<< HEAD
                 starting_assembly=starting_assembly,
-=======
->>>>>>> da888feb
             )
             if end_tx_seg_data.errors:
                 return _return_service_errors(end_tx_seg_data.errors)
@@ -744,10 +732,7 @@
         gene: str | None = None,
         is_seg_start: bool = True,
         coordinate_type: CoordinateType = CoordinateType.INTER_RESIDUE,
-<<<<<<< HEAD
         starting_assembly: Assembly = Assembly.GRCH38,
-=======
->>>>>>> da888feb
     ) -> GenomicTxSeg:
         """Given genomic data, generate a boundary for a transcript segment.
 
@@ -773,29 +758,24 @@
             ``False`` if ``genomic_pos`` is where the transcript segment ends.
         :param coordinate_type: Coordinate type for ``seg_start_genomic`` and
             ``seg_end_genomic``. Expects inter-residue coordinates by default
-<<<<<<< HEAD
         :param starting_assembly: The assembly that the supplied coordinate comes from. Set to
             GRCh38 by default
-=======
->>>>>>> da888feb
         :return: Data for a transcript segment boundary (inter-residue coordinates)
         """
         params = {key: None for key in GenomicTxSeg.model_fields}
-
-<<<<<<< HEAD
-        if not gene and not transcript:
-            return GenomicTxSeg(errors=["`gene` or `transcript` must be provided"])
 
         # Validate inputs exist in UTA
         if gene:
-            gene_validation = await self.uta_db.validate_gene_symbol(gene)
+            gene_validation = await self.uta_db.gene_exists(gene)
             if not gene_validation:
-                return GenomicTxSeg(errors=[f"{gene} does not exist in UTA"])
+                return GenomicTxSeg(errors=[f"Gene does not exist in UTA: {gene}"])
 
         if transcript:
-            transcript_validation = await self.uta_db.validate_transcript(transcript)
+            transcript_validation = await self.uta_db.transcript_exists(transcript)
             if not transcript_validation:
-                return GenomicTxSeg(errors=[f"{transcript} does not exist in UTA"])
+                return GenomicTxSeg(
+                    errors=[f"Transcript does not exist in UTA: {transcript}"]
+                )
 
         if genomic_ac:
             genomic_ac_validation = await self.uta_db.validate_genomic_ac(genomic_ac)
@@ -810,23 +790,9 @@
             if not genomic_acs:
                 return GenomicTxSeg(
                     errors=[err_msg],
-=======
-        # Validate inputs exist in UTA
-        if gene:
-            gene_validation = await self.uta_db.gene_exists(gene)
-            if not gene_validation:
-                return GenomicTxSeg(errors=[f"Gene does not exist in UTA: {gene}"])
-
-        if transcript:
-            transcript_validation = await self.uta_db.transcript_exists(transcript)
-            if not transcript_validation:
-                return GenomicTxSeg(
-                    errors=[f"Transcript does not exist in UTA: {transcript}"]
->>>>>>> da888feb
                 )
             genomic_ac = genomic_acs[0]
 
-<<<<<<< HEAD
         # Liftover to GRCh38 if the provided assembly is GRCh37
         if starting_assembly == Assembly.GRCH37:
             genomic_pos = await self._get_grch38_pos(
@@ -837,18 +803,8 @@
                     errors=[
                         f"Lifting over {genomic_pos} on {genomic_ac} from {Assembly.GRCH37.value} to {Assembly.GRCH38.value} was unsuccessful."
                     ]
-=======
-        if genomic_ac:
-            genomic_ac_validation = await self.uta_db.validate_genomic_ac(genomic_ac)
-            if not genomic_ac_validation:
-                return GenomicTxSeg(
-                    errors=[f"Genomic accession does not exist in UTA: {genomic_ac}"]
->>>>>>> da888feb
                 )
-        else:
-            genomic_acs, err_msg = self.seqrepo_access.chromosome_to_acs(chromosome)
-
-<<<<<<< HEAD
+
         # Select a transcript if not provided
         if not transcript:
             mane_transcripts = self.mane_transcript_mappings.get_gene_mane_data(gene)
@@ -882,138 +838,13 @@
                                 f"Could not find a transcript for {gene} on {genomic_ac}"
                             ]
                         )
-        tx_exons = await self._get_all_exon_coords(
-            tx_ac=transcript, genomic_ac=genomic_ac
-        )
-        if not tx_exons:
-            return GenomicTxSeg(errors=[f"No exons found given {transcript}"])
-
-        # Determine if genomic_pos needs to be modified
-        strand = Strand(tx_exons[0].alt_strand)
-        params["strand"] = strand
-        use_alt_start_i = self._use_alt_start_i(
-            is_seg_start=is_seg_start, strand=strand
-        )
-        if use_alt_start_i and coordinate_type == CoordinateType.RESIDUE:
-            genomic_pos = genomic_pos - 1  # Convert residue coordinate to inter-residue
-
-        # Extract gene symbol given transcript accession
-=======
-            if not genomic_acs:
-                return GenomicTxSeg(
-                    errors=[err_msg],
-                )
-            genomic_ac = genomic_acs[0]
-
-        # Always liftover to GRCh38
-        genomic_ac, genomic_pos, err_msg = await self._get_grch38_ac_pos(
-            genomic_ac,
-            genomic_pos,
-        )
-        if err_msg:
-            return GenomicTxSeg(errors=[err_msg])
-
-        # Select a transcript if not provided
-        if not transcript:
-            mane_transcripts = self.mane_transcript_mappings.get_gene_mane_data(gene)
-
-            if mane_transcripts:
-                transcript = mane_transcripts[0]["RefSeq_nuc"]
-            else:
-                # Attempt to find a coding transcript if a MANE transcript
-                # cannot be found
-                results = await self.uta_db.get_transcripts(
-                    gene=gene, alt_ac=genomic_ac
-                )
-
-                if not results.is_empty():
-                    transcript = results[0]["tx_ac"][0]
-                else:
-                    # Run if gene is for a noncoding transcript
-                    query = f"""
-                        SELECT DISTINCT tx_ac
-                        FROM {self.uta_db.schema}.tx_exon_aln_v
-                        WHERE hgnc = '{gene}'
-                        AND alt_ac = '{genomic_ac}'
-                        """  # noqa: S608
-                    result = await self.uta_db.execute_query(query)
-
-                    if result:
-                        transcript = result[0]["tx_ac"]
-                    else:
-                        return GenomicTxSeg(
-                            errors=[
-                                f"Could not find a transcript for {gene} on {genomic_ac}"
-                            ]
-                        )
         # gene is not required to liftover coordinates if tx_ac and genomic_ac are given, but we should set the associated gene
->>>>>>> da888feb
         if not gene:
             _gene, err_msg = await self._get_tx_ac_gene(transcript)
             if err_msg:
                 return GenomicTxSeg(errors=[err_msg])
             gene = _gene
 
-<<<<<<< HEAD
-        # Validate that the breakpoint occurs on a transcript given a gene
-        coordinate_check = await self._validate_gene_coordinates(
-            pos=genomic_pos, genomic_ac=genomic_ac, gene=gene
-        )
-        if not coordinate_check:
-            return GenomicTxSeg(
-                errors=[
-                    f"{genomic_pos} on {genomic_ac} does not occur within the exons for {gene}"
-                ]
-            )
-
-        # Check if breakpoint occurs on an exon.
-        # If not, determine the adjacent exon given the selected transcript
-        if not self._is_exonic_breakpoint(genomic_pos, tx_exons):
-            exon_num = self._get_adjacent_exon(
-                tx_exons_genomic_coords=tx_exons,
-                strand=strand,
-                start=genomic_pos if is_seg_start else None,
-                end=genomic_pos if not is_seg_start else None,
-            )
-
-            offset = self._get_exon_offset(
-                genomic_pos=genomic_pos,
-                exon_boundary=tx_exons[exon_num].alt_start_i
-                if use_alt_start_i
-                else tx_exons[exon_num].alt_end_i,
-                strand=strand,
-            )
-
-            genomic_location, err_msg = self._get_vrs_seq_loc(
-                genomic_ac, genomic_pos, is_seg_start, strand
-            )
-            if err_msg:
-                return GenomicTxSeg(errors=[err_msg])
-
-            return GenomicTxSeg(
-                gene=gene,
-                genomic_ac=genomic_ac,
-                tx_ac=transcript,
-                seg=TxSegment(
-                    exon_ord=exon_num,
-                    offset=offset,
-                    genomic_location=genomic_location,
-                ),
-            )
-
-        return await self._get_tx_seg_genomic_metadata(
-            genomic_ac,
-            genomic_pos,
-            is_seg_start,
-            gene,
-            tx_ac=transcript,
-        )
-
-    async def _get_grch38_pos(
-        self, genomic_pos: int, genomic_ac: str, chromosome: str | None = None
-    ) -> int | None:
-        """Liftover a GRCh37 coordinate to GRCh38
-=======
         tx_exons = await self._get_all_exon_coords(
             tx_ac=transcript, genomic_ac=genomic_ac
         )
@@ -1089,23 +920,9 @@
         self,
         genomic_ac: str,
         genomic_pos: int,
-        grch38_ac: str | None = None,
+        chromosome: str | None = None,
     ) -> tuple[str | None, int | None, str | None]:
         """Get GRCh38 genomic representation for accession and position
-
-        :param genomic_ac: RefSeq genomic accession (GRCh37 or GRCh38 assembly)
-        :param genomic_pos: Genomic position on ``genomic_ac``
-        :param grch38_ac: A valid GRCh38 genomic accession for ``genomic_ac``. If not
-            provided, will attempt to retrieve associated GRCh38 accession from UTA.
-        :return: Tuple containing GRCh38 accession, GRCh38 position, and error message
-            if unable to get GRCh38 representation
-        """
-        # Validate accession exists
-        if not grch38_ac:
-            grch38_ac = await self.uta_db.get_newest_assembly_ac(genomic_ac)
-            if not grch38_ac:
-                return None, None, f"Unrecognized genomic accession: {genomic_ac}."
->>>>>>> da888feb
 
         :param genomic_pos: A genomic coordinate in GRCh37
         :param genomic_ac: The genomic accession in GRCh38
@@ -1116,7 +933,6 @@
             chromosome, _ = self.seqrepo_access.translate_identifier(
                 genomic_ac, target_namespaces=Assembly.GRCH38.value
             )
-<<<<<<< HEAD
             chromosome = chromosome[-1].split(":")[-1]
         liftover_data = self.liftover.get_liftover(
             chromosome, genomic_pos, Assembly.GRCH38
@@ -1124,33 +940,6 @@
         if liftover_data is None:
             return None
         return liftover_data[1]
-=======
-            if not chromosome:
-                _logger.warning(
-                    "SeqRepo could not find associated %s assembly for genomic accession %s.",
-                    Assembly.GRCH37.value,
-                    genomic_ac,
-                )
-                return (
-                    None,
-                    None,
-                    f"`genomic_ac` must use {Assembly.GRCH37.value} or {Assembly.GRCH38.value} assembly.",
-                )
-            chromosome = chromosome[-1].split(":")[-1]
-            liftover_data = self.liftover.get_liftover(
-                chromosome, genomic_pos, Assembly.GRCH38
-            )
-            if liftover_data is None:
-                return (
-                    None,
-                    None,
-                    f"Lifting over {genomic_pos} on {genomic_ac} from {Assembly.GRCH37.value} to {Assembly.GRCH38.value} was unsuccessful.",
-                )
-            genomic_pos = liftover_data[1]
-            genomic_ac = grch38_ac
-
-        return genomic_ac, genomic_pos, None
->>>>>>> da888feb
 
     async def _validate_gene_coordinates(
         self,
@@ -1163,11 +952,7 @@
 
         :param pos: Genomic position on ``genomic_ac``
         :param genomic_ac: RefSeq genomic accession, e.g. ``"NC_000007.14"``
-<<<<<<< HEAD
-        :param gene: A gene symbol
-=======
         :param gene: A valid, case-sensitive HGNC gene symbol
->>>>>>> da888feb
         :return: ``True`` if the coordinate falls within the first and last exon
             for the gene, ``False`` if not
         """
@@ -1218,99 +1003,6 @@
 
         return results[0]["hgnc"], None
 
-<<<<<<< HEAD
-    async def _get_tx_seg_genomic_metadata(
-        self,
-        genomic_ac: str,
-        genomic_pos: int,
-        is_seg_start: bool,
-        gene: str,
-        tx_ac: str | None,
-    ) -> GenomicTxSeg:
-        """Get transcript segment data and associated genomic metadata.
-
-        Will liftover to GRCh38 assembly. If liftover is unsuccessful, will return
-        errors.
-
-        If ``tx_ac`` is not provided, will attempt to retrieve MANE transcript.
-
-        :param genomic_ac: Genomic RefSeq accession
-        :param genomic_pos: Genomic position where the transcript segment occurs
-        :param is_seg_start: Whether or not ``genomic_pos`` represents the start position.
-        :param gene: Valid, case-sensitive HGNC gene symbol
-        :param tx_ac: Transcript RefSeq accession. If not provided, will use MANE
-            transcript
-        :return: Transcript segment data and associated genomic metadata
-        """
-        if tx_ac:
-            # We should always try to liftover
-            grch38_ac = await self.uta_db.get_newest_assembly_ac(genomic_ac)
-            if not grch38_ac:
-                return GenomicTxSeg(errors=[f"Invalid genomic accession: {genomic_ac}"])
-            grch38_ac = grch38_ac[0]
-        else:
-            mane_data = self.mane_transcript_mappings.get_gene_mane_data(gene)
-            if not mane_data:
-                err_msg = f"Unable to find mane data for {genomic_ac} with position {genomic_pos}"
-                if gene:
-                    err_msg += f" on gene {gene}"
-                _logger.warning(err_msg)
-                return GenomicTxSeg(errors=[err_msg])
-
-            mane_data = mane_data[0]
-            tx_ac = mane_data["RefSeq_nuc"]
-            grch38_ac = mane_data["GRCh38_chr"]
-
-        tx_exons = await self._get_all_exon_coords(tx_ac, genomic_ac=grch38_ac)
-        if not tx_exons:
-            return GenomicTxSeg(errors=[f"No exons found given {tx_ac}"])
-
-        tx_exon_aln_data = await self.uta_db.get_tx_exon_aln_v_data(
-            tx_ac,
-            genomic_pos,
-            genomic_pos,
-            alt_ac=genomic_ac,
-            use_tx_pos=False,
-        )
-        if len(tx_exon_aln_data) != 1:
-            return GenomicTxSeg(
-                errors=[
-                    f"Must find exactly one row for genomic data, but found: {len(tx_exon_aln_data)}"
-                ]
-            )
-
-        tx_exon_aln_data = tx_exon_aln_data[0]
-        strand = Strand(tx_exon_aln_data.alt_strand)
-        use_alt_start_i = self._use_alt_start_i(
-            is_seg_start=is_seg_start, strand=strand
-        )
-        offset = self._get_exon_offset(
-            genomic_pos=genomic_pos,
-            exon_boundary=tx_exon_aln_data.alt_start_i
-            if use_alt_start_i
-            else tx_exon_aln_data.alt_end_i,
-            strand=strand,
-        )
-
-        genomic_location, err_msg = self._get_vrs_seq_loc(
-            genomic_ac, genomic_pos, is_seg_start, tx_exon_aln_data.alt_strand
-        )
-        if err_msg:
-            return GenomicTxSeg(errors=[err_msg])
-
-        return GenomicTxSeg(
-            gene=tx_exon_aln_data.hgnc,
-            genomic_ac=genomic_ac,
-            tx_ac=tx_exon_aln_data.tx_ac,
-            seg=TxSegment(
-                exon_ord=tx_exon_aln_data.ord,
-                offset=offset,
-                genomic_location=genomic_location,
-            ),
-        )
-
-=======
->>>>>>> da888feb
     @staticmethod
     def _is_exonic_breakpoint(pos: int, tx_genomic_coords: list[_ExonCoord]) -> bool:
         """Check if a breakpoint occurs on an exon
