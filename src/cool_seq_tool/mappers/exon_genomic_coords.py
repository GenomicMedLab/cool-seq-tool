"""Provide mapping capabilities between transcript exon and genomic coordinates."""

import logging
from typing import TypeVar

from pydantic import Field, StrictInt

from cool_seq_tool.handlers.seqrepo_access import SeqRepoAccess
from cool_seq_tool.mappers.liftover import LiftOver
from cool_seq_tool.mappers.mane_transcript import CdnaRepresentation, ManeTranscript
from cool_seq_tool.schemas import (
    AnnotationLayer,
    Assembly,
    BaseModelForbidExtra,
    CoordinateType,
    GenomicData,
    GenomicDataResponse,
    Strand,
    TranscriptExonData,
    TranscriptExonDataResponse,
)
from cool_seq_tool.sources.mane_transcript_mappings import ManeTranscriptMappings
from cool_seq_tool.sources.uta_database import GenesGenomicAcs, UtaDatabase
from cool_seq_tool.utils import service_meta

CoordinatesResponseType = TypeVar(
    "CoordinatesResponseType", GenomicDataResponse, TranscriptExonDataResponse
)

_logger = logging.getLogger(__name__)


class ExonCoord(BaseModelForbidExtra):
    """Model for representing exon coordinate data"""

    ord: StrictInt = Field(..., description="Exon number. 0-based.")
    tx_start_i: StrictInt = Field(
        ...,
        description="Transcript start index of the exon. Inter-residue coordinates.",
    )
    tx_end_i: StrictInt = Field(
        ..., description="Transcript end index of the exon. Inter-residue coordinates."
    )
    alt_start_i: StrictInt = Field(
        ..., description="Genomic start index of the exon. Inter-residue coordinates."
    )
    alt_end_i: StrictInt = Field(
        ..., description="Genomic end index of the exon. Inter-residue coordinates."
    )
    alt_strand: Strand = Field(..., description="Strand.")


class ExonGenomicCoordsMapper:
    """Provide capabilities for mapping transcript exon representation to/from genomic
    coordinate representation.
    """

    def __init__(
        self,
        seqrepo_access: SeqRepoAccess,
        uta_db: UtaDatabase,
        mane_transcript: ManeTranscript,
        mane_transcript_mappings: ManeTranscriptMappings,
        liftover: LiftOver,
    ) -> None:
        """Initialize ExonGenomicCoordsMapper class.

        A lot of resources are required for initialization, so when defaults are enough,
        it's easiest to let the core CoolSeqTool class handle it for you:

        >>> from cool_seq_tool.app import CoolSeqTool
        >>> egc = CoolSeqTool().ex_g_coords_mapper

        Note that this class's public methods are all defined as ``async``, so they will
        need to be called with ``await`` when called from a function, or run from an
        event loop. See the :ref:`Usage section <async_note>` for more information.

        >>> import asyncio
        >>> result = asyncio.run(
        ...     egc.tx_segment_to_genomic("NM_002529.3", exon_start=2, exon_end=17)
        ... )
        >>> result.genomic_data.start, result.genomic_data.end
        (156864428, 156881456)

        :param seqrepo_access: SeqRepo instance to give access to query SeqRepo database
        :param uta_db: UtaDatabase instance to give access to query UTA database
        :param mane_transcript: Instance to align to MANE or compatible representation
        :param mane_transcript_mappings: Instance to provide access to ManeTranscriptMappings class
        :param liftover: Instance to provide mapping between human genome assemblies
        """
        self.seqrepo_access = seqrepo_access
        self.uta_db = uta_db
        self.mane_transcript = mane_transcript
        self.mane_transcript_mappings = mane_transcript_mappings
        self.liftover = liftover

    @staticmethod
    def _return_warnings(
        resp: CoordinatesResponseType, warning_msg: list[str]
    ) -> CoordinatesResponseType:
        """Add warnings to response object

        :param resp: Response object
        :param warning_msg: Warning message(s) on why ``transcript_exon_data`` or
            ``genomic_data`` field is ``None``
        :return: Response object with warning message
        """
        for msg in warning_msg:
            _logger.warning(msg)
            resp.warnings.append(msg)
        return resp

    async def tx_segment_to_genomic(
        self,
        transcript: str,
        gene: str | None = None,
        exon_start: int | None = None,
        exon_start_offset: int = 0,
        exon_end: int | None = None,
        exon_end_offset: int = 0,
    ) -> GenomicDataResponse:
        """Get genomic data given transcript segment data.

        By default, transcript data is aligned to the GRCh38 assembly.

        >>> import asyncio
        >>> from cool_seq_tool.app import CoolSeqTool
        >>> egc = CoolSeqTool().ex_g_coords_mapper
        >>> tpm3 = asyncio.run(
        ...     egc.tx_segment_to_genomic(
        ...         "NM_152263.3",
        ...         gene="TPM3",
        ...         exon_start=1,
        ...         exon_end=8,
        ...     )
        ... )
        >>> tpm3.genomic_data.chr, tpm3.genomic_data.start, tpm3.genomic_data.end
        ('NC_000001.11', 154192135, 154170399)

        :param transcript: Transcript accession
        :param gene: HGNC gene symbol
        :param exon_start: Starting transcript exon number (1-based). If not provided,
            must provide ``exon_end``
        :param exon_start_offset: Starting exon offset
        :param exon_end: Ending transcript exon number (1-based). If not provided, must
            provide ``exon_start``
        :param exon_end_offset: Ending exon offset
        :return: GRCh38 genomic data (inter-residue coordinates)
        """
        resp = GenomicDataResponse(
            genomic_data=None, warnings=[], service_meta=service_meta()
        )

        # Ensure valid inputs
        warnings = []
        if not transcript:
            warnings.append("Must provide `transcript`")
        else:
            transcript = transcript.strip()

        exon_start_exists, exon_end_exists = False, False
        if exon_start is not None:
            if exon_start < 1:
                warnings.append("`exon_start` cannot be less than 1")
            exon_start_exists = True

        if exon_end is not None:
            if exon_end < 1:
                warnings.append("`exon_end` cannot be less than 1")
            exon_end_exists = True

        if not exon_start_exists and not exon_end_exists:
            warnings.append("Must provide either `exon_start` or `exon_end`")
        if exon_start_exists and exon_end_exists and (exon_start > exon_end):
            warnings.append(
                f"Start exon {exon_start} is greater than end exon {exon_end}"
            )

        if warnings:
            return self._return_warnings(resp, warnings)

        # Get exon start and exon end coordinates
        (
            tx_exon_start_coords,
            tx_exon_end_coords,
            errors,
        ) = await self._get_start_end_exon_coords(
            transcript, exon_start=exon_start, exon_end=exon_end
        )
        if errors:
            return self._return_warnings(resp, errors)

        if gene:
            gene = gene.upper().strip()

        # Get aligned genomic data (hgnc gene, alt_ac, alt_start_i, alt_end_i, strand)
        # for exon(s)
        alt_ac_start_end, warning = await self._get_alt_ac_start_and_end(
            transcript, tx_exon_start_coords, tx_exon_end_coords, gene=gene
        )
        if not alt_ac_start_end:
            return self._return_warnings(resp, [warning] if warning else [])
        alt_ac_start_data, alt_ac_end_data = alt_ac_start_end

        # Get gene and chromosome data, check that at least one was retrieved
        gene = alt_ac_start_data.hgnc if alt_ac_start_data else alt_ac_end_data.hgnc
        chromosome = (
            alt_ac_start_data.alt_ac if alt_ac_start_data else alt_ac_end_data.alt_ac
        )
        if gene is None or chromosome is None:
            return self._return_warnings(
                resp,
                [
                    "Unable to retrieve `gene` or `chromosome` from genomic start and genomic end data"
                ],
            )

        g_start = alt_ac_start_data.alt_end_i - 1 if alt_ac_start_data else None
        g_end = alt_ac_end_data.alt_start_i + 1 if alt_ac_end_data else None
        strand = (
            Strand(alt_ac_start_data.alt_strand)
            if alt_ac_start_data
            else Strand(alt_ac_end_data.alt_strand)
        )

        # Using none since could set to 0
        start_exits = g_start is not None
        end_exists = g_end is not None

        # Calculate offsets
        if strand == Strand.NEGATIVE:
            start_offset = exon_start_offset * -1 if start_exits else None
            end_offset = exon_end_offset * -1 if end_exists else 0
        else:
            start_offset = exon_start_offset if start_exits else 0
            end_offset = exon_end_offset if end_exists else 0

        # Get genomic coordinates with offsets included
        g_start = g_start + start_offset if start_exits else None
        g_end = g_end + end_offset if end_exists else None

        resp.genomic_data = GenomicData(
            gene=gene,
            chr=chromosome,
            start=g_start,
            end=g_end,
            exon_start=exon_start if start_exits else None,
            exon_start_offset=exon_start_offset,
            exon_end=exon_end if end_exists else None,
            exon_end_offset=exon_end_offset,
            transcript=transcript,
            strand=strand,
        )

        return resp

    async def genomic_to_tx_segment(
        self,
        chromosome: str | None = None,
        alt_ac: str | None = None,
        genomic_start: int | None = None,
        genomic_end: int | None = None,
        transcript: str | None = None,
        get_nearest_transcript_junction: bool = False,
        gene: str | None = None,
    ) -> GenomicDataResponse:
        """Get transcript segment data for genomic data, lifted over to GRCh38.

        Must provide inter-residue coordinates.

        MANE Transcript data will be returned if and only if ``transcript`` is not
        supplied. ``gene`` must be given in order to retrieve MANE Transcript data.

        >>> import asyncio
        >>> from cool_seq_tool.app import CoolSeqTool
        >>> from cool_seq_tool.schemas import Strand
        >>> egc = CoolSeqTool().ex_g_coords_mapper
        >>> result = asyncio.run(
        ...     egc.genomic_to_tx_segment(
        ...         alt_ac="NC_000001.11",
        ...         genomic_start=154192136,
        ...         genomic_end=154170400,
        ...         transcript="NM_152263.3",
        ...     )
        ... )
        >>> result.genomic_data.exon_start, result.genomic_data.exon_end
        (1, 8)

        :param chromosome: e.g. ``"1"`` or ``"chr1"``. If not provided, must provide
            ``alt_ac``. If ``alt_ac`` is also provided, ``alt_ac`` will be used.
        :param alt_ac: Genomic accession (i.e. ``NC_000001.11``). If not provided,
            must provide ``chromosome. If ``chromosome`` is also provided, ``alt_ac``
            will be used.
        :param genomic_start: Genomic position where the transcript segment starts
        :param genomic_end: Genomic position where the transcript segment ends
        :param transcript: The transcript to use. If this is not given, we will try the
            following transcripts: MANE Select, MANE Clinical Plus, Longest Remaining
            Compatible Transcript. See the :ref:`Transcript Selection policy <transcript_selection_policy>`
            page.
        :param get_nearest_transcript_junction: If ``True``, this will return the
            adjacent exon if the position specified by``genomic_start`` or
            ``genomic_end`` does not occur on an exon. For the positive strand, adjacent
            is defined as the exon preceding the breakpoint for the 5' end and the exon
            following the breakpoint for the 3' end. For the negative strand, adjacent
            is defined as the exon following the breakpoint for the 5' end and the exon
            preceding the breakpoint for the 3' end.
        :param gene: gene name. Ideally, HGNC symbol. Must be given if no ``transcript``
            value is provided.
        :param coordinate_type: Coordinate type for ``genomic_start`` and
            ``genomic_end``
        :return: Genomic data (inter-residue coordinates)
        """
        resp = GenomicDataResponse(
            genomic_data=None, warnings=[], service_meta=service_meta()
        )
        warnings = []
        if genomic_start is None and genomic_end is None:
            warnings.append("Must provide either `genomic_start` or `genomic_end`")
        if chromosome is None and alt_ac is None:
            warnings.append("Must provide either `chromosome` or `alt_ac`")
        if transcript is None and gene is None:
            warnings.append("Must provide either `gene` or `transcript`")
        if warnings:
            return self._return_warnings(resp, warnings)

        params = {key: None for key in GenomicData.model_fields}
        if gene is not None:
            gene = gene.upper().strip()

        if genomic_start:
            start_data = await self._genomic_to_transcript_exon_coordinate(
                genomic_start,
                chromosome=chromosome,
                alt_ac=alt_ac,
                transcript=transcript,
                gene=gene,
                get_nearest_transcript_junction=get_nearest_transcript_junction,
                is_start=True,
            )
            if start_data.transcript_exon_data:
                start_data = start_data.transcript_exon_data.model_dump()
            else:
                return self._return_warnings(resp, [start_data.warnings[0]])
        else:
            start_data = None

        if genomic_end:
            genomic_end -= 1
            end_data = await self._genomic_to_transcript_exon_coordinate(
                genomic_end,
                chromosome=chromosome,
                alt_ac=alt_ac,
                transcript=transcript,
                gene=gene,
                get_nearest_transcript_junction=get_nearest_transcript_junction,
                is_start=False,
            )
            if end_data.transcript_exon_data:
                end_data = end_data.transcript_exon_data.model_dump()
            else:
                return self._return_warnings(resp, [end_data.warnings[0]])
        else:
            end_data = None

        for field in ["transcript", "gene", "chr", "strand"]:
            if start_data:
                if end_data and (start_data[field] != end_data[field]):
                    msg = (
                        f"Start `{field}`, {start_data[field]}, does "
                        f"not match End `{field}`, {end_data[field]}"
                    )
                    return self._return_warnings(resp, [msg])
                params[field] = start_data[field]
            else:
                params[field] = end_data[field]

        if gene and gene != params["gene"]:
            msg = (
                f"Input gene, {gene}, does not match expected output"
                f"gene, {params['gene']}"
            )
            return self._return_warnings(resp, [msg])

        for label, data in [("start", start_data), ("end", end_data)]:
            if data:
                params[label] = data["pos"]
                params[f"exon_{label}"] = data["exon"]
                params[f"exon_{label}_offset"] = data["exon_offset"]
        resp.genomic_data = GenomicData(**params)
        return resp

    async def _get_all_exon_coords(
        self, tx_ac: str, genomic_ac: str | None = None
    ) -> list[ExonCoord]:
        """Get all exon coordinate data for a transcript.

        If ``genomic_ac`` is NOT provided, this method will use the GRCh38 accession
        associated to ``tx_ac``.

        :param tx_ac: The RefSeq transcript accession to get exon data for.
        :param genomic_ac: The RefSeq genomic accession to get exon data for.
        :return: List of all exon coordinate data for ``tx_ac`` and ``genomic_ac``.
            The exon coordinate data will include the exon number, transcript and
            genomic positions for the start and end of the exon, and strand.
<<<<<<< HEAD
=======
            The list will be ordered by ascending exon number.
>>>>>>> a1930e7c
        """
        if genomic_ac:
            query = f"""
                SELECT DISTINCT ord, tx_start_i, tx_end_i, alt_start_i, alt_end_i, alt_strand
                FROM {self.uta_db.schema}.tx_exon_aln_v
                WHERE tx_ac = '{tx_ac}'
                AND alt_aln_method = 'splign'
                AND alt_ac = '{genomic_ac}'
<<<<<<< HEAD
=======
                ORDER BY ord ASC
>>>>>>> a1930e7c
                """  # noqa: S608
        else:
            query = f"""
                SELECT DISTINCT ord, tx_start_i, tx_end_i, alt_start_i, alt_end_i, alt_strand
                FROM {self.uta_db.schema}.tx_exon_aln_v as t
                INNER JOIN {self.uta_db.schema}._seq_anno_most_recent as s
                ON t.alt_ac = s.ac
                WHERE s.descr = ''
                AND t.tx_ac = '{tx_ac}'
                AND t.alt_aln_method = 'splign'
                AND t.alt_ac like 'NC_000%'
<<<<<<< HEAD
=======
                ORDER BY ord ASC
>>>>>>> a1930e7c
                """  # noqa: S608

        results = await self.uta_db.execute_query(query)
        return [ExonCoord(**r) for r in results]

    async def _get_start_end_exon_coords(
        self,
        tx_ac: str,
        exon_start: int | None = None,
        exon_end: int | None = None,
        genomic_ac: str | None = None,
    ) -> tuple[ExonCoord | None, ExonCoord | None, list[str]]:
        """Get exon coordinates for a transcript given exon start and exon end.

        If ``genomic_ac`` is NOT provided, this method will use the GRCh38 accession
        associated to ``tx_ac``.

        :param tx_ac: The RefSeq transcript accession to get exon data for.
        :param exon_start: Start exon number to get coordinate data for. 1-based.
        :param exon_end: End exon number to get coordinate data for. 1-based.
        :param genomic_ac: The RefSeq genomic accession to get exon data for.
        :return: Tuple containing start exon coordinate data, end exon coordinate data,
            and list of errors. The exon coordinate data will include the exon number,
            transcript and genomic positions for the start and end of the exon, and
            strand.
        """
        tx_exons = await self._get_all_exon_coords(tx_ac, genomic_ac=genomic_ac)
        if not tx_exons:
            return None, None, [f"No exons found given {tx_ac}"]

        errors = []
        start_end_exons = []
        for exon_num in [exon_start, exon_end]:
            if exon_num is not None:
                try:
                    start_end_exons.append(tx_exons[exon_num - 1])
                    continue
                except IndexError:
                    errors.append(f"Exon {exon_num} does not exist on {tx_ac}")
            start_end_exons.append(None)

        if errors:
            start_end_exons = [None, None]

        return *start_end_exons, errors

    async def _get_alt_ac_start_and_end(
        self,
        tx_ac: str,
        tx_exon_start: ExonCoord | None = None,
        tx_exon_end: ExonCoord | None = None,
        gene: str | None = None,
    ) -> tuple[tuple[tuple[int, int], tuple[int, int]] | None, str | None]:
        """Get aligned genomic coordinates for transcript exon start and end.

        :param tx_ac: Transcript accession
        :param tx_exon_start: Transcript's exon start coordinates. If not provided,
            must provide ``tx_exon_end``
        :param tx_exon_end: Transcript's exon end coordinates. If not provided, must
            provide ``tx_exon_start``
        :param gene: HGNC gene symbol
        :return: Aligned genomic data, and warnings if found
        """
        if tx_exon_start is None and tx_exon_end is None:
            msg = "Must provide either `tx_exon_start` or `tx_exon_end` or both"
            _logger.warning(msg)
            return None, msg

        alt_ac_data = {"start": None, "end": None}
        for exon, key in [(tx_exon_start, "start"), (tx_exon_end, "end")]:
            if exon:
                alt_ac_val, warning = await self.uta_db.get_alt_ac_start_or_end(
                    tx_ac, exon.tx_start_i, exon.tx_end_i, gene=gene
                )
                if alt_ac_val:
                    alt_ac_data[key] = alt_ac_val
                else:
                    return None, warning

        alt_ac_data_values = alt_ac_data.values()
        # Validate that start and end alignments have matching gene, genomic accession,
        # and strand
        if all(alt_ac_data_values):
            for attr in ["hgnc", "alt_ac", "alt_strand"]:
                start_attr = getattr(alt_ac_data["start"], attr)
                end_attr = getattr(alt_ac_data["end"], attr)
                if start_attr != end_attr:
                    if attr == "hgnc":
                        error = "HGNC gene symbol does not match"
                    elif attr == "alt_ac":
                        error = "Genomic accession does not match"
                    else:
                        error = "Strand does not match"
                    _logger.warning(
                        "%s: %s != %s",
                        error,
                        start_attr,
                        end_attr,
                    )
                    return None, error
        return tuple(alt_ac_data_values), None

    async def _genomic_to_transcript_exon_coordinate(
        self,
        genomic_pos: int,
        chromosome: str | None = None,
        alt_ac: str | None = None,
        transcript: str | None = None,
        gene: str | None = None,
        get_nearest_transcript_junction: bool = False,
        is_start: bool = True,
    ) -> TranscriptExonDataResponse:
        """Convert individual genomic data to transcript data

        :param genomic_pos: Genomic position where the transcript segment starts or ends
            (inter-residue based)
        :param chromosome: Chromosome. Must give chromosome without a prefix
            (i.e. ``1`` or ``X``). If not provided, must provide ``alt_ac``.
            If ``alt_ac`` is also provided, ``alt_ac`` will be used.
        :param alt_ac: Genomic accession (i.e. ``NC_000001.11``). If not provided,
            must provide ``chromosome. If ``chromosome`` is also provided, ``alt_ac``
            will be used.
        :param transcript: The transcript to use. If this is not given, we will try the
            following transcripts: MANE Select, MANE Clinical Plus, Longest Remaining
            Compatible Transcript
        :param gene: HGNC gene symbol
        :param get_nearest_transcript_junction: If ``True``, this will return the
            adjacent exon if the position specified by``genomic_start`` or
            ``genomic_end`` does not occur on an exon. For the positive strand, adjacent
            is defined as the exon preceding the breakpoint for the 5' end and the exon
            following the breakpoint for the 3' end. For the negative strand, adjacent
            is defined as the exon following the breakpoint for the 5' end and the exon
            preceding the breakpoint for the 3' end.
        :param is_start: ``True`` if ``genomic_pos`` is where the transcript segment starts.
            ``False`` if ``genomic_pos`` is where the transcript segment ends.
        :return: Transcript data (inter-residue coordinates)
        """
        resp = TranscriptExonDataResponse(
            transcript_exon_data=None, warnings=[], service_meta=service_meta()
        )
        params = {key: None for key in TranscriptExonData.model_fields}

        if get_nearest_transcript_junction:
            if not gene:
                return self._return_warnings(
                    resp,
                    [
                        "Gene must be provided to select the adjacent transcript junction"
                    ],
                )
            if not alt_ac:
                alt_acs, w = self.seqrepo_access.chromosome_to_acs(chromosome)

                if not alt_acs:
                    return self._return_warnings(resp, [w])
                alt_ac = alt_acs[0]

            if not transcript:
                # Select a transcript if not provided
                mane_transcripts = self.mane_transcript_mappings.get_gene_mane_data(
                    gene
                )

                if mane_transcripts:
                    transcript = mane_transcripts[0]["RefSeq_nuc"]
                else:
                    # Attempt to find a coding transcript if a MANE transcript
                    # cannot be found
                    results = await self.uta_db.get_transcripts(
                        gene=gene, alt_ac=alt_ac
                    )

                    if not results.is_empty():
                        transcript = results[0]["tx_ac"][0]
                    else:
                        # Run if gene is for a noncoding transcript
                        query = f"""
                            SELECT DISTINCT tx_ac
                            FROM {self.uta_db.schema}.tx_exon_aln_v
                            WHERE hgnc = '{gene}'
                            AND alt_ac = '{alt_ac}'
                            """  # noqa: S608
                        result = await self.uta_db.execute_query(query)

                        if result:
                            transcript = result[0]["tx_ac"]
                        else:
                            return self._return_warnings(
                                resp,
                                [f"Could not find a transcript for {gene} on {alt_ac}"],
                            )

            tx_genomic_coords = await self._get_all_exon_coords(
                tx_ac=transcript, genomic_ac=alt_ac
            )
            if not tx_genomic_coords:
                return self._return_warnings(
                    resp, [f"No exons found given {transcript} and {alt_ac}"]
                )

            strand = Strand(tx_genomic_coords[0].alt_strand)
            params["strand"] = strand

            # Check if breakpoint occurs on an exon.
            # If not, determine the adjacent exon given the selected transcript
            if not self._is_exonic_breakpoint(genomic_pos, tx_genomic_coords):
                exon = self._get_adjacent_exon(
                    tx_exons_genomic_coords=tx_genomic_coords,
                    strand=strand,
                    start=genomic_pos if is_start else None,
                    end=genomic_pos if not is_start else None,
                )

                params["exon"] = exon
                params["transcript"] = transcript
                params["gene"] = gene
                params["pos"] = genomic_pos
                params["chr"] = alt_ac

                self._set_exon_offset(
                    params=params,
                    start=tx_genomic_coords[exon - 1].alt_start_i,
                    end=tx_genomic_coords[exon - 1].alt_end_i,
                    pos=genomic_pos,
                    is_start=is_start,
                    strand=strand,
                )
                resp.transcript_exon_data = TranscriptExonData(**params)
                return resp

        if alt_ac:
            # Check if valid accession is given
            if not await self.uta_db.validate_genomic_ac(alt_ac):
                return self._return_warnings(
                    resp, [f"Invalid genomic accession: {alt_ac}"]
                )

            genes_alt_acs, warning = await self.uta_db.get_genes_and_alt_acs(
                genomic_pos, alt_ac=alt_ac, gene=gene
            )
        elif chromosome:
            # Check if just chromosome is given. If it is, we should
            # convert this to the correct accession version
            if chromosome == "X":
                chromosome = 23
            elif chromosome == "Y":
                chromosome = 24
            else:
                chromosome = int(chromosome)

            genes_alt_acs, warning = await self.uta_db.get_genes_and_alt_acs(
                genomic_pos, chromosome=chromosome, gene=gene
            )
        else:
            genes_alt_acs = None

        if not genes_alt_acs:
            return self._return_warnings(resp, [warning])

        gene_alt_ac, warning = self._get_gene_and_alt_ac(genes_alt_acs, gene)
        if not gene_alt_ac:
            return self._return_warnings(resp, [warning])
        gene, alt_ac = gene_alt_ac

        if transcript is None:
            warnings = await self._set_mane_genomic_data(
                params, gene, alt_ac, genomic_pos, is_start
            )
            if warnings:
                return self._return_warnings(resp, [warnings])
        else:
            params["transcript"] = transcript
            params["gene"] = gene
            params["pos"] = genomic_pos
            params["chr"] = alt_ac
            warning = await self._set_genomic_data(params, is_start)
            if warning:
                return self._return_warnings(resp, [warning])

        resp.transcript_exon_data = TranscriptExonData(**params)
        return resp

    @staticmethod
    def _get_gene_and_alt_ac(
        genes_alt_acs: GenesGenomicAcs, gene: str | None
    ) -> tuple[tuple[str, str] | None, str | None]:
        """Return gene and genomic accession

        :param genes_alt_acs: Genes and genomic accessions
        :param gene: Gene symbol
        :return: Gene and genomic accession if both exist and warning if found
        """
        alt_acs = genes_alt_acs.alt_acs
        len_alt_acs = len(alt_acs)
        if len_alt_acs > 1:
            return None, f"Found more than one accessions: {alt_acs}"
        if len_alt_acs == 0:
            return None, "No genomic accessions found"
        alt_ac = next(iter(alt_acs))

        genes = genes_alt_acs.genes
        len_genes = len(genes)
        input_gene = gene
        output_gene = None
        if len_genes == 1:
            output_gene = next(iter(genes))
        elif len_genes > 1:
            return None, f"Found more than one gene: {genes}"
        elif len_genes == 0:
            return None, "No genes found"

        if input_gene is not None and output_gene != input_gene.upper():
            return (
                None,
                f"Input gene, {input_gene}, does not match "
                f"expected output gene, {output_gene}",
            )

        gene = output_gene if output_gene else input_gene
        return (gene, alt_ac), None

    async def _set_mane_genomic_data(
        self,
        params: dict,
        gene: str,
        alt_ac: str,
        pos: int,
        is_start: bool,
    ) -> str | None:
        """Set genomic data in `params` found from MANE.

        :param params: Parameters for response
        :param gene: Gene symbol
        :param alt_ac: Genomic accession
        :param pos: Genomic position
        :param is_start: `True` if `pos` is start position. `False` if `pos` is end
            position.
        :return: Warnings if found
        """
        mane_data: (
            CdnaRepresentation | None
        ) = await self.mane_transcript.get_mane_transcript(
            alt_ac,
            pos,
            pos + 1,
            AnnotationLayer.GENOMIC,
            gene=gene,
            try_longest_compatible=True,
            coordinate_type=CoordinateType.INTER_RESIDUE,
        )
        if not mane_data:
            msg = f"Unable to find mane data for {alt_ac} with position {pos}"
            if gene:
                msg += f" on gene {gene}"
            _logger.warning(msg)
            return msg

        params["gene"] = mane_data.gene
        params["transcript"] = (
            mane_data.refseq
            if mane_data.refseq
            else mane_data.ensembl
            if mane_data.ensembl
            else None
        )

        tx_exons = await self._get_all_exon_coords(
            params["transcript"], genomic_ac=alt_ac
        )
        if not tx_exons:
            return f"No exons found given {params['transcript']}"
        tx_pos = mane_data.pos[0] + mane_data.coding_start_site
        params["exon"] = self._get_exon_number(tx_exons, tx_pos)

        try:
            tx_exon: ExonCoord = tx_exons[params["exon"] - 1]
        except IndexError:
            msg = (
                f"{params['transcript']} with position {tx_pos} "
                f"does not exist on exons: {tx_exons}"
            )
            _logger.warning(msg)
            return msg

        params["strand"] = Strand(mane_data.strand)
        self._set_exon_offset(
            params,
            tx_exon.tx_start_i,
            tx_exon.tx_end_i,
            tx_pos,
            is_start=is_start,
            strand=params["strand"],
        )

        # Need to check if we need to change pos for liftover
        genomic_data, warnings = await self.uta_db.get_alt_ac_start_or_end(
            params["transcript"], tx_pos, tx_pos, gene
        )
        if genomic_data is None:
            return warnings

        params["chr"] = genomic_data.alt_ac
        genomic_pos = (
            genomic_data.alt_end_i - 1 if is_start else genomic_data.alt_start_i + 1
        )
        params["pos"] = (
            genomic_pos - params["exon_offset"]
            if params["strand"] == Strand.NEGATIVE
            else genomic_pos + params["exon_offset"]
        )
        return None

    async def _set_genomic_data(self, params: dict, is_start: bool) -> str | None:
        """Set genomic data in ``params``

        :param params: Parameters for response
        :param is_start: ``True`` if ``pos`` is start position. ``False`` if ``pos`` is
            end position.
        :return: Warnings if found
        """
        # We should always try to liftover
        grch38_ac = await self.uta_db.get_newest_assembly_ac(params["chr"])
        if not grch38_ac:
            return f"Invalid genomic accession: {params['chr']}"

        grch38_ac = grch38_ac[0]
        if grch38_ac != params["chr"]:  # params["chr"] is genomic accession
            # Liftover to 38
            descr = await self.uta_db.get_chr_assembly(params["chr"])
            if descr is None:
                return f"Unable to get chromosome and assembly for " f"{params['chr']}"

            chromosome_number, assembly = descr
            liftover_data = self.liftover.get_liftover(
                chromosome_number, params["pos"], Assembly.GRCH38
            )
            if liftover_data is None:
                return (
                    f"Position {params['pos']} does not exist on "
                    f"chromosome {chromosome_number}"
                )

            params["pos"] = liftover_data[1]
            params["chr"] = grch38_ac

        tx_exons = await self._get_all_exon_coords(
            params["transcript"], genomic_ac=grch38_ac
        )
        if not tx_exons:
            return f"No exons found given {params['transcript']}"

        data = await self.uta_db.get_tx_exon_aln_v_data(
            params["transcript"],
            params["pos"],
            params["pos"],
            alt_ac=params["chr"],
            use_tx_pos=False,
        )
        if len(data) != 1:
            return (
                f"Must find exactly one row for genomic data, "
                f"but found: {len(data)}"
            )

        # Find exon number
        data = data[0]
        data_exons = data[2], data[3]
        i = 1
        found_tx_exon = False
        for exon in tx_exons:
            if data_exons == (exon.tx_start_i, exon.tx_end_i):
                found_tx_exon = True
                break
            i += 1
        if not found_tx_exon:
            # Either first or last
            i = 1 if data_exons == (0, tx_exons[0].tx_end_i) else i - 1
        params["exon"] = i
        params["strand"] = Strand(data[7])
        if not is_start:
            # convert back to inter-residue for end position
            params["pos"] += 1
        self._set_exon_offset(
            params,
            data[5] if is_start else data[5] + 1,  # need to convert to inter-residue
            data[6] - 1 if is_start else data[6],  # need to convert to inter-residue
            params["pos"],
            is_start=is_start,
            strand=params["strand"],
        )
        return None

    @staticmethod
    def _set_exon_offset(
        params: dict, start: int, end: int, pos: int, is_start: bool, strand: Strand
    ) -> None:
        """Set value for ``exon_offset`` in ``params``.

        :param params: Parameters for response
        :param start: Start exon coord (can be transcript or aligned genomic)
        :param end: End exon coord (can be transcript or aligned genomic)
        :param pos: Position change (can be transcript or genomic)
        :param is_start: ``True`` if ``pos`` is start position. ``False`` if ``pos`` is
            end position
        :param strand: Strand
        """
        if is_start:
            if strand == Strand.NEGATIVE:
                params["exon_offset"] = end - pos
            else:
                params["exon_offset"] = pos - end
        else:
            if strand == Strand.NEGATIVE:
                params["exon_offset"] = start - pos
            else:
                params["exon_offset"] = pos - start

    @staticmethod
    def _get_exon_number(tx_exons: list[ExonCoord], tx_pos: int) -> int:
        """Find related exon number for a position

        :param tx_exons: List of exon coordinates for a transcript
        :param tx_pos: Transcript position change
        :return: Exon number associated to transcript position change. Will be 1-based
        """
        i = 1
        for coords in tx_exons:
            if coords.tx_start_i <= tx_pos <= coords.tx_end_i:
                break
            i += 1
        return i

    @staticmethod
    def _get_adjacent_exon(
        tx_exons_genomic_coords: list[ExonCoord],
        strand: Strand,
        start: int | None = None,
        end: int | None = None,
    ) -> int:
        """Return the adjacent exon given a non-exonic breakpoint. For the positive
        strand, adjacent is defined as the exon preceding the breakpoint for the 5' end
        and the exon following the breakpoint for the 3' end. For the negative strand,
        adjacent is defined as the exon following the breakpoint for the 5' end and the
        exon preceding the breakpoint for the 3' end.

        :param tx_exons_genomic_coords: Transcript exon coordinate data
        :param strand: Strand
        :param start: Genomic coordinate of breakpoint
        :param end: Genomic coordinate of breakpoint
        :return: Exon number corresponding to adjacent exon. Will be 1-based
        """
        for i in range(len(tx_exons_genomic_coords) - 1):
            exon = tx_exons_genomic_coords[i]
            next_exon = tx_exons_genomic_coords[i + 1]
            bp = start if start else end
            if strand == Strand.POSITIVE:
                lte_exon = exon
                gte_exon = next_exon
            else:
                lte_exon = next_exon
                gte_exon = exon
            if bp >= lte_exon.alt_end_i and bp <= gte_exon.alt_start_i:
                break
        # Return current exon if end position is provided, next exon if start position
        # is provided. exon[0] needs to be incremented by 1 in both cases as exons are
        # 0-based in UTA
        return exon.ord + 1 if end else exon.ord + 2

    @staticmethod
    def _is_exonic_breakpoint(pos: int, tx_genomic_coords: list[ExonCoord]) -> bool:
        """Check if a breakpoint occurs on an exon

        :param pos: Genomic breakpoint
        :param tx_genomic_coords: A list of transcript exon coordinate data
        :return: True if the breakpoint occurs on an exon
        """
        return any(
            exon.alt_start_i <= pos <= exon.alt_end_i for exon in tx_genomic_coords
        )<|MERGE_RESOLUTION|>--- conflicted
+++ resolved
@@ -402,10 +402,7 @@
         :return: List of all exon coordinate data for ``tx_ac`` and ``genomic_ac``.
             The exon coordinate data will include the exon number, transcript and
             genomic positions for the start and end of the exon, and strand.
-<<<<<<< HEAD
-=======
             The list will be ordered by ascending exon number.
->>>>>>> a1930e7c
         """
         if genomic_ac:
             query = f"""
@@ -414,10 +411,7 @@
                 WHERE tx_ac = '{tx_ac}'
                 AND alt_aln_method = 'splign'
                 AND alt_ac = '{genomic_ac}'
-<<<<<<< HEAD
-=======
                 ORDER BY ord ASC
->>>>>>> a1930e7c
                 """  # noqa: S608
         else:
             query = f"""
@@ -429,10 +423,7 @@
                 AND t.tx_ac = '{tx_ac}'
                 AND t.alt_aln_method = 'splign'
                 AND t.alt_ac like 'NC_000%'
-<<<<<<< HEAD
-=======
                 ORDER BY ord ASC
->>>>>>> a1930e7c
                 """  # noqa: S608
 
         results = await self.uta_db.execute_query(query)
