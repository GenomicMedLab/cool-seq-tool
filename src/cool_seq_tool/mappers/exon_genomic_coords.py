"""Provide mapping capabilities between transcript exon and genomic coordinates."""

import logging

from ga4gh.vrs.models import SequenceLocation, SequenceReference
from pydantic import ConfigDict, Field, StrictInt, StrictStr, model_validator

from cool_seq_tool.handlers.seqrepo_access import SeqRepoAccess
from cool_seq_tool.mappers.liftover import LiftOver
from cool_seq_tool.schemas import (
    Assembly,
    BaseModelForbidExtra,
    ServiceMeta,
    Strand,
)
from cool_seq_tool.sources.mane_transcript_mappings import ManeTranscriptMappings
from cool_seq_tool.sources.uta_database import GenomicAlnData, UtaDatabase
from cool_seq_tool.utils import service_meta

_logger = logging.getLogger(__name__)


class _ExonCoord(BaseModelForbidExtra):
    """Model for representing exon coordinate data"""

    ord: StrictInt = Field(..., description="Exon number. 0-based.")
    tx_start_i: StrictInt = Field(
        ...,
        description="Transcript start index of the exon. Inter-residue coordinates.",
    )
    tx_end_i: StrictInt = Field(
        ..., description="Transcript end index of the exon. Inter-residue coordinates."
    )
    alt_start_i: StrictInt = Field(
        ..., description="Genomic start index of the exon. Inter-residue coordinates."
    )
    alt_end_i: StrictInt = Field(
        ..., description="Genomic end index of the exon. Inter-residue coordinates."
    )
    alt_strand: Strand = Field(..., description="Strand.")

    model_config = ConfigDict(
        json_schema_extra={
            "example": {
                "ord": 0,
                "tx_start_i": 0,
                "tx_end_i": 234,
                "alt_start_i": 154191901,
                "alt_end_i": 154192135,
                "alt_strand": Strand.NEGATIVE,
            }
        }
    )


class TxSegment(BaseModelForbidExtra):
    """Model for representing transcript segment data."""

    exon_ord: StrictInt = Field(..., description="Exon number. 0-based.")
    offset: StrictInt = Field(
        0,
        description="The value added to or subtracted from the `genomic_location` to find the start or end of an exon.",
    )
    genomic_location: SequenceLocation = Field(
        ..., description="The genomic position of a transcript segment."
    )

    model_config = ConfigDict(
        json_schema_extra={
            "example": {
                "exon_ord": 0,
                "offset": 0,
                "genomic_location": {
                    "type": "SequenceLocation",
                    "sequenceReference": {
                        "type": "SequenceReference",
                        "refgetAccession": "SQ.Ya6Rs7DHhDeg7YaOSg1EoNi3U_nQ9SvO",
                    },
                    "end": 154192135,
                },
            }
        }
    )


class GenomicTxSeg(BaseModelForbidExtra):
    """Model for representing a boundary for a transcript segment."""

    seg: TxSegment | None = Field(None, description="Transcript segment.")
    gene: StrictStr | None = Field(None, description="HGNC gene symbol.")
    genomic_ac: StrictStr | None = Field(None, description="RefSeq genomic accession.")
    tx_ac: StrictStr | None = Field(None, description="RefSeq transcript accession.")
    errors: list[StrictStr] = Field([], description="Error messages.")

    @model_validator(mode="before")
    def check_errors(cls, values: dict) -> dict:  # noqa: N805
        """Ensure that fields are (un)set depending on errors

        :param values: Values in model
        :raises ValueError: If `seg`, `gene`, `genomic_ac` and `tx_ac` are not
        provided when there are no errors
        :return: Values in model
        """
        if not values.get("errors") and not all(
            (
                values.get("seg"),
                values.get("gene"),
                values.get("genomic_ac"),
                values.get("tx_ac"),
            )
        ):
            err_msg = "`seg`, `gene`, `genomic_ac` and `tx_ac` must be provided"
            raise ValueError(err_msg)
        return values

    model_config = ConfigDict(
        json_schema_extra={
            "example": {
                "gene": "TPM3",
                "genomic_ac": "NC_000001.11",
                "tx_ac": "NM_152263.3",
                "seg": {
                    "exon_ord": 0,
                    "offset": 0,
                    "genomic_location": {
                        "type": "SequenceLocation",
                        "sequenceReference": {
                            "type": "SequenceReference",
                            "refgetAccession": "SQ.Ya6Rs7DHhDeg7YaOSg1EoNi3U_nQ9SvO",
                        },
                        "end": 154192135,
                    },
                },
                "errors": [],
            }
        }
    )


class GenomicTxSegService(BaseModelForbidExtra):
    """Service model for genomic and transcript data."""

    gene: StrictStr | None = Field(None, description="HGNC gene symbol.")
    genomic_ac: StrictStr | None = Field(None, description="RefSeq genomic accession.")
    tx_ac: StrictStr | None = Field(None, description="RefSeq transcript accession.")
    seg_start: TxSegment | None = Field(None, description="Start transcript segment.")
    seg_end: TxSegment | None = Field(None, description="End transcript segment.")
    errors: list[StrictStr] = Field([], description="Error messages.")
    service_meta: ServiceMeta = Field(..., description="Service metadata.")

    @model_validator(mode="before")
    def add_meta_check_errors(cls, values: dict) -> dict:  # noqa: N805
        """Add service metadata to model and ensure that fields are (un)set depending
        on errors

        :param values: Values in model
        :raises ValueError: If `gene`, `genomic_ac`, `tx_ac` and `seg_start` or `seg_end`
            not provided when there are no errors
        :return: Values in model, including service metadata
        """
        values["service_meta"] = service_meta()
        if not values.get("errors") and not all(
            (
                values.get("gene"),
                values.get("genomic_ac"),
                values.get("tx_ac"),
                values.get("seg_start") or values.get("seg_end"),
            )
        ):
            err_msg = "`gene`, `genomic_ac`, `tx_ac` and `seg_start` or `seg_end` must be provided"
            raise ValueError(err_msg)

        return values

    model_config = ConfigDict(
        json_schema_extra={
            "example": {
                "gene": "TPM3",
                "genomic_ac": "NC_000001.11",
                "tx_ac": "NM_152263.3",
                "seg_start": {
                    "exon_ord": 0,
                    "offset": 0,
                    "genomic_location": {
                        "type": "SequenceLocation",
                        "sequenceReference": {
                            "type": "SequenceReference",
                            "refgetAccession": "SQ.Ya6Rs7DHhDeg7YaOSg1EoNi3U_nQ9SvO",
                        },
                        "end": 154192135,
                    },
                },
                "seg_end": {
                    "exon_ord": 7,
                    "offset": 0,
                    "genomic_location": {
                        "type": "SequenceLocation",
                        "sequenceReference": {
                            "type": "SequenceReference",
                            "refgetAccession": "SQ.Ya6Rs7DHhDeg7YaOSg1EoNi3U_nQ9SvO",
                        },
                        "start": 154170399,
                    },
                },
            }
        }
    )


def _return_service_errors(errors: list[str]) -> GenomicTxSegService:
    """Log errors and return service object with errors.

    :param errors: Error message(s)
    :return: Service object with error messages.
    """
    for error in errors:
        _logger.warning(error)

    return GenomicTxSegService(errors=errors)


class ExonGenomicCoordsMapper:
    """Provide capabilities for mapping transcript exon representation to/from genomic
    coordinate representation.
    """

    def __init__(
        self,
        seqrepo_access: SeqRepoAccess,
        uta_db: UtaDatabase,
        mane_transcript_mappings: ManeTranscriptMappings,
        liftover: LiftOver,
    ) -> None:
        """Initialize ExonGenomicCoordsMapper class.

        A lot of resources are required for initialization, so when defaults are enough,
        it's easiest to let the core CoolSeqTool class handle it for you:

        >>> from cool_seq_tool import CoolSeqTool
        >>> egc = CoolSeqTool().ex_g_coords_mapper

        Note that this class's public methods are all defined as ``async``, so they will
        need to be called with ``await`` when called from a function, or run from an
        event loop. See the :ref:`Usage section <async_note>` for more information.

        >>> import asyncio
        >>> result = asyncio.run(
        ...     egc.tx_segment_to_genomic("NM_002529.3", exon_start=2, exon_end=17)
        ... )
        >>> result.genomic_data.start, result.genomic_data.end
        (156864428, 156881456)

        :param seqrepo_access: SeqRepo instance to give access to query SeqRepo database
        :param uta_db: UtaDatabase instance to give access to query UTA database
        :param mane_transcript_mappings: Instance to provide access to ManeTranscriptMappings class
        :param liftover: Instance to provide mapping between human genome assemblies
        """
        self.seqrepo_access = seqrepo_access
        self.uta_db = uta_db
        self.mane_transcript_mappings = mane_transcript_mappings
        self.liftover = liftover

    async def tx_segment_to_genomic(
        self,
        transcript: str,
        gene: str | None = None,
        exon_start: int | None = None,
        exon_start_offset: int = 0,
        exon_end: int | None = None,
        exon_end_offset: int = 0,
    ) -> GenomicTxSegService:
        """Get aligned genomic data given transcript segment data.

        By default, transcript data is aligned to the GRCh38 assembly.

        >>> import asyncio
        >>> from cool_seq_tool import CoolSeqTool
        >>> egc = CoolSeqTool().ex_g_coords_mapper
        >>> tpm3 = asyncio.run(
        ...     egc.tx_segment_to_genomic(
        ...         "NM_152263.3",
        ...         gene="TPM3",
        ...         exon_start=1,
        ...         exon_end=8,
        ...     )
        ... )
        >>> (
        ...     tpm3.genomic_ac,
        ...     tpm3.seg_start.genomic_location.end,
        ...     tpm3.seg_end.genomic_location.start,
        ... )
        ('NC_000001.11', 154192135, 154170399)

        :param transcript: RefSeq transcript accession
        :param gene: HGNC gene symbol
        :param exon_start: Starting transcript exon number (1-based). If not provided,
            must provide ``exon_end``
        :param exon_start_offset: Starting exon offset
        :param exon_end: Ending transcript exon number (1-based). If not provided, must
            provide ``exon_start``
        :param exon_end_offset: Ending exon offset
        :return: GRCh38 genomic data (inter-residue coordinates)
        """
        # Ensure valid inputs
        errors = []
        exon_start_exists, exon_end_exists = False, False
        if exon_start is not None:
            if exon_start < 1:
                errors.append("`exon_start` cannot be less than 1")
            exon_start_exists = True

        if exon_end is not None:
            if exon_end < 1:
                errors.append("`exon_end` cannot be less than 1")
            exon_end_exists = True

        if not exon_start_exists and not exon_end_exists:
            errors.append("Must provide either `exon_start` or `exon_end`")
        if exon_start_exists and exon_end_exists and (exon_start > exon_end):
            errors.append(
                f"Start exon {exon_start} is greater than end exon {exon_end}"
            )

        if errors:
            return _return_service_errors(errors)

        # Get exon start and exon end coordinates
        (
            tx_exon_start_coords,
            tx_exon_end_coords,
            errors,
        ) = await self._get_start_end_exon_coords(
            transcript, exon_start=exon_start, exon_end=exon_end
        )
        if errors:
            return _return_service_errors(errors)

        if gene:
            gene = gene.upper()

        # Get aligned genomic data (hgnc gene, alt_ac, alt_start_i, alt_end_i, strand)
        # for exon(s)
        (
<<<<<<< HEAD
            alt_ac_start_data,
            alt_ac_end_data,
            err_msg,
        ) = await self._get_alt_ac_start_and_end(
=======
            genomic_aln_start,
            genomic_aln_end,
            err_msg,
        ) = await self._get_genomic_aln_coords(
>>>>>>> aa0ab375
            transcript, tx_exon_start_coords, tx_exon_end_coords, gene=gene
        )
        if err_msg:
            return _return_service_errors([err_msg])

        # Get gene and chromosome data, check that at least one was retrieved
        gene = genomic_aln_start.hgnc if genomic_aln_start else genomic_aln_end.hgnc
        genomic_ac = (
            genomic_aln_start.alt_ac if genomic_aln_start else genomic_aln_end.alt_ac
        )
        if gene is None or genomic_ac is None:
            return _return_service_errors(
                [
                    "Unable to retrieve `gene` or `genomic_ac` from genomic start and genomic end data"
                ],
            )

        strand = (
            Strand(genomic_aln_start.alt_strand)
            if genomic_aln_start
            else Strand(genomic_aln_end.alt_strand)
        )

        if exon_start_exists:
            seg_start, err_msg = self._get_tx_segment(
                genomic_ac,
                strand,
                exon_start_offset,
                genomic_aln_start,
                is_seg_start=True,
            )
            if err_msg:
                return _return_service_errors([err_msg])
        else:
            seg_start = None

        if exon_end_exists:
            seg_end, err_msg = self._get_tx_segment(
                genomic_ac,
                strand,
                exon_end_offset,
                genomic_aln_end,
                is_seg_start=False,
            )
            if err_msg:
                return _return_service_errors([err_msg])
        else:
            seg_end = None

        return GenomicTxSegService(
            gene=gene,
            genomic_ac=genomic_ac,
            tx_ac=transcript,
            seg_start=seg_start,
            seg_end=seg_end,
        )

    async def genomic_to_tx_segment(
        self,
        chromosome: str | None = None,
        genomic_ac: str | None = None,
        seg_start_genomic: int | None = None,
        seg_end_genomic: int | None = None,
        transcript: str | None = None,
        get_nearest_transcript_junction: bool = False,
        gene: str | None = None,
    ) -> GenomicTxSegService:
        """Get transcript segment data for genomic data, lifted over to GRCh38.

        If liftover to GRCh38 is unsuccessful, will return errors.

        Must provide inter-residue coordinates.

        MANE Transcript data will be returned if and only if ``transcript`` is not
        supplied. ``gene`` must be given in order to retrieve MANE Transcript data.

        >>> import asyncio
        >>> from cool_seq_tool import CoolSeqTool
        >>> from cool_seq_tool.schemas import Strand
        >>> egc = CoolSeqTool().ex_g_coords_mapper
        >>> result = asyncio.run(
        ...     egc.genomic_to_tx_segment(
        ...         genomic_ac="NC_000001.11",
        ...         seg_start_genomic=154192135,
        ...         seg_end_genomic=154170399,
        ...         transcript="NM_152263.3",
        ...     )
        ... )
        >>> result.seg_start.exon_ord, result.seg_end.exon_ord
        (0, 7)

        :param chromosome: e.g. ``"1"`` or ``"chr1"``. If not provided, must provide
            ``genomic_ac``. If ``genomic_ac`` is also provided, ``genomic_ac`` will be
            used.
        :param genomic_ac: Genomic accession (i.e. ``NC_000001.11``). If not provided,
            must provide ``chromosome. If ``chromosome`` is also provided,
            ``genomic_ac`` will be used.
        :param seg_start_genomic: Genomic position where the transcript segment starts
        :param seg_end_genomic: Genomic position where the transcript segment ends
        :param transcript: The transcript to use. If this is not given, we will try the
            following transcripts: MANE Select, MANE Clinical Plus, Longest Remaining
            Compatible Transcript. See the :ref:`Transcript Selection policy <transcript_selection_policy>`
            page.
        :param get_nearest_transcript_junction: If ``True``, this will return the
            adjacent exon if the position specified by``seg_start_genomic`` or
            ``seg_end_genomic`` does not occur on an exon. For the positive strand, adjacent
            is defined as the exon preceding the breakpoint for the 5' end and the exon
            following the breakpoint for the 3' end. For the negative strand, adjacent
            is defined as the exon following the breakpoint for the 5' end and the exon
            preceding the breakpoint for the 3' end.
        :param gene: gene name. Ideally, HGNC symbol. Must be given if no ``transcript``
            value is provided.
        :param coordinate_type: Coordinate type for ``seg_start_genomic`` and
            ``seg_end_genomic``
        :return: Genomic data (inter-residue coordinates)
        """
        errors = []
        if seg_start_genomic is None and seg_end_genomic is None:
            errors.append(
                "Must provide either `seg_start_genomic` or `seg_end_genomic`"
            )
        if chromosome is None and genomic_ac is None:
            errors.append("Must provide either `chromosome` or `alt_ac`")
        if transcript is None and gene is None:
            errors.append("Must provide either `gene` or `transcript`")
        if errors:
            return _return_service_errors(errors)

        if gene is not None:
            gene = gene.upper()

        params = {}

        if seg_start_genomic:
            start_tx_seg_data = await self._genomic_to_tx_segment(
                seg_start_genomic,
                chromosome=chromosome,
                genomic_ac=genomic_ac,
                transcript=transcript,
                gene=gene,
                get_nearest_transcript_junction=get_nearest_transcript_junction,
                is_seg_start=True,
            )
            if start_tx_seg_data.errors:
                return _return_service_errors(start_tx_seg_data.errors)

            params["gene"] = start_tx_seg_data.gene
            params["genomic_ac"] = start_tx_seg_data.genomic_ac
            params["tx_ac"] = start_tx_seg_data.tx_ac
            params["seg_start"] = start_tx_seg_data.seg
        else:
            start_tx_seg_data = None

        if seg_end_genomic:
            end_tx_seg_data = await self._genomic_to_tx_segment(
                seg_end_genomic,
                chromosome=chromosome,
                genomic_ac=genomic_ac,
                transcript=transcript,
                gene=gene,
                get_nearest_transcript_junction=get_nearest_transcript_junction,
                is_seg_start=False,
            )
            if end_tx_seg_data.errors:
                return _return_service_errors(end_tx_seg_data.errors)

            if start_tx_seg_data:
                # Need to check that gene, genomic_ac, tx_ac all match
                errors = []
                for attr in ["gene", "genomic_ac", "tx_ac"]:
                    start_seg_attr = params[attr]
                    end_seg_attr = getattr(end_tx_seg_data, attr)
                    if start_seg_attr != end_seg_attr:
                        errors.append(
                            f"Start end end segment mismatch for `{attr}`. {start_seg_attr} != {end_seg_attr}."
                        )
                if errors:
                    return _return_service_errors(errors)
            else:
                params["gene"] = end_tx_seg_data.gene
                params["genomic_ac"] = end_tx_seg_data.genomic_ac
                params["tx_ac"] = end_tx_seg_data.tx_ac

            params["seg_end"] = end_tx_seg_data.seg

        return GenomicTxSegService(**params)

    async def _get_start_end_exon_coords(
        self,
        tx_ac: str,
        exon_start: int | None = None,
        exon_end: int | None = None,
        genomic_ac: str | None = None,
    ) -> tuple[_ExonCoord | None, _ExonCoord | None, list[str]]:
        """Get exon coordinates for a transcript given exon start and exon end.

        If ``genomic_ac`` is NOT provided, this method will use the GRCh38 accession
        associated to ``tx_ac``.

        :param tx_ac: The RefSeq transcript accession to get exon data for.
        :param exon_start: Start exon number to get coordinate data for. 1-based.
        :param exon_end: End exon number to get coordinate data for. 1-based.
        :param genomic_ac: The RefSeq genomic accession to get exon data for.
        :return: Tuple containing start exon coordinate data, end exon coordinate data,
            and list of errors. The exon coordinate data will include the exon number,
            transcript and genomic positions for the start and end of the exon, and
            strand.
        """
        tx_exons = await self._get_all_exon_coords(tx_ac, genomic_ac=genomic_ac)
        if not tx_exons:
            return None, None, [f"No exons found given {tx_ac}"]

        errors = []
        start_end_exons = []
        for exon_num in [exon_start, exon_end]:
            if exon_num is not None:
                try:
                    start_end_exons.append(tx_exons[exon_num - 1])
                    continue
                except IndexError:
                    errors.append(f"Exon {exon_num} does not exist on {tx_ac}")
            start_end_exons.append(None)

        if errors:
            start_end_exons = [None, None]

        return *start_end_exons, errors

    async def _get_all_exon_coords(
        self, tx_ac: str, genomic_ac: str | None = None
    ) -> list[_ExonCoord]:
        """Get all exon coordinate data for a transcript.

        If ``genomic_ac`` is NOT provided, this method will use the GRCh38 accession
        associated to ``tx_ac``.

        :param tx_ac: The RefSeq transcript accession to get exon data for.
        :param genomic_ac: The RefSeq genomic accession to get exon data for.
        :return: List of all exon coordinate data for ``tx_ac`` and ``genomic_ac``.
            The exon coordinate data will include the exon number, transcript and
            genomic positions for the start and end of the exon, and strand.
            The list will be ordered by ascending exon number.
        """
        if genomic_ac:
            query = f"""
                SELECT DISTINCT ord, tx_start_i, tx_end_i, alt_start_i, alt_end_i, alt_strand
                FROM {self.uta_db.schema}.tx_exon_aln_v
                WHERE tx_ac = '{tx_ac}'
                AND alt_aln_method = 'splign'
                AND alt_ac = '{genomic_ac}'
                ORDER BY ord ASC
                """  # noqa: S608
        else:
            query = f"""
                SELECT DISTINCT ord, tx_start_i, tx_end_i, alt_start_i, alt_end_i, alt_strand
                FROM {self.uta_db.schema}.tx_exon_aln_v as t
                INNER JOIN {self.uta_db.schema}._seq_anno_most_recent as s
                ON t.alt_ac = s.ac
                WHERE s.descr = ''
                AND t.tx_ac = '{tx_ac}'
                AND t.alt_aln_method = 'splign'
                AND t.alt_ac like 'NC_000%'
                ORDER BY ord ASC
                """  # noqa: S608

        results = await self.uta_db.execute_query(query)
        return [_ExonCoord(**r) for r in results]

<<<<<<< HEAD
    async def _get_alt_ac_start_and_end(
=======
    async def _get_genomic_aln_coords(
>>>>>>> aa0ab375
        self,
        tx_ac: str,
        tx_exon_start: _ExonCoord | None = None,
        tx_exon_end: _ExonCoord | None = None,
        gene: str | None = None,
    ) -> tuple[GenomicAlnData | None, GenomicAlnData | None, str | None]:
        """Get aligned genomic coordinates for transcript exon start and end.

<<<<<<< HEAD
        ``tx_exon_start`` and ``tx_exon_end`` will always have transcript and genomic
        accession.
=======
        ``tx_exon_start`` and ``tx_exon_end`` is expected to reference the same
        transcript and genomic accession.
>>>>>>> aa0ab375

        :param tx_ac: Transcript accession
        :param tx_exon_start: Transcript's exon start coordinates. If not provided,
            must provide ``tx_exon_end``
        :param tx_exon_end: Transcript's exon end coordinates. If not provided, must
            provide ``tx_exon_start``
        :param gene: HGNC gene symbol
        :return: Tuple containing aligned genomic data for start and end exon and
            warnings if found
        """
        if tx_exon_start is None and tx_exon_end is None:
            msg = "Must provide either `tx_exon_start` or `tx_exon_end` or both"
            _logger.warning(msg)
            return None, None, msg

        aligned_coords = {"start": None, "end": None}
        for exon, key in [(tx_exon_start, "start"), (tx_exon_end, "end")]:
            if exon:
                aligned_coord, warning = await self.uta_db.get_alt_ac_start_or_end(
                    tx_ac, exon.tx_start_i, exon.tx_end_i, gene=gene
                )
                if aligned_coord:
                    aligned_coords[key] = aligned_coord
                else:
                    return None, None, warning

<<<<<<< HEAD
        return *alt_ac_data.values(), None
=======
        return *aligned_coords.values(), None
>>>>>>> aa0ab375

    def _get_tx_segment(
        self,
        genomic_ac: str,
        strand: Strand,
        offset: int,
        genomic_ac_data: _ExonCoord,
        is_seg_start: bool = False,
    ) -> tuple[TxSegment | None, str | None]:
        """Get transcript segment data given ``genomic_ac`` and offset data

        :param genomic_ac: Genomic RefSeq accession
        :param strand: Strand
        :param offset: Exon offset
        :param genomic_ac_data: Exon coordinate data for ``genomic_ac``
        :param is_seg_start: ``True`` if retrieving genomic data where the transcript
            segment starts, defaults to ``False``
        :return: Transcript segment data
        """
        if is_seg_start:
            if strand == Strand.POSITIVE:
                seg_genomic_pos = offset + genomic_ac_data.alt_start_i
            else:
                seg_genomic_pos = genomic_ac_data.alt_end_i - offset
        else:
            if strand == Strand.POSITIVE:
                seg_genomic_pos = offset + genomic_ac_data.alt_end_i
            else:
                seg_genomic_pos = genomic_ac_data.alt_start_i - offset

        genomic_loc, err_msg = self._get_vrs_seq_loc(
            genomic_ac,
            seg_genomic_pos,
            is_seg_start=is_seg_start,
            strand=strand,
        )
        if err_msg:
            return None, err_msg

        return TxSegment(
            exon_ord=genomic_ac_data.ord,
            genomic_location=genomic_loc,
            offset=offset,
        ), None

    def _get_vrs_seq_loc(
        self, genomic_ac: str, genomic_pos: int, is_seg_start: bool, strand: Strand
    ) -> tuple[SequenceLocation | None, str | None]:
        """Create VRS Sequence Location for genomic position where transcript segment
        occurs

        :param genomic_ac: RefSeq genomic accession
        :param genomic_pos: Genomic position where the transcript segment occurs
        :param is_seg_start: ``True`` if ``genomic_pos`` is where the transcript segment
            starts. ``False`` if ``genomic_pos`` is where the transcript segment ends.
        :param strand: Strand
        :return: Tuple containing VRS location (if successful) and error message (if
            unable to get GA4GH identifier for ``genomic_ac``).
        """
        ga4gh_seq_id, err_msg = self.seqrepo_access.translate_identifier(
            genomic_ac, "ga4gh"
        )
        if err_msg:
            return None, err_msg

        use_start = (
            strand == Strand.POSITIVE if is_seg_start else strand != Strand.POSITIVE
        )

        return SequenceLocation(
            sequenceReference=SequenceReference(
                refgetAccession=ga4gh_seq_id[0].split("ga4gh:")[-1]
            ),
            start=genomic_pos if use_start else None,
            end=genomic_pos if not use_start else None,
        ), None

    async def _genomic_to_tx_segment(
        self,
        genomic_pos: int,
        chromosome: str | None = None,
        genomic_ac: str | None = None,
        transcript: str | None = None,
        gene: str | None = None,
        get_nearest_transcript_junction: bool = False,
        is_seg_start: bool = True,
    ) -> GenomicTxSeg:
        """Given genomic data, generate a boundary for a transcript segment.

        Will liftover to GRCh38 assembly. If liftover is unsuccessful, will return
        errors.

        :param genomic_pos: Genomic position where the transcript segment starts or ends
            (inter-residue based)
        :param chromosome: Chromosome. Must give chromosome without a prefix
            (i.e. ``1`` or ``X``). If not provided, must provide ``genomic_ac``. If
            position maps to both GRCh37 and GRCh38, GRCh38 assembly will be used.
            If ``genomic_ac`` is also provided, ``genomic_ac`` will be used.
        :param genomic_ac: Genomic accession (i.e. ``NC_000001.11``). If not provided,
            must provide ``chromosome. If ``chromosome`` is also provided, ``genomic_ac``
            will be used.
        :param transcript: The transcript to use. If this is not given, we will try the
            following transcripts: MANE Select, MANE Clinical Plus, Longest Remaining
            Compatible Transcript
        :param gene: HGNC gene symbol
        :param get_nearest_transcript_junction: If ``True``, this will return the
            adjacent exon if the position specified by``seg_start_genomic`` or
            ``seg_end_genomic`` does not occur on an exon. For the positive strand, adjacent
            is defined as the exon preceding the breakpoint for the 5' end and the exon
            following the breakpoint for the 3' end. For the negative strand, adjacent
            is defined as the exon following the breakpoint for the 5' end and the exon
            preceding the breakpoint for the 3' end.
        :param is_seg_start: ``True`` if ``genomic_pos`` is where the transcript segment starts.
            ``False`` if ``genomic_pos`` is where the transcript segment ends.
        :return: Data for a transcript segment boundary (inter-residue coordinates)
        """
        params = {key: None for key in GenomicTxSeg.model_fields}

        if get_nearest_transcript_junction:
            if not gene:
                return GenomicTxSeg(
                    errors=[
                        "`gene` must be provided to select the adjacent transcript junction"
                    ]
                )

            if not genomic_ac:
                genomic_acs, err_msg = self.seqrepo_access.chromosome_to_acs(chromosome)

                if not genomic_acs:
                    return GenomicTxSeg(
                        errors=[err_msg],
                    )
                genomic_ac = genomic_acs[0]

            # Always liftover to GRCh38
            genomic_ac, genomic_pos, err_msg = await self._get_grch38_ac_pos(
                genomic_ac, genomic_pos
            )
            if err_msg:
                return GenomicTxSeg(errors=[err_msg])

            if not transcript:
                # Select a transcript if not provided
                mane_transcripts = self.mane_transcript_mappings.get_gene_mane_data(
                    gene
                )

                if mane_transcripts:
                    transcript = mane_transcripts[0]["RefSeq_nuc"]
                else:
                    # Attempt to find a coding transcript if a MANE transcript
                    # cannot be found
                    results = await self.uta_db.get_transcripts(
                        gene=gene, alt_ac=genomic_ac
                    )

                    if not results.is_empty():
                        transcript = results[0]["tx_ac"][0]
                    else:
                        # Run if gene is for a noncoding transcript
                        query = f"""
                            SELECT DISTINCT tx_ac
                            FROM {self.uta_db.schema}.tx_exon_aln_v
                            WHERE hgnc = '{gene}'
                            AND alt_ac = '{genomic_ac}'
                            """  # noqa: S608
                        result = await self.uta_db.execute_query(query)

                        if result:
                            transcript = result[0]["tx_ac"]
                        else:
                            return GenomicTxSeg(
                                errors=[
                                    f"Could not find a transcript for {gene} on {genomic_ac}"
                                ]
                            )

            tx_exons = await self._get_all_exon_coords(
                tx_ac=transcript, genomic_ac=genomic_ac
            )
            if not tx_exons:
                return GenomicTxSeg(errors=[f"No exons found given {transcript}"])

            strand = Strand(tx_exons[0].alt_strand)
            params["strand"] = strand

            # Check if breakpoint occurs on an exon.
            # If not, determine the adjacent exon given the selected transcript
            if not self._is_exonic_breakpoint(genomic_pos, tx_exons):
                exon_num = self._get_adjacent_exon(
                    tx_exons_genomic_coords=tx_exons,
                    strand=strand,
                    start=genomic_pos if is_seg_start else None,
                    end=genomic_pos if not is_seg_start else None,
                )

                offset = self._get_exon_offset(
                    start_i=tx_exons[exon_num].alt_start_i,
                    end_i=tx_exons[exon_num].alt_end_i,
                    strand=strand,
                    use_start_i=strand == Strand.POSITIVE
                    if is_seg_start
                    else strand != Strand.POSITIVE,
                    is_in_exon=False,
                    start=genomic_pos if is_seg_start else None,
                    end=genomic_pos if not is_seg_start else None,
                )

                genomic_location, err_msg = self._get_vrs_seq_loc(
                    genomic_ac, genomic_pos, is_seg_start, strand
                )
                if err_msg:
                    return GenomicTxSeg(errors=[err_msg])

                return GenomicTxSeg(
                    gene=gene,
                    genomic_ac=genomic_ac,
                    tx_ac=transcript,
                    seg=TxSegment(
                        exon_ord=exon_num,
                        offset=offset,
                        genomic_location=genomic_location,
                    ),
                )

        if genomic_ac:
            # Check if valid accession is given
            if not await self.uta_db.validate_genomic_ac(genomic_ac):
                return GenomicTxSeg(errors=[f"Invalid genomic accession: {genomic_ac}"])

            _gene, err_msg = await self._get_genomic_ac_gene(genomic_pos, genomic_ac)
            if _gene:
                if gene and _gene != gene:
                    return GenomicTxSeg(
                        errors=[f"Expected gene, {gene}, but found {_gene}"]
                    )

                gene = _gene
            else:
                return GenomicTxSeg(errors=[err_msg])
        elif chromosome:
            # Try GRCh38 first
            for assembly in [Assembly.GRCH38.value, Assembly.GRCH37.value]:
                _genomic_acs, err_msg = self.seqrepo_access.translate_identifier(
                    f"{assembly}:chr{chromosome}", "refseq"
                )
                if err_msg:
                    return GenomicTxSeg(errors=[err_msg])
                _genomic_ac = _genomic_acs[0].split(":")[-1]

                _gene, err_msg = await self._get_genomic_ac_gene(
                    genomic_pos, _genomic_ac
                )
                if _gene:
                    if gene and _gene != gene:
                        return GenomicTxSeg(
                            errors=[f"Expected gene, {gene}, but found {_gene}"]
                        )
                    gene = _gene
                    genomic_ac = _genomic_ac
                    break

            if not genomic_ac:
                return GenomicTxSeg(
                    errors=[
                        f"Unable to get genomic RefSeq accession for chromosome {chromosome} on position {genomic_pos}"
                    ]
                )

            if not gene:
                return GenomicTxSeg(
                    errors=[
                        f"Unable to get gene given {genomic_ac} on position {genomic_pos}"
                    ]
                )

        return await self._get_tx_seg_genomic_metadata(
            genomic_ac, genomic_pos, is_seg_start, gene, tx_ac=transcript
        )

    async def _get_grch38_ac_pos(
        self, genomic_ac: str, genomic_pos: int, grch38_ac: str | None = None
    ) -> tuple[str | None, int | None, str | None]:
        """Get GRCh38 genomic representation for accession and position

        :param genomic_ac: RefSeq genomic accession (GRCh37 or GRCh38 assembly)
        :param genomic_pos: Genomic position on ``genomic_ac``
        :param grch38_ac: A valid GRCh38 genomic accession for ``genomic_ac``. If not
            provided, will attempt to retrieve associated GRCh38 accession from UTA.
        :return: Tuple containing GRCh38 accession, GRCh38 position, and error message
            if unable to get GRCh38 representation
        """
        if not grch38_ac:
            grch38_ac = await self.uta_db.get_newest_assembly_ac(genomic_ac)
            if not grch38_ac:
                return None, None, f"Unrecognized genomic accession: {genomic_ac}."

            grch38_ac = grch38_ac[0]

        if grch38_ac != genomic_ac:
            # Ensure genomic_ac is GRCh37
            chromosome, _ = self.seqrepo_access.translate_identifier(
                genomic_ac, Assembly.GRCH37.value
            )
            if not chromosome:
                _logger.warning(
                    "SeqRepo could not find associated %s assembly for genomic accession %s.",
                    Assembly.GRCH37.value,
                    genomic_ac,
                )
                return (
                    None,
                    None,
                    f"`genomic_ac` must use {Assembly.GRCH37.value} or {Assembly.GRCH38.value} assembly.",
                )

            chromosome = chromosome[-1].split(":")[-1]
            liftover_data = self.liftover.get_liftover(
                chromosome, genomic_pos, Assembly.GRCH38
            )
            if liftover_data is None:
                return (
                    None,
                    None,
                    f"Lifting over {genomic_pos} on {genomic_ac} from {Assembly.GRCH37.value} to {Assembly.GRCH38.value} was unsuccessful.",
                )

            genomic_pos = liftover_data[1]
            genomic_ac = grch38_ac

        return genomic_ac, genomic_pos, None

    async def _get_genomic_ac_gene(
        self,
        pos: int,
        genomic_ac: str,
    ) -> tuple[str | None, str | None]:
        """Get gene given a genomic accession and position.

        If multiple genes are found for a given ``pos`` and ``genomic_ac``, only one
        gene will be returned.

        :param pos: Genomic position on ``genomic_ac``
        :param genomic_ac: RefSeq genomic accession, e.g. ``"NC_000007.14"``
        :return: HGNC gene symbol associated to genomic accession and position and
            warning
        """
        query = f"""
            SELECT DISTINCT hgnc
            FROM {self.uta_db.schema}.tx_exon_aln_v
            WHERE alt_ac = '{genomic_ac}'
            AND alt_aln_method = 'splign'
            AND {pos} BETWEEN alt_start_i AND alt_end_i
            ORDER BY hgnc
            LIMIT 1;
            """  # noqa: S608
        results = await self.uta_db.execute_query(query)
        if not results:
            return None, f"No gene(s) found given {genomic_ac} on position {pos}"

        return results[0]["hgnc"], None

    async def _get_tx_seg_genomic_metadata(
        self,
        genomic_ac: str,
        genomic_pos: int,
        is_seg_start: bool,
        gene: str,
        tx_ac: str | None,
    ) -> GenomicTxSeg:
        """Get transcript segment data and associated genomic metadata.

        Will liftover to GRCh38 assembly. If liftover is unsuccessful, will return
        errors.

        If ``tx_ac`` is not provided, will attempt to retrieve MANE transcript.

        :param genomic_ac: Genomic RefSeq accession
        :param genomic_pos: Genomic position where the transcript segment occurs
        :param is_seg_start: Whether or not ``genomic_pos`` represents the start position.
        :param gene: HGNC gene symbol
        :param tx_ac: Transcript RefSeq accession. If not provided, will use MANE
            transcript
        :return: Transcript segment data and associated genomic metadata
        """
        if tx_ac:
            # We should always try to liftover
            grch38_ac = await self.uta_db.get_newest_assembly_ac(genomic_ac)
            if not grch38_ac:
                return GenomicTxSeg(errors=[f"Invalid genomic accession: {genomic_ac}"])
            grch38_ac = grch38_ac[0]
        else:
            mane_data = self.mane_transcript_mappings.get_gene_mane_data(gene)
            if not mane_data:
                err_msg = f"Unable to find mane data for {genomic_ac} with position {genomic_pos}"
                if gene:
                    err_msg += f" on gene {gene}"
                _logger.warning(err_msg)
                return GenomicTxSeg(errors=[err_msg])

            mane_data = mane_data[0]
            tx_ac = mane_data["RefSeq_nuc"]
            grch38_ac = mane_data["GRCh38_chr"]

        # Always liftover to GRCh38
        genomic_ac, genomic_pos, err_msg = await self._get_grch38_ac_pos(
            genomic_ac, genomic_pos, grch38_ac=grch38_ac
        )
        if err_msg:
            return GenomicTxSeg(errors=[err_msg])

        tx_exons = await self._get_all_exon_coords(tx_ac, genomic_ac=grch38_ac)
        if not tx_exons:
            return GenomicTxSeg(errors=[f"No exons found given {tx_ac}"])

        tx_exon_aln_data = await self.uta_db.get_tx_exon_aln_v_data(
            tx_ac,
            genomic_pos,
            genomic_pos,
            alt_ac=genomic_ac,
            use_tx_pos=False,
        )
        if len(tx_exon_aln_data) != 1:
            return GenomicTxSeg(
                errors=[
                    f"Must find exactly one row for genomic data, but found: {len(tx_exon_aln_data)}"
                ]
            )

        tx_exon_aln_data = tx_exon_aln_data[0]

        offset = self._get_exon_offset(
            start_i=tx_exon_aln_data.alt_start_i,
            end_i=tx_exon_aln_data.alt_end_i,
            strand=Strand(tx_exon_aln_data.alt_strand),
            use_start_i=False,  # This doesn't impact anything since we're on the exon
            is_in_exon=True,
            start=genomic_pos if is_seg_start else None,
            end=genomic_pos if not is_seg_start else None,
        )

        genomic_location, err_msg = self._get_vrs_seq_loc(
            genomic_ac, genomic_pos, is_seg_start, tx_exon_aln_data.alt_strand
        )
        if err_msg:
            return GenomicTxSeg(errors=[err_msg])

        return GenomicTxSeg(
            gene=tx_exon_aln_data.hgnc,
            genomic_ac=genomic_ac,
            tx_ac=tx_exon_aln_data.tx_ac,
            seg=TxSegment(
                exon_ord=tx_exon_aln_data.ord,
                offset=offset,
                genomic_location=genomic_location,
            ),
        )

    @staticmethod
    def _is_exonic_breakpoint(pos: int, tx_genomic_coords: list[_ExonCoord]) -> bool:
        """Check if a breakpoint occurs on an exon

        :param pos: Genomic breakpoint
        :param tx_genomic_coords: A list of transcript exon coordinate data
        :return: ``True`` if the breakpoint occurs on an exon
        """
        return any(
            exon.alt_start_i <= pos <= exon.alt_end_i for exon in tx_genomic_coords
        )

    @staticmethod
    def _get_adjacent_exon(
        tx_exons_genomic_coords: list[_ExonCoord],
        strand: Strand,
        start: int | None = None,
        end: int | None = None,
    ) -> int:
        """Return the adjacent exon given a non-exonic breakpoint. For the positive
        strand, adjacent is defined as the exon preceding the breakpoint for the 5' end
        and the exon following the breakpoint for the 3' end. For the negative strand,
        adjacent is defined as the exon following the breakpoint for the 5' end and the
        exon preceding the breakpoint for the 3' end.

        :param tx_exons_genomic_coords: Transcript exon coordinate data
        :param strand: Strand
        :param start: Genomic coordinate of breakpoint
        :param end: Genomic coordinate of breakpoint
        :return: Exon number corresponding to adjacent exon. Will be 0-based
        """
        for i in range(len(tx_exons_genomic_coords) - 1):
            exon = tx_exons_genomic_coords[i]
            if start == exon.alt_start_i:
                break
            if end == exon.alt_end_i:
                break
            next_exon = tx_exons_genomic_coords[i + 1]
            bp = start if start else end
            if strand == Strand.POSITIVE:
                lte_exon = exon
                gte_exon = next_exon
            else:
                lte_exon = next_exon
                gte_exon = exon
            if bp >= lte_exon.alt_end_i and bp <= gte_exon.alt_start_i:
                break
        # Return current exon if end position is provided, next exon if start position
        # is provided.
        return exon.ord if end else exon.ord + 1

    @staticmethod
    def _get_exon_offset(
        start_i: int,
        end_i: int,
        strand: Strand,
        use_start_i: bool = True,
        is_in_exon: bool = True,
        start: int | None = None,
        end: int | None = None,
    ) -> int:
        """Compute offset from exon start or end index

        :param start_i: Exon start index (inter-residue)
        :param end_i: Exon end index (inter-residue)
        :param strand: Strand
        :param use_start_i: Whether or not ``start_i`` should be used to compute the
            offset, defaults to ``True``. This is only used when ``is_in_exon`` is
            ``False``.
        :param is_in_exon: Whether or not the position occurs in an exon, defaults to
            ``True``
        :param start: Provided start position, defaults to ``None``. Must provide
            ``start`` or ``end``, not both.
        :param end: Provided end position, defaults to ``None``. Must provide ``start``
            or ``end``, not both
        :return: Offset from exon start or end index
        """
        if is_in_exon:
            if start is not None:
                offset = start - start_i if strand == Strand.POSITIVE else end_i - start
            else:
                offset = end - end_i if strand == Strand.POSITIVE else start_i - end
        else:
            if strand == Strand.POSITIVE:
                offset = start - start_i if use_start_i else end - end_i
            else:
                offset = start_i - end if use_start_i else end_i - start
        return offset<|MERGE_RESOLUTION|>--- conflicted
+++ resolved
@@ -341,17 +341,10 @@
         # Get aligned genomic data (hgnc gene, alt_ac, alt_start_i, alt_end_i, strand)
         # for exon(s)
         (
-<<<<<<< HEAD
-            alt_ac_start_data,
-            alt_ac_end_data,
-            err_msg,
-        ) = await self._get_alt_ac_start_and_end(
-=======
             genomic_aln_start,
             genomic_aln_end,
             err_msg,
         ) = await self._get_genomic_aln_coords(
->>>>>>> aa0ab375
             transcript, tx_exon_start_coords, tx_exon_end_coords, gene=gene
         )
         if err_msg:
@@ -620,11 +613,7 @@
         results = await self.uta_db.execute_query(query)
         return [_ExonCoord(**r) for r in results]
 
-<<<<<<< HEAD
-    async def _get_alt_ac_start_and_end(
-=======
     async def _get_genomic_aln_coords(
->>>>>>> aa0ab375
         self,
         tx_ac: str,
         tx_exon_start: _ExonCoord | None = None,
@@ -633,13 +622,8 @@
     ) -> tuple[GenomicAlnData | None, GenomicAlnData | None, str | None]:
         """Get aligned genomic coordinates for transcript exon start and end.
 
-<<<<<<< HEAD
-        ``tx_exon_start`` and ``tx_exon_end`` will always have transcript and genomic
-        accession.
-=======
         ``tx_exon_start`` and ``tx_exon_end`` is expected to reference the same
         transcript and genomic accession.
->>>>>>> aa0ab375
 
         :param tx_ac: Transcript accession
         :param tx_exon_start: Transcript's exon start coordinates. If not provided,
@@ -666,11 +650,7 @@
                 else:
                     return None, None, warning
 
-<<<<<<< HEAD
-        return *alt_ac_data.values(), None
-=======
         return *aligned_coords.values(), None
->>>>>>> aa0ab375
 
     def _get_tx_segment(
         self,
