"""Provide mapping capabilities between transcript exon and genomic coordinates."""

import logging
from typing import TypeVar

from pydantic import Field, StrictInt

from cool_seq_tool.handlers.seqrepo_access import SeqRepoAccess
from cool_seq_tool.mappers.liftover import LiftOver
from cool_seq_tool.mappers.mane_transcript import CdnaRepresentation, ManeTranscript
from cool_seq_tool.schemas import (
    AnnotationLayer,
    Assembly,
    BaseModelForbidExtra,
    CoordinateType,
    GenomicData,
    GenomicDataResponse,
    Strand,
    TranscriptExonData,
    TranscriptExonDataResponse,
)
from cool_seq_tool.sources.mane_transcript_mappings import ManeTranscriptMappings
from cool_seq_tool.sources.uta_database import GenesGenomicAcs, UtaDatabase
from cool_seq_tool.utils import service_meta

CoordinatesResponseType = TypeVar(
    "CoordinatesResponseType", GenomicDataResponse, TranscriptExonDataResponse
)

_logger = logging.getLogger(__name__)


class ExonCoord(BaseModelForbidExtra):
    """Model for representing exon coordinate data"""

    ord: StrictInt = Field(..., description="Exon number. 0-based.")
    tx_start_i: StrictInt = Field(
        ...,
        description="Transcript start index of the exon. Inter-residue coordinates.",
    )
    tx_end_i: StrictInt = Field(
        ..., description="Transcript end index of the exon. Inter-residue coordinates."
    )
    alt_start_i: StrictInt = Field(
        ..., description="Genomic start index of the exon. Inter-residue coordinates."
    )
    alt_end_i: StrictInt = Field(
        ..., description="Genomic end index of the exon. Inter-residue coordinates."
    )
    alt_strand: Strand = Field(..., description="Strand.")


class ExonGenomicCoordsMapper:
    """Provide capabilities for mapping transcript exon representation to/from genomic
    coordinate representation.
    """

    def __init__(
        self,
        seqrepo_access: SeqRepoAccess,
        uta_db: UtaDatabase,
        mane_transcript: ManeTranscript,
        mane_transcript_mappings: ManeTranscriptMappings,
        liftover: LiftOver,
    ) -> None:
        """Initialize ExonGenomicCoordsMapper class.

        A lot of resources are required for initialization, so when defaults are enough,
        it's easiest to let the core CoolSeqTool class handle it for you:

        >>> from cool_seq_tool.app import CoolSeqTool
        >>> egc = CoolSeqTool().ex_g_coords_mapper

        Note that this class's public methods are all defined as ``async``, so they will
        need to be called with ``await`` when called from a function, or run from an
        event loop. See the :ref:`Usage section <async_note>` for more information.

        >>> import asyncio
        >>> result = asyncio.run(
        ...     egc.tx_segment_to_genomic("NM_002529.3", exon_start=2, exon_end=17)
        ... )
        >>> result.genomic_data.start, result.genomic_data.end
        (156864428, 156881456)

        :param seqrepo_access: SeqRepo instance to give access to query SeqRepo database
        :param uta_db: UtaDatabase instance to give access to query UTA database
        :param mane_transcript: Instance to align to MANE or compatible representation
        :param mane_transcript_mappings: Instance to provide access to ManeTranscriptMappings class
        :param liftover: Instance to provide mapping between human genome assemblies
        """
        self.seqrepo_access = seqrepo_access
        self.uta_db = uta_db
        self.mane_transcript = mane_transcript
        self.mane_transcript_mappings = mane_transcript_mappings
        self.liftover = liftover

    @staticmethod
    def _return_warnings(
        resp: CoordinatesResponseType, warning_msg: list[str]
    ) -> CoordinatesResponseType:
        """Add warnings to response object

        :param resp: Response object
        :param warning_msg: Warning message(s) on why ``transcript_exon_data`` or
            ``genomic_data`` field is ``None``
        :return: Response object with warning message
        """
        for msg in warning_msg:
            _logger.warning(msg)
            resp.warnings.append(msg)
        return resp

    async def tx_segment_to_genomic(
        self,
        transcript: str,
        gene: str | None = None,
        exon_start: int | None = None,
        exon_start_offset: int = 0,
        exon_end: int | None = None,
        exon_end_offset: int = 0,
    ) -> GenomicDataResponse:
        """Get genomic data given transcript segment data.

        By default, transcript data is aligned to the GRCh38 assembly.

        >>> import asyncio
        >>> from cool_seq_tool.app import CoolSeqTool
        >>> egc = CoolSeqTool().ex_g_coords_mapper
        >>> tpm3 = asyncio.run(
        ...     egc.tx_segment_to_genomic(
        ...         "NM_152263.3",
        ...         gene="TPM3",
        ...         exon_start=1,
        ...         exon_end=8,
        ...     )
        ... )
        >>> tpm3.genomic_data.chr, tpm3.genomic_data.start, tpm3.genomic_data.end
        ('NC_000001.11', 154192135, 154170399)

        :param transcript: Transcript accession
        :param gene: HGNC gene symbol
        :param exon_start: Starting transcript exon number (1-based). If not provided,
            must provide ``exon_end``
        :param exon_start_offset: Starting exon offset
        :param exon_end: Ending transcript exon number (1-based). If not provided, must
            provide ``exon_start``
        :param exon_end_offset: Ending exon offset
        :return: GRCh38 genomic data (inter-residue coordinates)
        """
        resp = GenomicDataResponse(
            genomic_data=None, warnings=[], service_meta=service_meta()
        )

        # Ensure valid inputs
        warnings = []
        if not transcript:
            warnings.append("Must provide `transcript`")
        else:
            transcript = transcript.strip()

        exon_start_exists, exon_end_exists = False, False
        if exon_start is not None:
            if exon_start < 1:
                warnings.append("`exon_start` cannot be less than 1")
            exon_start_exists = True

        if exon_end is not None:
            if exon_end < 1:
                warnings.append("`exon_end` cannot be less than 1")
            exon_end_exists = True

        if not exon_start_exists and not exon_end_exists:
            warnings.append("Must provide either `exon_start` or `exon_end`")
        if exon_start_exists and exon_end_exists and (exon_start > exon_end):
            warnings.append(
                f"Start exon {exon_start} is greater than end exon {exon_end}"
            )

        if warnings:
            return self._return_warnings(resp, warnings)

        # Get exon start and exon end coordinates
        (
            tx_exon_start_coords,
            tx_exon_end_coords,
            errors,
        ) = await self._get_start_end_exon_coords(
            transcript, exon_start=exon_start, exon_end=exon_end
        )
        if errors:
            return self._return_warnings(resp, errors)

        if gene:
            gene = gene.upper().strip()

        # Get aligned genomic data (hgnc gene, alt_ac, alt_start_i, alt_end_i, strand)
        # for exon(s)
        alt_ac_start_end, warning = await self._get_alt_ac_start_and_end(
            transcript, tx_exon_start_coords, tx_exon_end_coords, gene=gene
        )
        if not alt_ac_start_end:
            return self._return_warnings(resp, [warning] if warning else [])
        alt_ac_start_data, alt_ac_end_data = alt_ac_start_end

        # Get gene and chromosome data, check that at least one was retrieved
        gene = alt_ac_start_data.hgnc if alt_ac_start_data else alt_ac_end_data.hgnc
        chromosome = (
            alt_ac_start_data.alt_ac if alt_ac_start_data else alt_ac_end_data.alt_ac
        )
        if gene is None or chromosome is None:
            return self._return_warnings(
                resp,
                [
                    "Unable to retrieve `gene` or `chromosome` from genomic start and genomic end data"
                ],
            )

        g_start = alt_ac_start_data.alt_end_i - 1 if alt_ac_start_data else None
        g_end = alt_ac_end_data.alt_start_i + 1 if alt_ac_end_data else None
        strand = (
            Strand(alt_ac_start_data.alt_strand)
            if alt_ac_start_data
            else Strand(alt_ac_end_data.alt_strand)
        )

        # Using none since could set to 0
        start_exits = g_start is not None
        end_exists = g_end is not None

        # Calculate offsets
        if strand == Strand.NEGATIVE:
            start_offset = exon_start_offset * -1 if start_exits else None
            end_offset = exon_end_offset * -1 if end_exists else 0
        else:
            start_offset = exon_start_offset if start_exits else 0
            end_offset = exon_end_offset if end_exists else 0

        # Get genomic coordinates with offsets included
        g_start = g_start + start_offset if start_exits else None
        g_end = g_end + end_offset if end_exists else None

        resp.genomic_data = GenomicData(
            gene=gene,
            chr=chromosome,
            start=g_start,
            end=g_end,
            exon_start=exon_start if start_exits else None,
            exon_start_offset=exon_start_offset,
            exon_end=exon_end if end_exists else None,
            exon_end_offset=exon_end_offset,
            transcript=transcript,
            strand=strand,
        )

        return resp

    async def genomic_to_tx_segment(
        self,
        chromosome: str | None = None,
        alt_ac: str | None = None,
        genomic_start: int | None = None,
        genomic_end: int | None = None,
        transcript: str | None = None,
        get_nearest_transcript_junction: bool = False,
        gene: str | None = None,
    ) -> GenomicDataResponse:
        """Get transcript segment data for genomic data, lifted over to GRCh38.

        Must provide inter-residue coordinates.

        MANE Transcript data will be returned if and only if ``transcript`` is not
        supplied. ``gene`` must be given in order to retrieve MANE Transcript data.

        >>> import asyncio
        >>> from cool_seq_tool.app import CoolSeqTool
        >>> from cool_seq_tool.schemas import Strand
        >>> egc = CoolSeqTool().ex_g_coords_mapper
        >>> result = asyncio.run(
        ...     egc.genomic_to_tx_segment(
        ...         alt_ac="NC_000001.11",
        ...         genomic_start=154192136,
        ...         genomic_end=154170400,
        ...         transcript="NM_152263.3",
        ...     )
        ... )
        >>> result.genomic_data.exon_start, result.genomic_data.exon_end
        (1, 8)

        :param chromosome: e.g. ``"1"`` or ``"chr1"``. If not provided, must provide
            ``alt_ac``. If ``alt_ac`` is also provided, ``alt_ac`` will be used.
        :param alt_ac: Genomic accession (i.e. ``NC_000001.11``). If not provided,
            must provide ``chromosome. If ``chromosome`` is also provided, ``alt_ac``
            will be used.
        :param genomic_start: Genomic position where the transcript segment starts
        :param genomic_end: Genomic position where the transcript segment ends
        :param transcript: The transcript to use. If this is not given, we will try the
            following transcripts: MANE Select, MANE Clinical Plus, Longest Remaining
            Compatible Transcript. See the :ref:`Transcript Selection policy <transcript_selection_policy>`
            page.
        :param get_nearest_transcript_junction: If ``True``, this will return the
            adjacent exon if the position specified by``genomic_start`` or
            ``genomic_end`` does not occur on an exon. For the positive strand, adjacent
            is defined as the exon preceding the breakpoint for the 5' end and the exon
            following the breakpoint for the 3' end. For the negative strand, adjacent
            is defined as the exon following the breakpoint for the 5' end and the exon
            preceding the breakpoint for the 3' end.
        :param gene: gene name. Ideally, HGNC symbol. Must be given if no ``transcript``
            value is provided.
        :param coordinate_type: Coordinate type for ``genomic_start`` and
            ``genomic_end``
        :return: Genomic data (inter-residue coordinates)
        """
        resp = GenomicDataResponse(
            genomic_data=None, warnings=[], service_meta=service_meta()
        )
        warnings = []
        if genomic_start is None and genomic_end is None:
            warnings.append("Must provide either `genomic_start` or `genomic_end`")
        if chromosome is None and alt_ac is None:
            warnings.append("Must provide either `chromosome` or `alt_ac`")
        if transcript is None and gene is None:
            warnings.append("Must provide either `gene` or `transcript`")
        if warnings:
            return self._return_warnings(resp, warnings)

        params = {key: None for key in GenomicData.model_fields}
        if gene is not None:
            gene = gene.upper().strip()

        if genomic_start:
            start_data = await self._genomic_to_transcript_exon_coordinate(
                genomic_start,
                chromosome=chromosome,
                alt_ac=alt_ac,
                transcript=transcript,
                gene=gene,
                get_nearest_transcript_junction=get_nearest_transcript_junction,
                is_start=True,
            )
            if start_data.transcript_exon_data:
                start_data = start_data.transcript_exon_data.model_dump()
            else:
                return self._return_warnings(resp, [start_data.warnings[0]])
        else:
            start_data = None

        if genomic_end:
            genomic_end -= 1
            end_data = await self._genomic_to_transcript_exon_coordinate(
                genomic_end,
                chromosome=chromosome,
                alt_ac=alt_ac,
                transcript=transcript,
                gene=gene,
                get_nearest_transcript_junction=get_nearest_transcript_junction,
                is_start=False,
            )
            if end_data.transcript_exon_data:
                end_data = end_data.transcript_exon_data.model_dump()
            else:
                return self._return_warnings(resp, [end_data.warnings[0]])
        else:
            end_data = None

        for field in ["transcript", "gene", "chr", "strand"]:
            if start_data:
                if end_data and (start_data[field] != end_data[field]):
                    msg = (
                        f"Start `{field}`, {start_data[field]}, does "
                        f"not match End `{field}`, {end_data[field]}"
                    )
                    return self._return_warnings(resp, [msg])
                params[field] = start_data[field]
            else:
                params[field] = end_data[field]

        if gene and gene != params["gene"]:
            msg = (
                f"Input gene, {gene}, does not match expected output"
                f"gene, {params['gene']}"
            )
            return self._return_warnings(resp, [msg])

        for label, data in [("start", start_data), ("end", end_data)]:
            if data:
                params[label] = data["pos"]
                params[f"exon_{label}"] = data["exon"]
                params[f"exon_{label}_offset"] = data["exon_offset"]
        resp.genomic_data = GenomicData(**params)
        return resp

    async def _get_all_exon_coords(
        self, tx_ac: str, genomic_ac: str | None = None
    ) -> list[ExonCoord]:
        """Get all exon coordinate data for a transcript.

        If ``genomic_ac`` is NOT provided, this method will use the GRCh38 accession
        associated to ``tx_ac``.

        :param tx_ac: The RefSeq transcript accession to get exon data for.
        :param genomic_ac: The RefSeq genomic accession to get exon data for.
        :return: List of all exon coordinate data for ``tx_ac`` and ``genomic_ac``.
            The exon coordinate data will include the exon number, transcript and
            genomic positions for the start and end of the exon, and strand.
<<<<<<< HEAD
=======
            The list will be ordered by ascending exon number.
>>>>>>> c3824874
        """
        if genomic_ac:
            query = f"""
                SELECT DISTINCT ord, tx_start_i, tx_end_i, alt_start_i, alt_end_i, alt_strand
                FROM {self.uta_db.schema}.tx_exon_aln_v
                WHERE tx_ac = '{tx_ac}'
                AND alt_aln_method = 'splign'
                AND alt_ac = '{genomic_ac}'
<<<<<<< HEAD
=======
                ORDER BY ord ASC
>>>>>>> c3824874
                """  # noqa: S608
        else:
            query = f"""
                SELECT DISTINCT ord, tx_start_i, tx_end_i, alt_start_i, alt_end_i, alt_strand
                FROM {self.uta_db.schema}.tx_exon_aln_v as t
                INNER JOIN {self.uta_db.schema}._seq_anno_most_recent as s
                ON t.alt_ac = s.ac
                WHERE s.descr = ''
                AND t.tx_ac = '{tx_ac}'
                AND t.alt_aln_method = 'splign'
                AND t.alt_ac like 'NC_000%'
<<<<<<< HEAD
=======
                ORDER BY ord ASC
>>>>>>> c3824874
                """  # noqa: S608

        results = await self.uta_db.execute_query(query)
        return [ExonCoord(**r) for r in results]

    async def _get_start_end_exon_coords(
        self,
        tx_ac: str,
        exon_start: int | None = None,
        exon_end: int | None = None,
        genomic_ac: str | None = None,
    ) -> tuple[ExonCoord | None, ExonCoord | None, list[str]]:
        """Get exon coordinates for a transcript given exon start and exon end.

        If ``genomic_ac`` is NOT provided, this method will use the GRCh38 accession
        associated to ``tx_ac``.

        :param tx_ac: The RefSeq transcript accession to get exon data for.
        :param exon_start: Start exon number to get coordinate data for. 1-based.
        :param exon_end: End exon number to get coordinate data for. 1-based.
        :param genomic_ac: The RefSeq genomic accession to get exon data for.
        :return: Tuple containing start exon coordinate data, end exon coordinate data,
            and list of errors. The exon coordinate data will include the exon number,
            transcript and genomic positions for the start and end of the exon, and
            strand.
        """
        tx_exons = await self._get_all_exon_coords(tx_ac, genomic_ac=genomic_ac)
        if not tx_exons:
            return None, None, [f"No exons found given {tx_ac}"]

        errors = []
        start_end_exons = []
        for exon_num in [exon_start, exon_end]:
            if exon_num is not None:
                try:
                    start_end_exons.append(tx_exons[exon_num - 1])
                    continue
                except IndexError:
                    errors.append(f"Exon {exon_num} does not exist on {tx_ac}")
            start_end_exons.append(None)

        if errors:
            start_end_exons = [None, None]

        return *start_end_exons, errors

    async def _get_alt_ac_start_and_end(
        self,
        tx_ac: str,
        tx_exon_start: ExonCoord | None = None,
        tx_exon_end: ExonCoord | None = None,
        gene: str | None = None,
    ) -> tuple[tuple[tuple[int, int], tuple[int, int]] | None, str | None]:
        """Get aligned genomic coordinates for transcript exon start and end.

        :param tx_ac: Transcript accession
        :param tx_exon_start: Transcript's exon start coordinates. If not provided,
            must provide ``tx_exon_end``
        :param tx_exon_end: Transcript's exon end coordinates. If not provided, must
            provide ``tx_exon_start``
        :param gene: HGNC gene symbol
        :return: Aligned genomic data, and warnings if found
        """
        if tx_exon_start is None and tx_exon_end is None:
            msg = "Must provide either `tx_exon_start` or `tx_exon_end` or both"
            _logger.warning(msg)
            return None, msg

        alt_ac_data = {"start": None, "end": None}
        for exon, key in [(tx_exon_start, "start"), (tx_exon_end, "end")]:
            if exon:
                alt_ac_val, warning = await self.uta_db.get_alt_ac_start_or_end(
                    tx_ac, exon.tx_start_i, exon.tx_end_i, gene=gene
                )
                if alt_ac_val:
                    alt_ac_data[key] = alt_ac_val
                else:
                    return None, warning

        alt_ac_data_values = alt_ac_data.values()
        # Validate that start and end alignments have matching gene, genomic accession,
        # and strand
        if all(alt_ac_data_values):
            for attr in ["hgnc", "alt_ac", "alt_strand"]:
                start_attr = getattr(alt_ac_data["start"], attr)
                end_attr = getattr(alt_ac_data["end"], attr)
                if start_attr != end_attr:
<<<<<<< HEAD
                    if attr == "hgnc":
                        error = "HGNC gene symbol does not match"
                    elif attr == "alt_ac":
                        error = "Genomic accession does not match"
                    else:
                        error = "Strand does not match"
=======
                    error = f"{attr} mismatch. {start_attr} != {end_attr}."
>>>>>>> c3824874
                    _logger.warning(
                        "%s: %s != %s",
                        error,
                        start_attr,
                        end_attr,
                    )
                    return None, error
        return tuple(alt_ac_data_values), None

    async def _genomic_to_transcript_exon_coordinate(
        self,
        genomic_pos: int,
        chromosome: str | None = None,
        alt_ac: str | None = None,
        transcript: str | None = None,
        gene: str | None = None,
        get_nearest_transcript_junction: bool = False,
        is_start: bool = True,
    ) -> TranscriptExonDataResponse:
        """Convert individual genomic data to transcript data

        :param genomic_pos: Genomic position where the transcript segment starts or ends
            (inter-residue based)
        :param chromosome: Chromosome. Must give chromosome without a prefix
            (i.e. ``1`` or ``X``). If not provided, must provide ``alt_ac``.
            If ``alt_ac`` is also provided, ``alt_ac`` will be used.
        :param alt_ac: Genomic accession (i.e. ``NC_000001.11``). If not provided,
            must provide ``chromosome. If ``chromosome`` is also provided, ``alt_ac``
            will be used.
        :param transcript: The transcript to use. If this is not given, we will try the
            following transcripts: MANE Select, MANE Clinical Plus, Longest Remaining
            Compatible Transcript
        :param gene: HGNC gene symbol
        :param get_nearest_transcript_junction: If ``True``, this will return the
            adjacent exon if the position specified by``genomic_start`` or
            ``genomic_end`` does not occur on an exon. For the positive strand, adjacent
            is defined as the exon preceding the breakpoint for the 5' end and the exon
            following the breakpoint for the 3' end. For the negative strand, adjacent
            is defined as the exon following the breakpoint for the 5' end and the exon
            preceding the breakpoint for the 3' end.
        :param is_start: ``True`` if ``genomic_pos`` is where the transcript segment starts.
            ``False`` if ``genomic_pos`` is where the transcript segment ends.
        :return: Transcript data (inter-residue coordinates)
        """
        resp = TranscriptExonDataResponse(
            transcript_exon_data=None, warnings=[], service_meta=service_meta()
        )
        params = {key: None for key in TranscriptExonData.model_fields}

        if get_nearest_transcript_junction:
            if not gene:
                return self._return_warnings(
                    resp,
                    [
                        "Gene must be provided to select the adjacent transcript junction"
                    ],
                )
            if not alt_ac:
                alt_acs, w = self.seqrepo_access.chromosome_to_acs(chromosome)

                if not alt_acs:
                    return self._return_warnings(resp, [w])
                alt_ac = alt_acs[0]

            if not transcript:
                # Select a transcript if not provided
                mane_transcripts = self.mane_transcript_mappings.get_gene_mane_data(
                    gene
                )

                if mane_transcripts:
                    transcript = mane_transcripts[0]["RefSeq_nuc"]
                else:
                    # Attempt to find a coding transcript if a MANE transcript
                    # cannot be found
                    results = await self.uta_db.get_transcripts(
                        gene=gene, alt_ac=alt_ac
                    )

                    if not results.is_empty():
                        transcript = results[0]["tx_ac"][0]
                    else:
                        # Run if gene is for a noncoding transcript
                        query = f"""
                            SELECT DISTINCT tx_ac
                            FROM {self.uta_db.schema}.tx_exon_aln_v
                            WHERE hgnc = '{gene}'
                            AND alt_ac = '{alt_ac}'
                            """  # noqa: S608
                        result = await self.uta_db.execute_query(query)

                        if result:
                            transcript = result[0]["tx_ac"]
                        else:
                            return self._return_warnings(
                                resp,
                                [f"Could not find a transcript for {gene} on {alt_ac}"],
                            )

            tx_genomic_coords = await self._get_all_exon_coords(
                tx_ac=transcript, genomic_ac=alt_ac
            )
            if not tx_genomic_coords:
                return self._return_warnings(
                    resp, [f"No exons found given {transcript} and {alt_ac}"]
                )

            strand = Strand(tx_genomic_coords[0].alt_strand)
            params["strand"] = strand

            # Check if breakpoint occurs on an exon.
            # If not, determine the adjacent exon given the selected transcript
            if not self._is_exonic_breakpoint(genomic_pos, tx_genomic_coords):
                exon = self._get_adjacent_exon(
                    tx_exons_genomic_coords=tx_genomic_coords,
                    strand=strand,
                    start=genomic_pos if is_start else None,
                    end=genomic_pos if not is_start else None,
                )

                params["exon"] = exon
                params["transcript"] = transcript
                params["gene"] = gene
                params["pos"] = genomic_pos
                params["chr"] = alt_ac

                self._set_exon_offset(
                    params=params,
                    start=tx_genomic_coords[exon - 1].alt_start_i,
                    end=tx_genomic_coords[exon - 1].alt_end_i,
                    pos=genomic_pos,
                    is_start=is_start,
                    strand=strand,
                )
                resp.transcript_exon_data = TranscriptExonData(**params)
                return resp

        if alt_ac:
            # Check if valid accession is given
            if not await self.uta_db.validate_genomic_ac(alt_ac):
                return self._return_warnings(
                    resp, [f"Invalid genomic accession: {alt_ac}"]
                )

            genes_alt_acs, warning = await self.uta_db.get_genes_and_alt_acs(
                genomic_pos, alt_ac=alt_ac, gene=gene
            )
        elif chromosome:
            # Check if just chromosome is given. If it is, we should
            # convert this to the correct accession version
            if chromosome == "X":
                chromosome = 23
            elif chromosome == "Y":
                chromosome = 24
            else:
                chromosome = int(chromosome)

            genes_alt_acs, warning = await self.uta_db.get_genes_and_alt_acs(
                genomic_pos, chromosome=chromosome, gene=gene
            )
        else:
            genes_alt_acs = None

        if not genes_alt_acs:
            return self._return_warnings(resp, [warning])

        gene_alt_ac, warning = self._get_gene_and_alt_ac(genes_alt_acs, gene)
        if not gene_alt_ac:
            return self._return_warnings(resp, [warning])
        gene, alt_ac = gene_alt_ac

        if transcript is None:
            warnings = await self._set_mane_genomic_data(
                params, gene, alt_ac, genomic_pos, is_start
            )
            if warnings:
                return self._return_warnings(resp, [warnings])
        else:
            params["transcript"] = transcript
            params["gene"] = gene
            params["pos"] = genomic_pos
            params["chr"] = alt_ac
            warning = await self._set_genomic_data(params, is_start)
            if warning:
                return self._return_warnings(resp, [warning])

        resp.transcript_exon_data = TranscriptExonData(**params)
        return resp

    @staticmethod
    def _get_gene_and_alt_ac(
        genes_alt_acs: GenesGenomicAcs, gene: str | None
    ) -> tuple[tuple[str, str] | None, str | None]:
        """Return gene and genomic accession

        :param genes_alt_acs: Genes and genomic accessions
        :param gene: Gene symbol
        :return: Gene and genomic accession if both exist and warning if found
        """
        alt_acs = genes_alt_acs.alt_acs
        len_alt_acs = len(alt_acs)
        if len_alt_acs > 1:
            return None, f"Found more than one accessions: {alt_acs}"
        if len_alt_acs == 0:
            return None, "No genomic accessions found"
        alt_ac = next(iter(alt_acs))

        genes = genes_alt_acs.genes
        len_genes = len(genes)
        input_gene = gene
        output_gene = None
        if len_genes == 1:
            output_gene = next(iter(genes))
        elif len_genes > 1:
            return None, f"Found more than one gene: {genes}"
        elif len_genes == 0:
            return None, "No genes found"

        if input_gene is not None and output_gene != input_gene.upper():
            return (
                None,
                f"Input gene, {input_gene}, does not match "
                f"expected output gene, {output_gene}",
            )

        gene = output_gene if output_gene else input_gene
        return (gene, alt_ac), None

    async def _set_mane_genomic_data(
        self,
        params: dict,
        gene: str,
        alt_ac: str,
        pos: int,
        is_start: bool,
    ) -> str | None:
        """Set genomic data in `params` found from MANE.

        :param params: Parameters for response
        :param gene: Gene symbol
        :param alt_ac: Genomic accession
        :param pos: Genomic position
        :param is_start: `True` if `pos` is start position. `False` if `pos` is end
            position.
        :return: Warnings if found
        """
        mane_data: (
            CdnaRepresentation | None
        ) = await self.mane_transcript.get_mane_transcript(
            alt_ac,
            pos,
            pos + 1,
            AnnotationLayer.GENOMIC,
            gene=gene,
            try_longest_compatible=True,
            coordinate_type=CoordinateType.INTER_RESIDUE,
        )
        if not mane_data:
            msg = f"Unable to find mane data for {alt_ac} with position {pos}"
            if gene:
                msg += f" on gene {gene}"
            _logger.warning(msg)
            return msg

        params["gene"] = mane_data.gene
        params["transcript"] = (
            mane_data.refseq
            if mane_data.refseq
            else mane_data.ensembl
            if mane_data.ensembl
            else None
        )

        tx_exons = await self._get_all_exon_coords(
            params["transcript"], genomic_ac=alt_ac
        )
        if not tx_exons:
            return f"No exons found given {params['transcript']}"
        tx_pos = mane_data.pos[0] + mane_data.coding_start_site
        params["exon"] = self._get_exon_number(tx_exons, tx_pos)

        try:
            tx_exon: ExonCoord = tx_exons[params["exon"] - 1]
        except IndexError:
            msg = (
                f"{params['transcript']} with position {tx_pos} "
                f"does not exist on exons: {tx_exons}"
            )
            _logger.warning(msg)
            return msg

        params["strand"] = Strand(mane_data.strand)
        self._set_exon_offset(
            params,
            tx_exon.tx_start_i,
            tx_exon.tx_end_i,
            tx_pos,
            is_start=is_start,
            strand=params["strand"],
        )

        # Need to check if we need to change pos for liftover
        genomic_data, warnings = await self.uta_db.get_alt_ac_start_or_end(
            params["transcript"], tx_pos, tx_pos, gene
        )
        if genomic_data is None:
            return warnings

        params["chr"] = genomic_data.alt_ac
        genomic_pos = (
            genomic_data.alt_end_i - 1 if is_start else genomic_data.alt_start_i + 1
        )
        params["pos"] = (
            genomic_pos - params["exon_offset"]
            if params["strand"] == Strand.NEGATIVE
            else genomic_pos + params["exon_offset"]
        )
        return None

    async def _set_genomic_data(self, params: dict, is_start: bool) -> str | None:
        """Set genomic data in ``params``

        :param params: Parameters for response
        :param is_start: ``True`` if ``pos`` is start position. ``False`` if ``pos`` is
            end position.
        :return: Warnings if found
        """
        # We should always try to liftover
        grch38_ac = await self.uta_db.get_newest_assembly_ac(params["chr"])
        if not grch38_ac:
            return f"Invalid genomic accession: {params['chr']}"

        grch38_ac = grch38_ac[0]
        if grch38_ac != params["chr"]:  # params["chr"] is genomic accession
            # Liftover to 38
            descr = await self.uta_db.get_chr_assembly(params["chr"])
            if descr is None:
                return f"Unable to get chromosome and assembly for " f"{params['chr']}"

            chromosome_number, assembly = descr
            liftover_data = self.liftover.get_liftover(
                chromosome_number, params["pos"], Assembly.GRCH38
            )
            if liftover_data is None:
                return (
                    f"Position {params['pos']} does not exist on "
                    f"chromosome {chromosome_number}"
                )

            params["pos"] = liftover_data[1]
            params["chr"] = grch38_ac

        tx_exons = await self._get_all_exon_coords(
            params["transcript"], genomic_ac=grch38_ac
        )
        if not tx_exons:
            return f"No exons found given {params['transcript']}"

        data = await self.uta_db.get_tx_exon_aln_v_data(
            params["transcript"],
            params["pos"],
            params["pos"],
            alt_ac=params["chr"],
            use_tx_pos=False,
        )
        if len(data) != 1:
            return (
                f"Must find exactly one row for genomic data, "
                f"but found: {len(data)}"
            )

        # Find exon number
        data = data[0]
        data_exons = data.tx_start_i, data.tx_end_i
        i = 1
        found_tx_exon = False
        for exon in tx_exons:
            if data_exons == (exon.tx_start_i, exon.tx_end_i):
                found_tx_exon = True
                break
            i += 1
        if not found_tx_exon:
            # Either first or last
            i = 1 if data_exons == (0, tx_exons[0].tx_end_i) else i - 1
        params["exon"] = i
<<<<<<< HEAD
        params["strand"] = Strand(data.alt_strand)
=======
        params["strand"] = Strand(data[7])
>>>>>>> c3824874
        if not is_start:
            # convert back to inter-residue for end position
            params["pos"] += 1
        self._set_exon_offset(
            params,
            data.alt_start_i
            if is_start
            else data.alt_start_i + 1,  # need to convert to inter-residue
            data.alt_end_i - 1
            if is_start
            else data.alt_end_i,  # need to convert to inter-residue
            params["pos"],
            is_start=is_start,
            strand=params["strand"],
        )
        return None

    @staticmethod
    def _set_exon_offset(
        params: dict, start: int, end: int, pos: int, is_start: bool, strand: Strand
    ) -> None:
        """Set value for ``exon_offset`` in ``params``.

        :param params: Parameters for response
        :param start: Start exon coord (can be transcript or aligned genomic)
        :param end: End exon coord (can be transcript or aligned genomic)
        :param pos: Position change (can be transcript or genomic)
        :param is_start: ``True`` if ``pos`` is start position. ``False`` if ``pos`` is
            end position
        :param strand: Strand
        """
        if is_start:
            if strand == Strand.NEGATIVE:
                params["exon_offset"] = end - pos
            else:
                params["exon_offset"] = pos - end
        else:
            if strand == Strand.NEGATIVE:
                params["exon_offset"] = start - pos
            else:
                params["exon_offset"] = pos - start

    @staticmethod
    def _get_exon_number(tx_exons: list[ExonCoord], tx_pos: int) -> int:
        """Find related exon number for a position

        :param tx_exons: List of exon coordinates for a transcript
        :param tx_pos: Transcript position change
        :return: Exon number associated to transcript position change. Will be 1-based
        """
        i = 1
        for coords in tx_exons:
            if coords.tx_start_i <= tx_pos <= coords.tx_end_i:
                break
            i += 1
        return i

    @staticmethod
    def _get_adjacent_exon(
        tx_exons_genomic_coords: list[ExonCoord],
        strand: Strand,
        start: int | None = None,
        end: int | None = None,
    ) -> int:
        """Return the adjacent exon given a non-exonic breakpoint. For the positive
        strand, adjacent is defined as the exon preceding the breakpoint for the 5' end
        and the exon following the breakpoint for the 3' end. For the negative strand,
        adjacent is defined as the exon following the breakpoint for the 5' end and the
        exon preceding the breakpoint for the 3' end.

        :param tx_exons_genomic_coords: Transcript exon coordinate data
        :param strand: Strand
        :param start: Genomic coordinate of breakpoint
        :param end: Genomic coordinate of breakpoint
        :return: Exon number corresponding to adjacent exon. Will be 1-based
        """
        for i in range(len(tx_exons_genomic_coords) - 1):
            exon = tx_exons_genomic_coords[i]
            next_exon = tx_exons_genomic_coords[i + 1]
            bp = start if start else end
            if strand == Strand.POSITIVE:
                lte_exon = exon
                gte_exon = next_exon
            else:
                lte_exon = next_exon
                gte_exon = exon
            if bp >= lte_exon.alt_end_i and bp <= gte_exon.alt_start_i:
                break
        # Return current exon if end position is provided, next exon if start position
        # is provided. exon[0] needs to be incremented by 1 in both cases as exons are
        # 0-based in UTA
        return exon.ord + 1 if end else exon.ord + 2

    @staticmethod
    def _is_exonic_breakpoint(pos: int, tx_genomic_coords: list[ExonCoord]) -> bool:
        """Check if a breakpoint occurs on an exon

        :param pos: Genomic breakpoint
        :param tx_genomic_coords: A list of transcript exon coordinate data
        :return: True if the breakpoint occurs on an exon
        """
        return any(
            exon.alt_start_i <= pos <= exon.alt_end_i for exon in tx_genomic_coords
        )<|MERGE_RESOLUTION|>--- conflicted
+++ resolved
@@ -402,10 +402,7 @@
         :return: List of all exon coordinate data for ``tx_ac`` and ``genomic_ac``.
             The exon coordinate data will include the exon number, transcript and
             genomic positions for the start and end of the exon, and strand.
-<<<<<<< HEAD
-=======
             The list will be ordered by ascending exon number.
->>>>>>> c3824874
         """
         if genomic_ac:
             query = f"""
@@ -414,10 +411,7 @@
                 WHERE tx_ac = '{tx_ac}'
                 AND alt_aln_method = 'splign'
                 AND alt_ac = '{genomic_ac}'
-<<<<<<< HEAD
-=======
                 ORDER BY ord ASC
->>>>>>> c3824874
                 """  # noqa: S608
         else:
             query = f"""
@@ -429,10 +423,7 @@
                 AND t.tx_ac = '{tx_ac}'
                 AND t.alt_aln_method = 'splign'
                 AND t.alt_ac like 'NC_000%'
-<<<<<<< HEAD
-=======
                 ORDER BY ord ASC
->>>>>>> c3824874
                 """  # noqa: S608
 
         results = await self.uta_db.execute_query(query)
@@ -520,16 +511,7 @@
                 start_attr = getattr(alt_ac_data["start"], attr)
                 end_attr = getattr(alt_ac_data["end"], attr)
                 if start_attr != end_attr:
-<<<<<<< HEAD
-                    if attr == "hgnc":
-                        error = "HGNC gene symbol does not match"
-                    elif attr == "alt_ac":
-                        error = "Genomic accession does not match"
-                    else:
-                        error = "Strand does not match"
-=======
                     error = f"{attr} mismatch. {start_attr} != {end_attr}."
->>>>>>> c3824874
                     _logger.warning(
                         "%s: %s != %s",
                         error,
@@ -915,11 +897,7 @@
             # Either first or last
             i = 1 if data_exons == (0, tx_exons[0].tx_end_i) else i - 1
         params["exon"] = i
-<<<<<<< HEAD
         params["strand"] = Strand(data.alt_strand)
-=======
-        params["strand"] = Strand(data[7])
->>>>>>> c3824874
         if not is_start:
             # convert back to inter-residue for end position
             params["pos"] += 1
