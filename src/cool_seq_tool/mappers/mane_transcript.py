"""Retrieve MANE transcript from a location on p./c./g. coordinates.

Steps:

#. Map annotation layer to genome
#. Liftover to preferred genome (GRCh38). GRCh36 and earlier assemblies are not supported
   for fetching MANE transcripts.
#. Select preferred compatible annotation (see :ref:`transcript compatibility <transcript_compatibility>`)
#. Map back to correct annotation layer

In addition to a mapper utility class, this module also defines several vocabulary
constraints and data models for coordinate representation.
"""
import logging
import math
from enum import Enum
from typing import Dict, List, Optional, Set, Tuple, Union

import polars as pl
from pydantic import BaseModel

from cool_seq_tool.handlers.seqrepo_access import SeqRepoAccess
from cool_seq_tool.schemas import (
    AnnotationLayer,
    Assembly,
    ResidueMode,
    Strand,
    TranscriptPriority,
)
from cool_seq_tool.sources import (
    ManeTranscriptMappings,
    TranscriptMappings,
    UtaDatabase,
)
from cool_seq_tool.utils import get_inter_residue_pos

logger = logging.getLogger(__name__)


class EndAnnotationLayer(str, Enum):
    """Define constraints for end annotation layer. This is used for determining the
    end annotation layer when getting the longest compatible remaining representation
    """

    PROTEIN = AnnotationLayer.PROTEIN
    CDNA = AnnotationLayer.CDNA
    PROTEIN_AND_CDNA = "p_and_c"


class DataRepresentation(BaseModel):
    """Define object model for final output representation"""

    gene: Optional[str] = None
    refseq: str
    ensembl: Optional[str] = None
    pos: Tuple[int, int]
    strand: Strand
    status: TranscriptPriority


class CdnaRepresentation(DataRepresentation):
    """Define object model for coding DNA representation"""

    coding_start_site: int
    coding_end_site: int
    alt_ac: Optional[str] = None


class GenomicRepresentation(BaseModel):
    """Define object model for genomic representation"""

    refseq: str
    pos: Tuple[int, int]
    status: TranscriptPriority
    alt_ac: str


class ProteinAndCdnaRepresentation(BaseModel):
    """Define object model for protein and cDNA representation"""

    protein: DataRepresentation
    cdna: CdnaRepresentation


class ManeTranscript:
    """Class for retrieving MANE transcripts."""

    def __init__(
        self,
        seqrepo_access: SeqRepoAccess,
        transcript_mappings: TranscriptMappings,
        mane_transcript_mappings: ManeTranscriptMappings,
        uta_db: UtaDatabase,
    ) -> None:
        """Initialize the ManeTranscript class.

        A handful of resources are required for initialization, so when defaults are
        enough, it's easiest to let the core CoolSeqTool class handle it for you:

        >>> from cool_seq_tool.app import CoolSeqTool
        >>> mane_mapper = CoolSeqTool().mane_transcript

        Note that most methods are defined as Python coroutines, so they must be called
        with ``await`` or run from an ``async`` event loop:

        >>> import asyncio
        >>> result = asyncio.run(mane_mapper.g_to_grch38("NC_000001.11", 100, 200))
        >>> result['ac']
        'NC_000001.11'

        See the :ref:`Usage section <async_note>` for more information.

        :param seqrepo_access: Access to seqrepo queries
        :param transcript_mappings: Access to transcript accession mappings and
            conversions
        :param mane_transcript_mappings: Access to MANE Transcript accession mapping
            data
        :param uta_db: UtaDatabase instance to give access to query UTA database
        """
        self.seqrepo_access = seqrepo_access
        self.transcript_mappings = transcript_mappings
        self.mane_transcript_mappings = mane_transcript_mappings
        self.uta_db = uta_db

    @staticmethod
    def _get_reading_frame(pos: int) -> int:
        """Return reading frame number. Only used on c. coordinate.

        :param pos: cDNA position
        :return: Reading frame
        """
        pos_mod_3 = pos % 3
        if pos_mod_3 == 0:
            pos_mod_3 = 3
        return pos_mod_3

    @staticmethod
    def _p_to_c_pos(start: int, end: int) -> Tuple[int, int]:
        """Return cDNA position given a protein position.

        :param start: Start protein position. Inter-residue coordinates
        :param end: End protein position. Inter-residue coordinates
        :return: cDNA position start, cDNA position end
        """
        start_pos = start * 3
        end_pos = end * 3 if end != start else start_pos
        return start_pos, end_pos - 1

    async def _p_to_c(
        self, ac: str, start_pos: int, end_pos: int
    ) -> Optional[Tuple[str, Tuple[int, int]]]:
        """Convert protein (p.) annotation to cDNA (c.) annotation.

        :param ac: Protein accession
        :param start_pos: Protein start position. Inter-residue coordinates
        :param end_pos: Protein end position. Inter-residue coordinates
        :return: [cDNA transcript accession, [cDNA pos start, cDNA pos end]]
        """
        # TODO: Check version mappings 1 to 1 relationship
        temp_ac = await self.uta_db.p_to_c_ac(ac)
        if temp_ac:
            ac = temp_ac[-1]
        else:
            try:
                if ac.startswith("NP_"):
                    ac = self.transcript_mappings.np_to_nm[ac]
                elif ac.startswith("ENSP"):
                    ac = self.transcript_mappings.ensp_to_enst[ac]
                else:
                    logger.warning("Unable to find accession: %s", ac)
                    return None
            except KeyError:
                logger.warning("%s not found in transcript_mappings", ac)
                return None

        pos = self._p_to_c_pos(start_pos, end_pos)
        return ac, pos

    async def _c_to_g(self, ac: str, pos: Tuple[int, int]) -> Optional[Dict]:
        """Get g. annotation from c. annotation.

        :param ac: cDNA accession
        :param pos: [cDNA pos start, cDNA pos end]
        :return: Gene, Transcript accession and position change,
            Altered transcript accession and position change, Strand
        """
        # UTA does not store ENST versions
        # So we want to make sure version is valid
        if ac.startswith("ENST"):
            if (
                not self.transcript_mappings.ensembl_transcript_version_to_gene_symbol.get(
                    ac
                )
                and not self.seqrepo_access.get_reference_sequence(ac, start=1, end=1)[
                    0
                ]
            ):
                logger.warning("Ensembl transcript not found: %s", ac)
                return None

            temp_ac = ac.split(".")[0]
        else:
            temp_ac = ac

        # c. coordinate does not contain cds start, so we need to add it
        cds_start_end = await self.uta_db.get_cds_start_end(temp_ac)
        if not cds_start_end:
            logger.warning("Accession %s not found in UTA", temp_ac)
            return None
        coding_start_site = cds_start_end[0]
        pos = pos[0] + coding_start_site, pos[1] + coding_start_site

        return await self._get_and_validate_genomic_tx_data(
            ac, pos, AnnotationLayer.CDNA, coding_start_site=coding_start_site
        )

    async def _get_and_validate_genomic_tx_data(
        self,
        tx_ac: str,
        pos: Tuple[int, int],
        annotation_layer: Union[
            AnnotationLayer.CDNA, AnnotationLayer.GENOMIC
        ] = AnnotationLayer.CDNA,
        coding_start_site: Optional[int] = None,
        alt_ac: Optional[str] = None,
    ) -> Optional[Dict]:
        """Get and validate genomic_tx_data

        :param tx_ac: Accession on c. coordinate
        :param pos: (start pos, end pos)
        :param annotation_layer: Annotation layer for ``ac`` and ``pos``
        :param coding_start_site: Coding start site
        :param alt_ac: Accession on g. coordinate
        :return: genomic_tx_data if found and validated, else None
        """
        genomic_tx_data = await self.uta_db.get_genomic_tx_data(
            tx_ac, pos, annotation_layer, alt_ac=alt_ac
        )
        if not genomic_tx_data:
            logger.warning(
                "Unable to find genomic_tx_data for %s at position %s on annotation layer %s",
                alt_ac,
                pos,
                annotation_layer,
            )
            return None
        genomic_tx_data["coding_start_site"] = coding_start_site

        if not alt_ac:
            # Only want to liftover if alt_ac not provided. If alt_ac is provided,
            # it means user wants to stick with the queried assembly
            og_alt_exon_id = genomic_tx_data["alt_exon_id"]
            await self.uta_db.liftover_to_38(genomic_tx_data)
            liftover_alt_exon_id = genomic_tx_data["alt_exon_id"]

            # Validation check: Exon structure
            if og_alt_exon_id != liftover_alt_exon_id:
                logger.warning(
                    "Original alt_exon_id %s does not match liftover alt_exon_id %s",
                    og_alt_exon_id,
                    liftover_alt_exon_id,
                )
                return None

        return genomic_tx_data

    @staticmethod
    def _get_c_data(
        cds_start_end: Tuple[int, int],
        c_pos_change: Tuple[int, int],
        strand: Strand,
        status: TranscriptPriority,
        refseq_c_ac: str,
        gene: Optional[str] = None,
        ensembl_c_ac: Optional[str] = None,
        alt_ac: Optional[str] = None,
    ) -> CdnaRepresentation:
        """Return transcript data on c. coordinate.

        :param gene: Gene symbol
        :param cds_start_end: Coding start and end site for transcript
        :param c_pos_change: Start and end positions for change on c. coordinate
        :param strand: Strand
        :param status: Status of transcript
        :param refseq_c_ac: Refseq transcript
        :param ensembl_c_ac: Ensembl transcript
        :param alt_ac: Genomic accession
        :return: Transcript data on c. coord
        """
        cds_start = cds_start_end[0]
        cds_end = cds_start_end[1]
        lt_cds_start = c_pos_change[0] < cds_start and c_pos_change[1] < cds_start
        gt_cds_end = c_pos_change[1] > cds_end and c_pos_change[1] > cds_end

        if lt_cds_start or gt_cds_end:
            logger.info(
                "%s with position %s is not within CDS start/end",
                refseq_c_ac,
                c_pos_change,
            )

        return CdnaRepresentation(
            gene=gene,
            refseq=refseq_c_ac,
            ensembl=ensembl_c_ac,
            coding_start_site=cds_start,
            coding_end_site=cds_end,
            pos=c_pos_change,
            strand=strand,
            status=status,
            alt_ac=alt_ac,
        )

    def _c_to_p_pos(self, c_pos: Tuple[int, int]) -> Tuple[int, int]:
        """Get protein position from cdna position

        :param c_pos: cdna position. inter-residue coordinates
        :return: protein position. inter-residue coordinates
        """
        end = math.ceil(c_pos[1] / 3)
        if c_pos[1] - c_pos[0] == 1:
            start = end - 1
        else:
            start = math.ceil((c_pos[0] + 1) / 3) - 1
        return start, end

    def _get_mane_p(
        self, mane_data: Dict, mane_c_pos_range: Tuple[int, int]
    ) -> DataRepresentation:
        """Translate MANE Transcript c. annotation to p. annotation

        :param mane_data: MANE Transcript data
        :param mane_c_pos_range: Position change range on MANE Transcript c. coordinate
            using inter-residue coordinates
        :return: Protein representation
        """
        return DataRepresentation(
            gene=mane_data["symbol"],
            refseq=mane_data["RefSeq_prot"],
            ensembl=mane_data["Ensembl_prot"],
            pos=self._c_to_p_pos(mane_c_pos_range),
            strand=Strand.NEGATIVE
            if mane_data["chr_strand"] == "-"
            else Strand.POSITIVE,
            status=TranscriptPriority(
                "_".join(mane_data["MANE_status"].split()).lower()
            ),
        )

    async def _g_to_c(
        self,
        g: Dict,
        refseq_c_ac: str,
        status: TranscriptPriority,
        ensembl_c_ac: Optional[str] = None,
        alt_ac: Optional[str] = None,
        found_result: bool = False,
    ) -> Optional[CdnaRepresentation]:
        """Get transcript c. annotation data from g. annotation.

        :param g: Genomic data
        :param refseq_c_ac: Refseq transcript accession
        :param status: Status of transcript
        :param ensembl_c_ac: Ensembl transcript accession
        :param alt_ac: Genomic accession
        :param found_result: ``True`` if found result, so do not need to query
            tx_exon_aln_v table. This is because the user did not need to liftover.
            ``False`` if need to get result from tx_exon_aln_v table.
        :return: Transcript data
        """
        if found_result:
            tx_g_pos = g["alt_pos_range"]
            tx_pos_range = g["tx_pos_range"]
        else:
            result = await self.uta_db.get_tx_exon_aln_v_data(
                refseq_c_ac,
                g["alt_pos_change_range"][0],
                g["alt_pos_change_range"][1],
                alt_ac=alt_ac if alt_ac else g["alt_ac"],
                use_tx_pos=False,
            )

            if not result:
                logger.warning(
                    "Unable to find transcript, %s, position change", refseq_c_ac
                )
                return None
            result = result[-1]
            tx_g_pos = result[5], result[6]  # alt_start_i, alt_end_i
            tx_pos_range = result[2], result[3]  # tx_start_i, tx_end_i

        cds_start_end = await self.uta_db.get_cds_start_end(refseq_c_ac)
        if not cds_start_end:
            return None
        coding_start_site = cds_start_end[0]

        g_pos = g["alt_pos_change_range"]  # start/end genomic change
        g_pos_change = g_pos[0] - tx_g_pos[0], tx_g_pos[1] - g_pos[1]

        if g["strand"] == Strand.NEGATIVE:
            g_pos_change = (tx_g_pos[1] - g_pos[0], g_pos[1] - tx_g_pos[0])

        c_pos_change = (
            tx_pos_range[0] + g_pos_change[0] - coding_start_site,
            tx_pos_range[1] - g_pos_change[1] - coding_start_site,
        )

        if c_pos_change[0] > c_pos_change[1]:
            c_pos_change = c_pos_change[1], c_pos_change[0]

        return self._get_c_data(
            gene=g["gene"],
            cds_start_end=cds_start_end,
            c_pos_change=c_pos_change,
            strand=g["strand"],
            alt_ac=alt_ac,
            status=status,
            refseq_c_ac=refseq_c_ac,
            ensembl_c_ac=ensembl_c_ac,
        )

    def _validate_reading_frames(
        self, ac: str, start_pos: int, end_pos: int, transcript_data: CdnaRepresentation
    ) -> bool:
        """Return whether reading frames are the same after translation.

        :param ac: Query accession
        :param start_pos: Original start cDNA position change
        :param end_pos: Original end cDNA position change
        :param transcript_data: Ensembl and RefSeq transcripts with corresponding
            position change
        :return: ``True`` if reading frames are the same after translation.
            ``False`` otherwise
        """
        for pos, pos_index in [(start_pos, 0), (end_pos, 1)]:
            if pos is not None:
                og_rf = self._get_reading_frame(pos)
                new_rf = self._get_reading_frame(transcript_data.pos[pos_index])

                if og_rf != new_rf:
                    logger.warning(
                        "%s original reading frame (%s) does not match new %s, %s reading frame (%s)",
                        ac,
                        og_rf,
                        transcript_data.ensembl,
                        transcript_data.refseq,
                        new_rf,
                    )
                    return False
            else:
                if pos_index == 0:
                    logger.warning("%s must having start position", ac)
                    return False
        return True

    def _validate_references(
        self,
        ac: str,
        coding_start_site: int,
        start_pos: int,
        end_pos: int,
        mane_transcript: Union[
            DataRepresentation, CdnaRepresentation, GenomicRepresentation
        ],
        expected_ref: str,
        anno: AnnotationLayer,
        residue_mode: ResidueMode,
    ) -> bool:
        """Return whether or not reference changes are the same.

        :param ac: Query accession
        :param coding_start_site: ac's coding start site
        :param start_pos: Original start position change
        :param end_pos: Origin end position change
        :param mane_transcript: Ensembl and RefSeq transcripts with corresponding
            position change
        :param expected_ref: Reference at position given during input
        :param anno: Annotation layer we are starting from
        :param residue_mode: Residue mode for ``start_pos`` and ``end_pos``
        :return: ``True`` if reference check passes. ``False`` otherwise.
        """
        if anno == AnnotationLayer.CDNA:
            start_pos += coding_start_site
            end_pos += coding_start_site

        ref, _ = self.seqrepo_access.get_reference_sequence(
            ac, start=start_pos, end=end_pos, residue_mode=residue_mode
        )
        if ref is None:
            return False

        if mane_transcript:
            mane_start_pos = mane_transcript.pos[0]
            mane_end_pos = mane_transcript.pos[1]
            if anno == AnnotationLayer.CDNA:
                mane_cds = mane_transcript.coding_start_site
                mane_start_pos += mane_cds
                mane_end_pos += mane_cds
            mane_ref, _ = self.seqrepo_access.get_reference_sequence(
                mane_transcript.refseq,
                start=mane_start_pos,
                end=mane_end_pos if mane_start_pos != mane_end_pos else None,
                residue_mode=residue_mode,
            )
            if not mane_ref:
                logger.info("Unable to validate reference for MANE Transcript")

            if expected_ref != mane_ref:
                logger.info(
                    "Expected ref, %s, but got %s on MANE accession, %s",
                    expected_ref,
                    mane_ref,
                    mane_transcript.refseq,
                )

        if expected_ref != ref:
            logger.warning(
                "Expected ref, %s, but got %s on accession, %s", expected_ref, ref, ac
            )
            return False

        return True

    def _validate_index(
        self, ac: str, pos: Tuple[int, int], coding_start_site: int
    ) -> bool:
        """Validate that positions actually exist on accession

        :param ac: Accession
        :param pos: Start position change, End position change
        :param coding_start_site: coding start site for accession
        :return: ``True`` if positions exist on accession. ``False`` otherwise
        """
        start_pos = pos[0] + coding_start_site
        end_pos = pos[1] + coding_start_site
        if self.seqrepo_access.get_reference_sequence(
            ac, start=start_pos, end=end_pos, residue_mode=ResidueMode.INTER_RESIDUE
        )[0]:
            return True
        return False

    def _get_prioritized_transcripts_from_gene(self, df: pl.DataFrame) -> List:
        """Sort and filter transcripts from gene to get priority list

        :param df: Data frame containing transcripts from gene
            data
        :return: List of prioritized transcripts for a given gene. Sort by latest
            assembly, longest length of transcript, with first-published transcripts
            breaking ties. If there are multiple transcripts for a given accession, the
            most recent version of a transcript associated with an assembly will be kept
        """
        copy_df = df.clone()
        copy_df = copy_df.drop(columns="alt_ac").unique()
        copy_df = copy_df.with_columns(
            [
                pl.col("tx_ac")
                .str.split(".")
                .list.get(0)
                .str.split("NM_")
                .list.get(1)
                .cast(pl.Int64)
                .alias("ac_no_version_as_int"),
                pl.col("tx_ac")
                .str.split(".")
                .list.get(1)
                .cast(pl.Int16)
                .alias("ac_version"),
            ]
        )
        copy_df = copy_df.sort(
            by=["ac_no_version_as_int", "ac_version"], descending=[True, True]
        )
        copy_df = copy_df.unique(["ac_no_version_as_int"], keep="first")

        copy_df = copy_df.with_columns(
            copy_df.map_rows(
                lambda x: len(self.seqrepo_access.get_reference_sequence(x[1])[0])
            )
            .to_series()
            .alias("len_of_tx")
        )

        copy_df = copy_df.sort(
            by=["len_of_tx", "ac_no_version_as_int"], descending=[True, False]
        )
        return copy_df.select("tx_ac").to_series().to_list()

    async def get_longest_compatible_transcript(
        self,
        start_pos: int,
        end_pos: int,
        start_annotation_layer: AnnotationLayer,
        gene: Optional[str] = None,
        ref: Optional[str] = None,
        residue_mode: ResidueMode = ResidueMode.RESIDUE,
        mane_transcripts: Optional[Set] = None,
        alt_ac: Optional[str] = None,
        end_annotation_layer: Optional[EndAnnotationLayer] = None,
    ) -> Optional[
        Union[DataRepresentation, CdnaRepresentation, ProteinAndCdnaRepresentation]
    ]:
        """Get longest compatible transcript from a gene. See the documentation for
        the :ref:`transcript compatibility policy <transcript_compatibility>` for more
        information.

        >>> import asyncio
        >>> from cool_seq_tool.app import CoolSeqTool
        >>> from cool_seq_tool.schemas import AnnotationLayer, ResidueMode
        >>> mane_mapper = CoolSeqTool().mane_transcript
        >>> mane_transcripts = {
        ...     "ENST00000646891.2",
        ...     "NM_001374258.1",
        ...     "NM_004333.6",
        ...     "ENST00000644969.2",
        ... }
        >>> result = asyncio.run(mane_mapper.get_longest_compatible_transcript(
        ...     599,
        ...     599,
        ...     gene="BRAF",
        ...     start_annotation_layer=AnnotationLayer.PROTEIN,
        ...     residue_mode=ResidueMode.INTER_RESIDUE,
        ...     mane_transcripts=mane_transcripts,
        ... ))
        >>> result.refseq
        'NP_001365396.1'

        If unable to find a match on GRCh38, this method will then attempt to drop down
        to GRCh37.

        # TODO example for inputs that demonstrate this?

        :param start_pos: Start position change
        :param end_pos: End position change
        :param start_annotation_layer: Starting annotation layer
        :param gene: HGNC gene symbol
        :param ref: Reference at position given during input
        :param residue_mode: Residue mode for ``start_pos`` and ``end_pos``
        :param mane_transcripts: Attempted mane transcripts that were not compatible
        :param alt_ac: Genomic accession
        :param end_annotation_layer: The end annotation layer. If not provided, will be
            set to ``EndAnnotationLayer.PROTEIN`` if
            ``start_annotation_layer == AnnotationLayer.PROTEIN``,
            ``EndAnnotationLayer.CDNA`` otherwise
        :return: Data for longest compatible transcript
        """

        def _get_protein_rep(
            gene: Optional[str],
            pro_ac: str,
            lcr_c_data_pos: Tuple[int, int],
            strand: Strand,
            status: TranscriptPriority,
        ) -> DataRepresentation:
            """Get longest compatible remaining protein representation

            :param gene: HGNC gene symbol
            :param pro_ac: Protein accession
            :param lcr_c_data_pos: Longest compatible remaining position
            :param strand: Strand
            :param status: Status for `pro_ac`
            :return: Protein representation for longest compatible remaining result
            """
            return DataRepresentation(
                gene=gene,
                refseq=pro_ac if pro_ac.startswith("N") else None,
                ensembl=pro_ac if pro_ac.startswith("E") else None,
                pos=self._c_to_p_pos(lcr_c_data_pos),
                strand=strand,
                status=status,
            )

        lcr_result = None
        start_pos, end_pos = get_inter_residue_pos(start_pos, end_pos, residue_mode)
        residue_mode = ResidueMode.INTER_RESIDUE

        is_p_or_c_start_anno = True
        if start_annotation_layer == AnnotationLayer.PROTEIN:
            c_start_pos, c_end_pos = self._p_to_c_pos(start_pos, end_pos)
        elif start_annotation_layer == AnnotationLayer.CDNA:
            c_start_pos, c_end_pos = start_pos, end_pos
        else:
            is_p_or_c_start_anno = False

        # Data Frame that contains transcripts associated to a gene
        if is_p_or_c_start_anno:
            df = await self.uta_db.get_transcripts(
                c_start_pos, c_end_pos, gene=gene, use_tx_pos=True, alt_ac=alt_ac
            )
        else:
            df = await self.uta_db.get_transcripts(
                start_pos, end_pos, gene=gene, use_tx_pos=False, alt_ac=alt_ac
            )

        if df.is_empty():
            logger.warning("Unable to get transcripts from gene %s", gene)
            return lcr_result

        prioritized_tx_acs = self._get_prioritized_transcripts_from_gene(df)

        if mane_transcripts:
            # Dont check MANE transcripts since we know that are not compatible
            prioritized_tx_acs = [
                el for el in prioritized_tx_acs if el not in mane_transcripts
            ]

        for tx_ac in prioritized_tx_acs:
            # Only need to check the one row since we do liftover in _c_to_g
            tmp_df = df.filter(pl.col("tx_ac") == tx_ac).sort(
                by="alt_ac", descending=True
            )
            row = tmp_df[0].to_dicts()[0]

            if alt_ac is None:
                alt_ac = row["alt_ac"]

            found_tx_exon_aln_v_result = False
            if is_p_or_c_start_anno:
                # Go from c -> g annotation (liftover as well)
                g = await self._c_to_g(tx_ac, (c_start_pos, c_end_pos))
            else:
                # g -> GRCh38 (if alt_ac not provided. if it is, will use that assembly)
                g = await self._get_and_validate_genomic_tx_data(
                    tx_ac,
                    (start_pos, end_pos),
                    annotation_layer=AnnotationLayer.GENOMIC,
                    alt_ac=alt_ac,
                )
                found_tx_exon_aln_v_result = True
            if not g:
                continue

            # Get prioritized transcript data for gene
            # grch38 -> c
            lcr_c_data: Optional[CdnaRepresentation] = await self._g_to_c(
                g=g,
                refseq_c_ac=tx_ac,
                status=TranscriptPriority.LONGEST_COMPATIBLE_REMAINING,
                found_result=found_tx_exon_aln_v_result,
            )

            if not lcr_c_data:
                continue

            # Validation checks
            if is_p_or_c_start_anno:
                validate_reading_frame = self._validate_reading_frames(
                    tx_ac, c_start_pos, c_end_pos, lcr_c_data
                )
                if not validate_reading_frame:
                    continue

            if ref:
                if start_annotation_layer == AnnotationLayer.PROTEIN:
                    valid_references = self._validate_references(
                        row["pro_ac"],
                        row["cds_start_i"],
                        start_pos,
                        end_pos,
                        {},
                        ref,
                        AnnotationLayer.PROTEIN,
                        residue_mode,
                    )
                elif start_annotation_layer == AnnotationLayer.CDNA:
                    valid_references = self._validate_references(
                        row["tx_ac"],
                        row["cds_start_i"],
                        c_start_pos,
                        c_end_pos,
                        {},
                        ref,
                        AnnotationLayer.CDNA,
                        residue_mode,
                    )
                else:
                    valid_references = self._validate_references(
                        alt_ac,
                        0,
                        start_pos,
                        end_pos,
                        {},
                        ref,
                        AnnotationLayer.GENOMIC,
                        residue_mode,
                    )

                if not valid_references:
                    continue

            if not end_annotation_layer:
                if start_annotation_layer == AnnotationLayer.PROTEIN:
                    end_annotation_layer = EndAnnotationLayer.PROTEIN
                else:
                    end_annotation_layer = EndAnnotationLayer.CDNA

            if end_annotation_layer in {
                EndAnnotationLayer.CDNA,
                EndAnnotationLayer.PROTEIN,
            }:
                if end_annotation_layer == EndAnnotationLayer.CDNA:
                    lcr_result = lcr_c_data
                    coding_start_site = lcr_result.coding_start_site
                else:
                    lcr_result = _get_protein_rep(
                        gene,
                        row["pro_ac"],
                        lcr_c_data.pos,
                        g["strand"],
                        lcr_c_data.status,
                    )
                    coding_start_site = 0

                ac = lcr_result.refseq or lcr_result.ensembl
                pos = lcr_result.pos

                if not self._validate_index(ac, pos, coding_start_site):
                    logger.warning(
                        "%s are not valid positions on %s with coding start site %s",
                        pos,
                        ac,
                        coding_start_site,
                    )
                    continue
                return lcr_result
            lcr_result = ProteinAndCdnaRepresentation(
                protein=_get_protein_rep(
                    gene,
                    row["pro_ac"],
                    lcr_c_data.pos,
                    g["strand"],
                    lcr_c_data.status,
                ),
                cdna=lcr_c_data,
            )
            lcr_result_dict = lcr_result.model_dump()

            valid = True
            for k in lcr_result_dict:
                cds = lcr_result_dict[k].get("coding_start_site", 0)
                ac = lcr_result_dict[k]["refseq"] or lcr_result_dict[k]["ensembl"]
                pos = lcr_result_dict[k]["pos"]
                if not self._validate_index(ac, pos, cds):
                    valid = False
                    logger.warning(
                        "%s are not valid positions on %s with coding start site %s",
                        pos,
                        ac,
                        cds,
                    )
                    break

            if valid:
                return lcr_result
        return lcr_result

    async def get_mane_transcript(
        self,
        ac: str,
        start_pos: int,
        end_pos: int,
        start_annotation_layer: AnnotationLayer,
        gene: Optional[str] = None,
        ref: Optional[str] = None,
        try_longest_compatible: bool = False,
        residue_mode: Union[
            ResidueMode.RESIDUE, ResidueMode.INTER_RESIDUE
        ] = ResidueMode.RESIDUE,
    ) -> Optional[Union[DataRepresentation, CdnaRepresentation]]:
        """Return MANE transcript.

        >>> from cool_seq_tool.app import CoolSeqTool
        >>> from cool_seq_tool.schemas import AnnotationLayer, ResidueMode
        >>> import asyncio
        >>> mane_mapper = CoolSeqTool().mane_transcript
        >>> result = asyncio.run(mane_mapper.get_mane_transcript(
        ...     "NP_004324.2",
        ...     599,
        ...     AnnotationLayer.PROTEIN,
        ...     residue_mode=ResidueMode.INTER_RESIDUE,
        ... ))
        >>> result.gene, result.refseq, result.status
        ('BRAF', 'NP_004324.2', <TranscriptPriority.MANE_SELECT: 'mane_select'>)

        :param ac: Accession
        :param start_pos: Start position change
        :param end_pos: End position change
        :param start_annotation_layer: Starting annotation layer.
        :param gene: HGNC gene symbol
        :param ref: Reference at position given during input
        :param try_longest_compatible: ``True`` if should try longest compatible remaining
            if mane transcript was not compatible. ``False`` otherwise.
        :param ResidueMode residue_mode: Starting residue mode for ``start_pos`` and
            ``end_pos``. Will always return coordinates in inter-residue
        :return: MANE data or longest transcript compatible data if validation
            checks are correct. Will return inter-residue coordinates. Else, ``None``.
        """
        start_pos, end_pos = get_inter_residue_pos(start_pos, end_pos, residue_mode)
        residue_mode = ResidueMode.INTER_RESIDUE
        if ref:
            ref = ref[: end_pos - start_pos]

        if start_annotation_layer in {AnnotationLayer.PROTEIN, AnnotationLayer.CDNA}:
            # Get accession and position on c. coordinate
            if start_annotation_layer == AnnotationLayer.PROTEIN:
                c = await self._p_to_c(ac, start_pos, end_pos)
                if not c:
                    return None
                c_ac, c_pos = c
            else:
                c_ac = ac
                c_pos = start_pos, end_pos
            # Go from c -> g annotation (liftover as well)
            g = await self._c_to_g(c_ac, c_pos)
            if g is None:
                return None
            # Get mane data for gene
            mane_data = self.mane_transcript_mappings.get_gene_mane_data(g["gene"])
            if not mane_data:
                return None

            # Transcript Priority (Must pass validation checks):
            #  1. MANE Select
            #  2. MANE Plus Clinical
            #  3. Longest Compatible Remaining
            #     a. If there is a tie, choose the first-published transcript among
            #        those transcripts meeting criterion
            mane_transcripts = set()
            for current_mane_data in mane_data:
                mane_transcripts |= {
                    current_mane_data["RefSeq_nuc"],
                    current_mane_data["Ensembl_nuc"],
                }
                mane: Optional[CdnaRepresentation] = await self._g_to_c(
                    g=g,
                    refseq_c_ac=current_mane_data["RefSeq_nuc"],
                    status=TranscriptPriority(
                        "_".join(current_mane_data["MANE_status"].split()).lower()
                    ),
                    ensembl_c_ac=current_mane_data["Ensembl_nuc"],
                )
                if not mane:
                    continue

                if not mane.alt_ac:
                    g_alt_ac = g.get("alt_ac")
                    if g_alt_ac:
                        mane.alt_ac = g_alt_ac

                valid_reading_frame = self._validate_reading_frames(
                    c_ac, c_pos[0], c_pos[1], mane
                )
                if not valid_reading_frame:
                    continue

                if start_annotation_layer == AnnotationLayer.PROTEIN:
                    mane: DataRepresentation = self._get_mane_p(
                        current_mane_data, mane.pos
                    )

                if ref:
                    valid_references = self._validate_references(
                        ac,
                        g["coding_start_site"],
                        start_pos,
                        end_pos,
                        mane,
                        ref,
                        start_annotation_layer,
                        residue_mode,
                    )
                    if not valid_references:
                        continue

                return mane

            if try_longest_compatible:
                if start_annotation_layer == AnnotationLayer.PROTEIN:
                    return await self.get_longest_compatible_transcript(
                        start_pos,
                        end_pos,
                        AnnotationLayer.PROTEIN,
                        ref=ref,
                        gene=g["gene"],
                        residue_mode=residue_mode,
                        mane_transcripts=mane_transcripts,
                    )
                return await self.get_longest_compatible_transcript(
                    c_pos[0],
                    c_pos[1],
                    AnnotationLayer.CDNA,
                    ref=ref,
                    gene=g["gene"],
                    residue_mode=residue_mode,
                    mane_transcripts=mane_transcripts,
                )
            return None
        if start_annotation_layer == AnnotationLayer.GENOMIC:
            return await self.g_to_mane_c(
                ac, start_pos, end_pos, gene=gene, residue_mode=residue_mode
            )
        logger.warning("Annotation layer not supported: %s", start_annotation_layer)
        return None

    async def g_to_grch38(
        self, ac: str, start_pos: int, end_pos: int
    ) -> Optional[Dict]:
        """Return genomic coordinate on GRCh38 when not given gene context.

        :param ac: Genomic accession
        :param start_pos: Genomic start position
        :param end_pos: Genomic end position
        :return: NC accession, start and end pos on GRCh38 assembly
        """
        if end_pos is None:
            end_pos = start_pos

        # Checking to see what chromosome and assembly we're on
        descr = await self.uta_db.get_chr_assembly(ac)
        if not descr:
            # Already GRCh38 assembly
            if self._validate_index(ac, (start_pos, end_pos), 0):
<<<<<<< HEAD
                return {"ac": "ac", "pos": (start_pos, end_pos)}
=======
                return {"ac": ac, "pos": (start_pos, end_pos)}
>>>>>>> f898fa52
            return None
        chromosome, assembly = descr
        is_same_pos = start_pos == end_pos

        # Coordinate liftover
        if assembly < "GRCh37":
            logger.warning("Liftover only supported for GRCh37")
            return None

        liftover_start_i = self.uta_db.get_liftover(
            chromosome, start_pos, Assembly.GRCH38
        )
        if liftover_start_i is None:
            return None
        start_pos = liftover_start_i[1]

        if not is_same_pos:
            liftover_end_i = self.uta_db.get_liftover(
                chromosome, end_pos, Assembly.GRCH38
            )
            if liftover_end_i is None:
                return None
            end_pos = liftover_end_i[1]
        else:
            end_pos = start_pos

        newest_ac = await self.uta_db.get_newest_assembly_ac(ac)
        if newest_ac:
            ac = newest_ac[0]
            if self._validate_index(ac, (start_pos, end_pos), 0):
<<<<<<< HEAD
                return {"ac": "ac", "pos": (start_pos, end_pos)}
=======
                return {"ac": ac, "pos": (start_pos, end_pos)}
>>>>>>> f898fa52

        return None

    @staticmethod
    def get_mane_c_pos_change(
        mane_tx_genomic_data: Dict, coding_start_site: int
    ) -> Tuple[int, int]:
        """Get mane c position change

        :param mane_tx_genomic_data: MANE transcript and genomic data
        :param coding_start_site: Coding start site
        :return: cDNA pos start, cDNA pos end
        """
        tx_pos_range = mane_tx_genomic_data["tx_pos_range"]
        alt_pos_change = mane_tx_genomic_data["alt_pos_change"]

        mane_c_pos_change = (
            tx_pos_range[0] + alt_pos_change[0] - coding_start_site,
            tx_pos_range[1] - alt_pos_change[1] - coding_start_site,
        )

        if mane_c_pos_change[0] > mane_c_pos_change[1]:
            mane_c_pos_change = mane_c_pos_change[1], mane_c_pos_change[0]
        return mane_c_pos_change

    async def g_to_mane_c(
        self,
        ac: str,
        start_pos: int,
        end_pos: int,
        gene: Optional[str] = None,
        residue_mode: ResidueMode = ResidueMode.RESIDUE,
    ) -> Optional[Union[GenomicRepresentation, CdnaRepresentation]]:
        """Return MANE Transcript on the c. coordinate.

        If an arg for ``gene`` is provided, lifts to GRCh38, then gets MANE cDNA
        representation.

        >>> import asyncio
        >>> from cool_seq_tool.app import CoolSeqTool
        >>> cst = CoolSeqTool()
        >>> result = asyncio.run(cst.mane_transcript.g_to_mane_c(
        ...     "NC_000007.13",
        ...     55259515,
        ...     None,
        ...     gene="EGFR"
        ... ))
        >>> type(result)
        <class 'cool_seq_tool.mappers.mane_transcript.CdnaRepresentation'>
        >>> result.status
        <TranscriptPriority.MANE_SELECT: 'mane_select'>
        >>> del cst

        Locating a MANE transcript requires a ``gene`` symbol argument -- if none is
        given, this method will only lift over to genomic coordinates on GRCh38.

        :param ac: Transcript accession on g. coordinate
        :param start_pos: genomic start position
        :param end_pos: genomic end position
        :param gene: HGNC gene symbol
        :param residue_mode: Starting residue mode for ``start_pos`` and ``end_pos``.
            Will always return coordinates in inter-residue.
        :return: MANE Transcripts with cDNA change on c. coordinate if gene
            is provided. Else, GRCh38 data
        """
        start_pos, end_pos = get_inter_residue_pos(start_pos, end_pos, residue_mode)
        residue_mode = ResidueMode.INTER_RESIDUE

        # If gene not provided, return GRCh38
        if not gene:
            grch38 = await self.g_to_grch38(ac, start_pos, end_pos)
            if not grch38:
                return None

            return GenomicRepresentation(
                refseq=grch38["ac"],
                pos=grch38["pos"],
                status=TranscriptPriority.GRCH38,
                alt_ac=grch38["ac"],
            )

        if not await self.uta_db.validate_genomic_ac(ac):
            logger.warning("Genomic accession does not exist: %s", ac)
            return None

        mane_data = self.mane_transcript_mappings.get_gene_mane_data(gene)
        if not mane_data:
            return None

        for current_mane_data in mane_data:
            mane_c_ac = current_mane_data["RefSeq_nuc"]

            # Liftover to GRCh38
            grch38 = await self.g_to_grch38(ac, start_pos, end_pos)
            mane_tx_genomic_data = None
            if grch38:
                # GRCh38 -> MANE C
                mane_tx_genomic_data = await self.uta_db.get_mane_c_genomic_data(
                    mane_c_ac, grch38["ac"], grch38["pos"][0], grch38["pos"][1]
                )

            if not grch38 or not mane_tx_genomic_data:
                # GRCh38 did not work, so let's try original assembly (37)
                mane_tx_genomic_data = await self.uta_db.get_mane_c_genomic_data(
                    mane_c_ac, ac, start_pos, end_pos
                )
                if not mane_tx_genomic_data:
                    continue
                logger.info("Not using most recent assembly")

            coding_start_site = mane_tx_genomic_data["coding_start_site"]
            coding_end_site = mane_tx_genomic_data["coding_end_site"]
            mane_c_pos_change = self.get_mane_c_pos_change(
                mane_tx_genomic_data, coding_start_site
            )

            if not self._validate_index(
                mane_c_ac, mane_c_pos_change, coding_start_site
            ):
                logger.warning(
                    "%s are not valid positions on %s with coding start site %s",
                    mane_c_pos_change,
                    mane_c_ac,
                    coding_start_site,
                )
                continue

            return self._get_c_data(
                gene=current_mane_data["symbol"],
                cds_start_end=(coding_start_site, coding_end_site),
                c_pos_change=mane_c_pos_change,
                strand=Strand.NEGATIVE
                if current_mane_data["chr_strand"] == "-"
                else Strand.POSITIVE,
                status=TranscriptPriority(
                    "_".join(current_mane_data["MANE_status"].split()).lower()
                ),
                refseq_c_ac=current_mane_data["RefSeq_nuc"],
                ensembl_c_ac=current_mane_data["Ensembl_nuc"],
                alt_ac=grch38["ac"] if grch38 else None,
            )
        return None

    async def grch38_to_mane_c_p(
        self,
        alt_ac: str,
        start_pos: int,
        end_pos: int,
        gene: Optional[str] = None,
        residue_mode: ResidueMode = ResidueMode.RESIDUE,
        try_longest_compatible: bool = False,
    ) -> Optional[Dict]:
        """Given GRCh38 genomic representation, return protein representation.

        Will try MANE Select and then MANE Plus Clinical. If neither is found and
        ``try_longest_compatible`` is set to ``true``, will also try to find the longest
        compatible remaining representation.

        :param alt_ac: Genomic RefSeq accession on GRCh38
        :param start_pos: Start position
        :param end_pos: End position
        :param gene: HGNC gene symbol
        :param residue_mode: Starting residue mode for ``start_pos`` and ``end_pos``. Will
            always return coordinates as inter-residue.
        :param try_longest_compatible: ``True`` if should try longest compatible remaining
            if mane transcript(s) not compatible. ``False`` otherwise.
        :return: If successful, return MANE data or longest compatible remaining (if
            ``try_longest_compatible`` set to ``True``) cDNA and protein representation.
            Will return inter-residue coordinates.
        """
        # Step 1: Get MANE data to map to
        if gene:
            mane_data = self.mane_transcript_mappings.get_gene_mane_data(gene)
        else:
            mane_data = self.mane_transcript_mappings.get_mane_data_from_chr_pos(
                alt_ac, start_pos, end_pos
            )

        if not mane_data and not try_longest_compatible:
            return None

        # Step 2: Get inter-residue position
        start_pos, end_pos = get_inter_residue_pos(start_pos, end_pos, residue_mode)
        residue_mode = ResidueMode.INTER_RESIDUE

        # Step 3: Try getting MANE protein representation
        mane_transcripts = set()  # Used if getting longest compatible remaining
        for current_mane_data in mane_data:
            mane_c_ac = current_mane_data["RefSeq_nuc"]
            mane_transcripts |= {mane_c_ac, current_mane_data["Ensembl_nuc"]}

            # GRCh38 -> MANE C
            mane_tx_genomic_data = await self.uta_db.get_mane_c_genomic_data(
                mane_c_ac, None, start_pos, end_pos
            )
            if not mane_tx_genomic_data:
                continue

            # Get MANE C positions
            coding_start_site = mane_tx_genomic_data["coding_start_site"]
            coding_end_site = mane_tx_genomic_data["coding_end_site"]
            mane_c_pos_change = self.get_mane_c_pos_change(
                mane_tx_genomic_data, coding_start_site
            )

            # Validate MANE C positions
            if not self._validate_index(
                mane_c_ac, mane_c_pos_change, coding_start_site
            ):
                logger.warning(
                    "%s are not valid positions on %s with coding start site %s",
                    mane_c_pos_change,
                    mane_c_ac,
                    coding_start_site,
                )
                continue

            return ProteinAndCdnaRepresentation(
                protein=self._get_mane_p(current_mane_data, mane_c_pos_change),
                cdna=self._get_c_data(
                    (coding_start_site, coding_end_site),
                    mane_c_pos_change,
                    mane_tx_genomic_data["strand"],
                    TranscriptPriority(
                        "_".join(current_mane_data["MANE_status"].split()).lower()
                    ),
                    mane_c_ac,
                    alt_ac=alt_ac,
                    ensembl_c_ac=current_mane_data["Ensembl_nuc"],
                    gene=current_mane_data["symbol"],
                ),
            )

        if try_longest_compatible:
            return await self.get_longest_compatible_transcript(
                start_pos,
                end_pos,
                AnnotationLayer.GENOMIC,
                residue_mode=residue_mode,
                alt_ac=alt_ac,
                end_annotation_layer=EndAnnotationLayer.PROTEIN_AND_CDNA,
                mane_transcripts=mane_transcripts,
            )
        return None<|MERGE_RESOLUTION|>--- conflicted
+++ resolved
@@ -1019,11 +1019,7 @@
         if not descr:
             # Already GRCh38 assembly
             if self._validate_index(ac, (start_pos, end_pos), 0):
-<<<<<<< HEAD
-                return {"ac": "ac", "pos": (start_pos, end_pos)}
-=======
                 return {"ac": ac, "pos": (start_pos, end_pos)}
->>>>>>> f898fa52
             return None
         chromosome, assembly = descr
         is_same_pos = start_pos == end_pos
@@ -1054,12 +1050,7 @@
         if newest_ac:
             ac = newest_ac[0]
             if self._validate_index(ac, (start_pos, end_pos), 0):
-<<<<<<< HEAD
-                return {"ac": "ac", "pos": (start_pos, end_pos)}
-=======
                 return {"ac": ac, "pos": (start_pos, end_pos)}
->>>>>>> f898fa52
-
         return None
 
     @staticmethod
