"""Retrieve MANE transcript from a location on p./c./g. coordinates.

Steps:

#. Map annotation layer to genome
#. Liftover to preferred genome (GRCh38). GRCh36 and earlier assemblies are not supported
   for fetching MANE transcripts.
#. Select preferred compatible annotation (see :ref:`transcript compatibility <transcript_compatibility>`)
#. Map back to correct annotation layer

In addition to a mapper utility class, this module also defines several vocabulary
constraints and data models for coordinate representation.
"""

import logging
import math
from enum import Enum
from typing import Literal

import polars as pl
from pydantic import BaseModel

from cool_seq_tool.handlers.seqrepo_access import SeqRepoAccess
from cool_seq_tool.mappers.liftover import LiftOver
from cool_seq_tool.schemas import (
    AnnotationLayer,
    Assembly,
    CoordinateType,
    GenomicTxMetadata,
    ManeGeneData,
    Strand,
    TranscriptPriority,
)
from cool_seq_tool.sources import (
    ManeTranscriptMappings,
    TranscriptMappings,
    UtaDatabase,
)
from cool_seq_tool.utils import get_inter_residue_pos

_logger = logging.getLogger(__name__)


class EndAnnotationLayer(str, Enum):
    """Define constraints for end annotation layer. This is used for determining the
    end annotation layer when getting the longest compatible remaining representation
    """

    PROTEIN = AnnotationLayer.PROTEIN
    CDNA = AnnotationLayer.CDNA
    PROTEIN_AND_CDNA = "p_and_c"


class DataRepresentation(BaseModel):
    """Define object model for final output representation"""

    gene: str | None = None
    refseq: str
    ensembl: str | None = None
    pos: tuple[int, int]
    strand: Strand
    status: TranscriptPriority


class CdnaRepresentation(DataRepresentation):
    """Define object model for coding DNA representation"""

    coding_start_site: int
    coding_end_site: int
    alt_ac: str | None = None


class GenomicRepresentation(BaseModel):
    """Define object model for genomic representation"""

    pos: tuple[int, int]
    mane_genes: list[ManeGeneData] = []
    status: Literal["grch38"] = TranscriptPriority.GRCH38.value
    ac: str


class ProteinAndCdnaRepresentation(BaseModel):
    """Define object model for protein and cDNA representation"""

    protein: DataRepresentation
    cdna: CdnaRepresentation


class ManeTranscript:
    """Class for retrieving MANE transcripts."""

    def __init__(
        self,
        seqrepo_access: SeqRepoAccess,
        transcript_mappings: TranscriptMappings,
        mane_transcript_mappings: ManeTranscriptMappings,
        uta_db: UtaDatabase,
        liftover: LiftOver,
    ) -> None:
        """Initialize the ManeTranscript class.

        A handful of resources are required for initialization, so when defaults are
        enough, it's easiest to let the core CoolSeqTool class handle it for you:

        >>> from cool_seq_tool.app import CoolSeqTool
        >>> mane_mapper = CoolSeqTool().mane_transcript

        Note that most methods are defined as Python coroutines, so they must be called
        with ``await`` or run from an ``async`` event loop:

        >>> import asyncio
        >>> result = asyncio.run(mane_mapper.g_to_grch38("NC_000001.11", 100, 200))
        >>> result.ac
        'NC_000001.11'

        See the :ref:`Usage section <async_note>` for more information.

        :param seqrepo_access: Access to seqrepo queries
        :param transcript_mappings: Access to transcript accession mappings and
            conversions
        :param mane_transcript_mappings: Access to MANE Transcript accession mapping
            data
        :param uta_db: UtaDatabase instance to give access to query UTA database
        :param liftover: Instance to provide mapping between human genome assemblies
        """
        self.seqrepo_access = seqrepo_access
        self.transcript_mappings = transcript_mappings
        self.mane_transcript_mappings = mane_transcript_mappings
        self.uta_db = uta_db
        self.liftover = liftover

    @staticmethod
    def get_reading_frame(pos: int) -> int:
        """Return reading frame number. Only used on c. coordinate.

        :param pos: cDNA position
        :return: Reading frame
        """
        pos_mod_3 = pos % 3
        if pos_mod_3 == 0:
            pos_mod_3 = 3
        return pos_mod_3

    @staticmethod
    def _p_to_c_pos(start: int, end: int) -> tuple[int, int]:
        """Return cDNA position given a protein position.

        :param start: Start protein position. Inter-residue coordinates
        :param end: End protein position. Inter-residue coordinates
        :return: cDNA position start, cDNA position end
        """
        start_pos = start * 3
        end_pos = end * 3 if end != start else start_pos
        return start_pos, end_pos - 1

    async def _p_to_c(
        self, ac: str, start_pos: int, end_pos: int
    ) -> tuple[str, tuple[int, int]] | None:
        """Convert protein (p.) annotation to cDNA (c.) annotation.

        :param ac: Protein accession
        :param start_pos: Protein start position. Inter-residue coordinates
        :param end_pos: Protein end position. Inter-residue coordinates
        :return: [cDNA transcript accession, [cDNA pos start, cDNA pos end]]
        """
        # TODO: Check version mappings 1 to 1 relationship
        temp_ac = await self.uta_db.p_to_c_ac(ac)
        if temp_ac:
            ac = temp_ac[-1]
        else:
            try:
                if ac.startswith("NP_"):
                    ac = self.transcript_mappings.np_to_nm[ac]
                elif ac.startswith("ENSP"):
                    ac = self.transcript_mappings.ensp_to_enst[ac]
                else:
                    _logger.warning("Unable to find accession: %s", ac)
                    return None
            except KeyError:
                _logger.warning("%s not found in transcript_mappings", ac)
                return None

        pos = self._p_to_c_pos(start_pos, end_pos)
        return ac, pos

    async def _c_to_g(self, ac: str, pos: tuple[int, int]) -> GenomicTxMetadata | None:
        """Get g. annotation from c. annotation.

        :param ac: cDNA accession
        :param pos: [cDNA pos start, cDNA pos end]
        :return: Metadata for genomic and transcript accessions
        """
        # UTA does not store ENST versions
        # So we want to make sure version is valid
        if ac.startswith("ENST"):
            if (
                not self.transcript_mappings.ensembl_transcript_version_to_gene_symbol.get(
                    ac
                )
                and not self.seqrepo_access.get_reference_sequence(ac, start=1, end=1)[
                    0
                ]
            ):
                _logger.warning("Ensembl transcript not found: %s", ac)
                return None

            temp_ac = ac.split(".")[0]
        else:
            temp_ac = ac

        # c. coordinate does not contain cds start, so we need to add it
        cds_start_end = await self.uta_db.get_cds_start_end(temp_ac)
        if not cds_start_end:
            _logger.warning("Accession %s not found in UTA", temp_ac)
            return None
        coding_start_site = cds_start_end[0]
        pos = pos[0] + coding_start_site, pos[1] + coding_start_site

        return await self._get_and_validate_genomic_tx_data(
            ac, pos, AnnotationLayer.CDNA, coding_start_site=coding_start_site
        )

    async def _liftover_to_38(self, genomic_tx_data: GenomicTxMetadata) -> None:
        """Liftover genomic_tx_data to hg38 assembly.

        :param genomic_tx_data: Metadata for genomic and transcript accessions. This
            will be mutated in-place if not GRCh38 assembly.
        """
        descr = await self.uta_db.get_chr_assembly(genomic_tx_data.alt_ac)
        if descr is None:
            # already grch38
            return
        chromosome, _ = descr

        query = f"""
            SELECT DISTINCT alt_ac
            FROM {self.uta_db.schema}.tx_exon_aln_v
            WHERE tx_ac = '{genomic_tx_data.tx_ac}';
            """  # noqa: S608
        nc_acs = await self.uta_db.execute_query(query)
        nc_acs = [nc_ac[0] for nc_ac in nc_acs]
        if nc_acs == [genomic_tx_data.alt_ac]:
            _logger.warning(
                "UTA does not have GRCh38 assembly for %s",
                genomic_tx_data.alt_ac.split(".")[0],
            )
            return

        # Get most recent assembly version position
        # Liftover range
        self._set_liftover(
            genomic_tx_data, "alt_pos_range", chromosome, Assembly.GRCH38
        )

        # Liftover changes range
        self._set_liftover(
            genomic_tx_data, "alt_pos_change_range", chromosome, Assembly.GRCH38
        )

        # Change alt_ac to most recent
        if genomic_tx_data.alt_ac.startswith("EN"):
            order_by_cond = "ORDER BY alt_ac DESC;"
        else:
            order_by_cond = """
            ORDER BY CAST(SUBSTR(alt_ac, position('.' in alt_ac) + 1,
            LENGTH(alt_ac)) AS INT) DESC;
            """
        query = f"""
            SELECT alt_ac
            FROM {self.uta_db.schema}.genomic
            WHERE alt_ac LIKE '{genomic_tx_data.alt_ac.split('.')[0]}%'
            {order_by_cond}
            """  # noqa: S608
        nc_acs = await self.uta_db.execute_query(query)
        genomic_tx_data.alt_ac = nc_acs[0][0]

    def _set_liftover(
        self,
        genomic_tx_data: GenomicTxMetadata,
        key: str,
        chromosome: str,
        liftover_to_assembly: Assembly,
    ) -> None:
        """Update genomic_tx_data to have coordinates for given assembly.

        :param genomic_tx_data: Metadata for genomic and transcript accessions
        :param key: Key to access coordinate positions
        :param chromosome: Chromosome, must be prefixed with ``chr``
        :param liftover_to_assembly: Assembly to liftover to
        """
        coords = getattr(genomic_tx_data, key)
        liftover_start_i = self.liftover.get_liftover(
            chromosome, coords[0], liftover_to_assembly
        )
        if liftover_start_i is None:
            _logger.warning(
                "Unable to liftover position %s on %s",
                coords[0],
                chromosome,
            )
            return

        liftover_end_i = self.liftover.get_liftover(
            chromosome, coords[1], liftover_to_assembly
        )
        if liftover_end_i is None:
            _logger.warning(
                "Unable to liftover position %s on %s",
                coords[1],
                chromosome,
            )
            return
        setattr(genomic_tx_data, key, (liftover_start_i[1], liftover_end_i[1]))

    async def _get_and_validate_genomic_tx_data(
        self,
        tx_ac: str,
        pos: tuple[int, int],
        annotation_layer: Literal[AnnotationLayer.CDNA]
        | Literal[AnnotationLayer.GENOMIC] = AnnotationLayer.CDNA,
        coding_start_site: int | None = None,
        alt_ac: str | None = None,
    ) -> GenomicTxMetadata | None:
        """Get and validate genomic_tx_data

        :param tx_ac: Accession on c. coordinate
        :param pos: (start pos, end pos)
        :param annotation_layer: Annotation layer for ``ac`` and ``pos``
        :param coding_start_site: Coding start site
        :param alt_ac: Accession on g. coordinate
        :return: Metadata for genomic and transcript accessions if found and validated,
            else None
        """
        genomic_tx_data = await self.uta_db.get_genomic_tx_data(
            tx_ac, pos, annotation_layer, alt_ac=alt_ac
        )
        if not genomic_tx_data:
            _logger.warning(
                "Unable to find genomic_tx_data for %s at position %s on annotation layer %s",
                alt_ac,
                pos,
                annotation_layer,
            )
            return None
        genomic_tx_data.coding_start_site = coding_start_site

        if not alt_ac:
            # Only want to liftover if alt_ac not provided. If alt_ac is provided,
            # it means user wants to stick with the queried assembly
            og_alt_exon_id = genomic_tx_data.alt_exon_id
            await self._liftover_to_38(genomic_tx_data)
            liftover_alt_exon_id = genomic_tx_data.alt_exon_id

            # Validation check: Exon structure
            if og_alt_exon_id != liftover_alt_exon_id:
                _logger.warning(
                    "Original alt_exon_id %s does not match liftover alt_exon_id %s",
                    og_alt_exon_id,
                    liftover_alt_exon_id,
                )
                return None

        return genomic_tx_data

    @staticmethod
    def _get_c_data(
        cds_start_end: tuple[int, int],
        c_pos_change: tuple[int, int],
        strand: Strand,
        status: TranscriptPriority,
        refseq_c_ac: str,
        gene: str | None = None,
        ensembl_c_ac: str | None = None,
        alt_ac: str | None = None,
    ) -> CdnaRepresentation:
        """Return transcript data on c. coordinate.

        :param gene: Gene symbol
        :param cds_start_end: Coding start and end site for transcript
        :param c_pos_change: Start and end positions for change on c. coordinate
        :param strand: Strand
        :param status: Status of transcript
        :param refseq_c_ac: Refseq transcript
        :param ensembl_c_ac: Ensembl transcript
        :param alt_ac: Genomic accession
        :return: Transcript data on c. coord
        """
        cds_start = cds_start_end[0]
        cds_end = cds_start_end[1]
        lt_cds_start = c_pos_change[0] < cds_start and c_pos_change[1] < cds_start
        gt_cds_end = c_pos_change[1] > cds_end and c_pos_change[1] > cds_end

        if lt_cds_start or gt_cds_end:
            _logger.info(
                "%s with position %s is not within CDS start/end",
                refseq_c_ac,
                c_pos_change,
            )

        return CdnaRepresentation(
            gene=gene,
            refseq=refseq_c_ac,
            ensembl=ensembl_c_ac,
            coding_start_site=cds_start,
            coding_end_site=cds_end,
            pos=c_pos_change,
            strand=strand,
            status=status,
            alt_ac=alt_ac,
        )

    def _c_to_p_pos(self, c_pos: tuple[int, int]) -> tuple[int, int]:
        """Get protein position from cdna position

        :param c_pos: cdna position. inter-residue coordinates
        :return: protein position. inter-residue coordinates
        """
        end = math.ceil(c_pos[1] / 3)
        if c_pos[1] - c_pos[0] == 1:
            start = end - 1
        else:
            start = math.ceil((c_pos[0] + 1) / 3) - 1
        return start, end

    def _get_mane_p(
        self, mane_data: dict, mane_c_pos_range: tuple[int, int]
    ) -> DataRepresentation:
        """Translate MANE Transcript c. annotation to p. annotation

        :param mane_data: MANE Transcript data
        :param mane_c_pos_range: Position change range on MANE Transcript c. coordinate
            using inter-residue coordinates
        :return: Protein representation
        """
        return DataRepresentation(
            gene=mane_data["symbol"],
            refseq=mane_data["RefSeq_prot"],
            ensembl=mane_data["Ensembl_prot"],
            pos=self._c_to_p_pos(mane_c_pos_range),
            strand=Strand.NEGATIVE
            if mane_data["chr_strand"] == "-"
            else Strand.POSITIVE,
            status=TranscriptPriority(
                "_".join(mane_data["MANE_status"].split()).lower()
            ),
        )

    async def _g_to_c(
        self,
        g: dict,
        refseq_c_ac: str,
        status: TranscriptPriority,
        ensembl_c_ac: str | None = None,
        alt_ac: str | None = None,
        found_result: bool = False,
    ) -> CdnaRepresentation | None:
        """Get transcript c. annotation data from g. annotation.

        :param g: Genomic data
        :param refseq_c_ac: Refseq transcript accession
        :param status: Status of transcript
        :param ensembl_c_ac: Ensembl transcript accession
        :param alt_ac: Genomic accession
        :param found_result: ``True`` if found result, so do not need to query
            tx_exon_aln_v table. This is because the user did not need to liftover.
            ``False`` if need to get result from tx_exon_aln_v table.
        :return: Transcript data
        """
        if found_result:
            tx_g_pos = g.alt_pos_range
            tx_pos_range = g.tx_pos_range
        else:
            result = await self.uta_db.get_tx_exon_aln_v_data(
                refseq_c_ac,
                g.alt_pos_change_range[0],
                g.alt_pos_change_range[1],
                alt_ac=alt_ac if alt_ac else g.alt_ac,
                use_tx_pos=False,
            )

            if not result:
                _logger.warning(
                    "Unable to find transcript, %s, position change", refseq_c_ac
                )
                return None
            result = result[-1]
            tx_g_pos = result[5], result[6]  # alt_start_i, alt_end_i
            tx_pos_range = result[2], result[3]  # tx_start_i, tx_end_i

        cds_start_end = await self.uta_db.get_cds_start_end(refseq_c_ac)
        if not cds_start_end:
            return None
        coding_start_site = cds_start_end[0]

        g_pos = g.alt_pos_change_range  # start/end genomic change
        g_pos_change = g_pos[0] - tx_g_pos[0], tx_g_pos[1] - g_pos[1]

        if g.strand == Strand.NEGATIVE:
            g_pos_change = (tx_g_pos[1] - g_pos[0], g_pos[1] - tx_g_pos[0])

        c_pos_change = (
            tx_pos_range[0] + g_pos_change[0] - coding_start_site,
            tx_pos_range[1] - g_pos_change[1] - coding_start_site,
        )

        if c_pos_change[0] > c_pos_change[1]:
            c_pos_change = c_pos_change[1], c_pos_change[0]

        return self._get_c_data(
            gene=g.gene,
            cds_start_end=cds_start_end,
            c_pos_change=c_pos_change,
            strand=g.strand,
            alt_ac=alt_ac,
            status=status,
            refseq_c_ac=refseq_c_ac,
            ensembl_c_ac=ensembl_c_ac,
        )

    def _validate_reading_frames(
        self, ac: str, start_pos: int, end_pos: int, transcript_data: CdnaRepresentation
    ) -> bool:
        """Return whether reading frames are the same after translation.

        :param ac: Query accession
        :param start_pos: Original start cDNA position change
        :param end_pos: Original end cDNA position change
        :param transcript_data: Ensembl and RefSeq transcripts with corresponding
            position change
        :return: ``True`` if reading frames are the same after translation.
            ``False`` otherwise
        """
        for pos, pos_index in [(start_pos, 0), (end_pos, 1)]:
            if pos is not None:
                og_rf = self.get_reading_frame(pos)
                new_rf = self.get_reading_frame(transcript_data.pos[pos_index])

                if og_rf != new_rf:
                    _logger.warning(
                        "%s original reading frame (%s) does not match new %s, %s reading frame (%s)",
                        ac,
                        og_rf,
                        transcript_data.ensembl,
                        transcript_data.refseq,
                        new_rf,
                    )
                    return False
            else:
                if pos_index == 0:
                    _logger.warning("%s must having start position", ac)
                    return False
        return True

    def _validate_references(
        self,
        ac: str,
        coding_start_site: int,
        start_pos: int,
        end_pos: int,
        mane_transcript: DataRepresentation
        | CdnaRepresentation
        | GenomicRepresentation,
        expected_ref: str,
        anno: AnnotationLayer,
        coordinate_type: CoordinateType,
    ) -> bool:
        """Return whether or not reference changes are the same.

        :param ac: Query accession
        :param coding_start_site: ac's coding start site
        :param start_pos: Original start position change
        :param end_pos: Origin end position change
        :param mane_transcript: Ensembl and RefSeq transcripts with corresponding
            position change
        :param expected_ref: Reference at position given during input
        :param anno: Annotation layer we are starting from
<<<<<<< HEAD
        :param coordinate_type: Residue mode for ``start_pos`` and ``end_pos``
=======
        :param coordinate_type: Coordinate type for ``start_pos`` and ``end_pos``
>>>>>>> 062377b9
        :return: ``True`` if reference check passes. ``False`` otherwise.
        """
        if anno == AnnotationLayer.CDNA:
            start_pos += coding_start_site
            end_pos += coding_start_site

        ref, _ = self.seqrepo_access.get_reference_sequence(
            ac, start=start_pos, end=end_pos, coordinate_type=coordinate_type
        )
        if ref is None:
            return False

        if mane_transcript:
            mane_start_pos = mane_transcript.pos[0]
            mane_end_pos = mane_transcript.pos[1]
            if anno == AnnotationLayer.CDNA:
                mane_cds = mane_transcript.coding_start_site
                mane_start_pos += mane_cds
                mane_end_pos += mane_cds
            mane_ref, _ = self.seqrepo_access.get_reference_sequence(
                mane_transcript.refseq,
                start=mane_start_pos,
                end=mane_end_pos if mane_start_pos != mane_end_pos else None,
                coordinate_type=coordinate_type,
            )
            if not mane_ref:
                _logger.info("Unable to validate reference for MANE Transcript")

            if expected_ref != mane_ref:
                _logger.info(
                    "Expected ref, %s, but got %s on MANE accession, %s",
                    expected_ref,
                    mane_ref,
                    mane_transcript.refseq,
                )

        if expected_ref != ref:
            _logger.warning(
                "Expected ref, %s, but got %s on accession, %s", expected_ref, ref, ac
            )
            return False

        return True

    def validate_index(
        self, ac: str, pos: tuple[int, int], coding_start_site: int
    ) -> bool:
        """Validate that positions actually exist on accession

        :param ac: Accession
        :param pos: Start position change, End position change
        :param coding_start_site: coding start site for accession
        :return: ``True`` if positions exist on accession. ``False`` otherwise
        """
        start_pos = pos[0] + coding_start_site
        end_pos = pos[1] + coding_start_site
        return bool(
            self.seqrepo_access.get_reference_sequence(
                ac,
                start=start_pos,
                end=end_pos,
                coordinate_type=CoordinateType.INTER_RESIDUE,
            )[0]
        )

    def _get_prioritized_transcripts_from_gene(self, df: pl.DataFrame) -> list:
        """Sort and filter transcripts from gene to get priority list

        :param df: Data frame containing transcripts from gene
            data
        :return: List of prioritized transcripts for a given gene. Sort by latest
            assembly, longest length of transcript, with first-published transcripts
            breaking ties. If there are multiple transcripts for a given accession, the
            most recent version of a transcript associated with an assembly will be kept
        """
        copy_df = df.clone()
        copy_df = copy_df.drop("alt_ac").unique()
        copy_df = copy_df.with_columns(
            [
                pl.col("tx_ac")
                .str.split(".")
                .list.get(0)
                .str.split("NM_")
                .list.get(1)
                .cast(pl.Int64)
                .alias("ac_no_version_as_int"),
                pl.col("tx_ac")
                .str.split(".")
                .list.get(1)
                .cast(pl.Int16)
                .alias("ac_version"),
            ]
        )
        copy_df = copy_df.sort(
            by=["ac_no_version_as_int", "ac_version"], descending=[True, True]
        )
        copy_df = copy_df.unique(["ac_no_version_as_int"], keep="first")

        copy_df = copy_df.with_columns(
            copy_df.map_rows(
                lambda x: len(self.seqrepo_access.get_reference_sequence(x[1])[0])
            )
            .to_series()
            .alias("len_of_tx")
        )

        copy_df = copy_df.sort(
            by=["len_of_tx", "ac_no_version_as_int"], descending=[True, False]
        )
        return copy_df.select("tx_ac").to_series().to_list()

    async def get_longest_compatible_transcript(
        self,
        start_pos: int,
        end_pos: int,
        start_annotation_layer: AnnotationLayer,
        gene: str | None = None,
        ref: str | None = None,
        coordinate_type: CoordinateType = CoordinateType.RESIDUE,
        mane_transcripts: set | None = None,
        alt_ac: str | None = None,
        end_annotation_layer: EndAnnotationLayer | None = None,
    ) -> DataRepresentation | CdnaRepresentation | ProteinAndCdnaRepresentation | None:
        """Get longest compatible transcript from a gene. See the documentation for
        the :ref:`transcript compatibility policy <transcript_compatibility>` for more
        information.

        >>> import asyncio
        >>> from cool_seq_tool.app import CoolSeqTool
        >>> from cool_seq_tool.schemas import AnnotationLayer, CoordinateType
        >>> mane_mapper = CoolSeqTool().mane_transcript
        >>> mane_transcripts = {
        ...     "ENST00000646891.2",
        ...     "NM_001374258.1",
        ...     "NM_004333.6",
        ...     "ENST00000644969.2",
        ... }
        >>> result = asyncio.run(
        ...     mane_mapper.get_longest_compatible_transcript(
        ...         599,
        ...         599,
        ...         gene="BRAF",
        ...         start_annotation_layer=AnnotationLayer.PROTEIN,
        ...         coordinate_type=CoordinateType.INTER_RESIDUE,
        ...         mane_transcripts=mane_transcripts,
        ...     )
        ... )
        >>> result.refseq
        'NP_001365396.1'

        If unable to find a match on GRCh38, this method will then attempt to drop down
        to GRCh37.

        # TODO example for inputs that demonstrate this?

        :param start_pos: Start position change
        :param end_pos: End position change
        :param start_annotation_layer: Starting annotation layer
        :param gene: HGNC gene symbol
        :param ref: Reference at position given during input
<<<<<<< HEAD
        :param coordinate_type: Residue mode for ``start_pos`` and ``end_pos``
=======
        :param coordinate_type: Coordinate type for ``start_pos`` and ``end_pos``
>>>>>>> 062377b9
        :param mane_transcripts: Attempted mane transcripts that were not compatible
        :param alt_ac: Genomic accession
        :param end_annotation_layer: The end annotation layer. If not provided, will be
            set to ``EndAnnotationLayer.PROTEIN`` if
            ``start_annotation_layer == AnnotationLayer.PROTEIN``,
            ``EndAnnotationLayer.CDNA`` otherwise
        :return: Data for longest compatible transcript
        """

        def _get_protein_rep(
            gene: str | None,
            pro_ac: str,
            lcr_c_data_pos: tuple[int, int],
            strand: Strand,
            status: TranscriptPriority,
        ) -> DataRepresentation:
            """Get longest compatible remaining protein representation

            :param gene: HGNC gene symbol
            :param pro_ac: Protein accession
            :param lcr_c_data_pos: Longest compatible remaining position
            :param strand: Strand
            :param status: Status for `pro_ac`
            :return: Protein representation for longest compatible remaining result
            """
            return DataRepresentation(
                gene=gene,
                refseq=pro_ac if pro_ac.startswith("N") else None,
                ensembl=pro_ac if pro_ac.startswith("E") else None,
                pos=self._c_to_p_pos(lcr_c_data_pos),
                strand=strand,
                status=status,
            )

        lcr_result = None
        start_pos, end_pos = get_inter_residue_pos(start_pos, end_pos, coordinate_type)
        coordinate_type = CoordinateType.INTER_RESIDUE

        is_p_or_c_start_anno = True
        if start_annotation_layer == AnnotationLayer.PROTEIN:
            c_start_pos, c_end_pos = self._p_to_c_pos(start_pos, end_pos)
        elif start_annotation_layer == AnnotationLayer.CDNA:
            c_start_pos, c_end_pos = start_pos, end_pos
        else:
            is_p_or_c_start_anno = False

        # Data Frame that contains transcripts associated to a gene
        if is_p_or_c_start_anno:
            df = await self.uta_db.get_transcripts(
                c_start_pos, c_end_pos, gene=gene, use_tx_pos=True, alt_ac=alt_ac
            )
        else:
            df = await self.uta_db.get_transcripts(
                start_pos, end_pos, gene=gene, use_tx_pos=False, alt_ac=alt_ac
            )

        if df.is_empty():
            _logger.warning("Unable to get transcripts from gene %s", gene)
            return lcr_result

        prioritized_tx_acs = self._get_prioritized_transcripts_from_gene(df)

        if mane_transcripts:
            # Dont check MANE transcripts since we know that are not compatible
            prioritized_tx_acs = [
                el for el in prioritized_tx_acs if el not in mane_transcripts
            ]

        for tx_ac in prioritized_tx_acs:
            # Only need to check the one row since we do liftover in _c_to_g
            tmp_df = df.filter(pl.col("tx_ac") == tx_ac).sort(
                by="alt_ac", descending=True
            )
            row = tmp_df[0].to_dicts()[0]

            if alt_ac is None:
                alt_ac = row["alt_ac"]

            found_tx_exon_aln_v_result = False
            if is_p_or_c_start_anno:
                # Go from c -> g annotation (liftover as well)
                g = await self._c_to_g(tx_ac, (c_start_pos, c_end_pos))
            else:
                # g -> GRCh38 (if alt_ac not provided. if it is, will use that assembly)
                g = await self._get_and_validate_genomic_tx_data(
                    tx_ac,
                    (start_pos, end_pos),
                    annotation_layer=AnnotationLayer.GENOMIC,
                    alt_ac=alt_ac,
                )
                found_tx_exon_aln_v_result = True
            if not g:
                continue

            # Get prioritized transcript data for gene
            # grch38 -> c
            lcr_c_data: CdnaRepresentation | None = await self._g_to_c(
                g=g,
                refseq_c_ac=tx_ac,
                status=TranscriptPriority.LONGEST_COMPATIBLE_REMAINING,
                found_result=found_tx_exon_aln_v_result,
            )

            if not lcr_c_data:
                continue

            # Validation checks
            if is_p_or_c_start_anno:
                validate_reading_frame = self._validate_reading_frames(
                    tx_ac, c_start_pos, c_end_pos, lcr_c_data
                )
                if not validate_reading_frame:
                    continue

            if ref:
                if start_annotation_layer == AnnotationLayer.PROTEIN:
                    valid_references = self._validate_references(
                        row["pro_ac"],
                        row["cds_start_i"],
                        start_pos,
                        end_pos,
                        {},
                        ref,
                        AnnotationLayer.PROTEIN,
                        coordinate_type,
                    )
                elif start_annotation_layer == AnnotationLayer.CDNA:
                    valid_references = self._validate_references(
                        row["tx_ac"],
                        row["cds_start_i"],
                        c_start_pos,
                        c_end_pos,
                        {},
                        ref,
                        AnnotationLayer.CDNA,
                        coordinate_type,
                    )
                else:
                    valid_references = self._validate_references(
                        alt_ac,
                        0,
                        start_pos,
                        end_pos,
                        {},
                        ref,
                        AnnotationLayer.GENOMIC,
                        coordinate_type,
                    )

                if not valid_references:
                    continue

            if not end_annotation_layer:
                if start_annotation_layer == AnnotationLayer.PROTEIN:
                    end_annotation_layer = EndAnnotationLayer.PROTEIN
                else:
                    end_annotation_layer = EndAnnotationLayer.CDNA

            if end_annotation_layer in {
                EndAnnotationLayer.CDNA,
                EndAnnotationLayer.PROTEIN,
            }:
                if end_annotation_layer == EndAnnotationLayer.CDNA:
                    lcr_result = lcr_c_data
                    coding_start_site = lcr_result.coding_start_site
                else:
                    lcr_result = _get_protein_rep(
                        gene,
                        row["pro_ac"],
                        lcr_c_data.pos,
                        g.strand,
                        lcr_c_data.status,
                    )
                    coding_start_site = 0

                ac = lcr_result.refseq or lcr_result.ensembl
                pos = lcr_result.pos

                if not self.validate_index(ac, pos, coding_start_site):
                    _logger.warning(
                        "%s are not valid positions on %s with coding start site %s",
                        pos,
                        ac,
                        coding_start_site,
                    )
                    continue
                return lcr_result
            lcr_result = ProteinAndCdnaRepresentation(
                protein=_get_protein_rep(
                    gene,
                    row["pro_ac"],
                    lcr_c_data.pos,
                    g.strand,
                    lcr_c_data.status,
                ),
                cdna=lcr_c_data,
            )
            lcr_result_dict = lcr_result.model_dump()

            valid = True
            for k in lcr_result_dict:
                cds = lcr_result_dict[k].get("coding_start_site", 0)
                ac = lcr_result_dict[k]["refseq"] or lcr_result_dict[k]["ensembl"]
                pos = lcr_result_dict[k]["pos"]
                if not self.validate_index(ac, pos, cds):
                    valid = False
                    _logger.warning(
                        "%s are not valid positions on %s with coding start site %s",
                        pos,
                        ac,
                        cds,
                    )
                    break

            if valid:
                return lcr_result
        return lcr_result

    async def get_mane_transcript(
        self,
        ac: str,
        start_pos: int,
        end_pos: int,
        start_annotation_layer: AnnotationLayer,
        gene: str | None = None,
        ref: str | None = None,
        try_longest_compatible: bool = False,
        coordinate_type: Literal[CoordinateType.RESIDUE]
        | Literal[CoordinateType.INTER_RESIDUE] = CoordinateType.RESIDUE,
    ) -> DataRepresentation | CdnaRepresentation | None:
        """Return MANE representation

        If ``start_annotation_layer`` is ``AnnotationLayer.PROTEIN``, will return
            ``AnnotationLayer.PROTEIN`` representation.
        If ``start_annotation_layer`` is ``AnnotationLayer.CDNA``, will return
            ``AnnotationLayer.CDNA`` representation.
        If ``start_annotation_layer`` is ``AnnotationLayer.GENOMIC`` will return
            ``AnnotationLayer.CDNA`` representation if ``gene`` is provided and
            ``AnnotationLayer.GENOMIC`` GRCh38 representation if ``gene`` is NOT
            provided.

        >>> from cool_seq_tool.app import CoolSeqTool
        >>> from cool_seq_tool.schemas import AnnotationLayer, CoordinateType
        >>> import asyncio
        >>> mane_mapper = CoolSeqTool().mane_transcript
        >>> result = asyncio.run(
        ...     mane_mapper.get_mane_transcript(
        ...         "NP_004324.2",
        ...         599,
        ...         AnnotationLayer.PROTEIN,
        ...         coordinate_type=CoordinateType.INTER_RESIDUE,
        ...     )
        ... )
        >>> result.gene, result.refseq, result.status
        ('BRAF', 'NP_004324.2', <TranscriptPriority.MANE_SELECT: 'mane_select'>)

        :param ac: Accession
        :param start_pos: Start position change
        :param end_pos: End position change
        :param start_annotation_layer: Starting annotation layer.
        :param gene: HGNC gene symbol.
            If ``gene`` is not provided and ``start_annotation_layer`` is
            ``AnnotationLayer.GENOMIC``, will return GRCh38 representation.
            If ``gene`` is provided and ``start_annotation_layer`` is
            ``AnnotationLayer.GENOMIC``, will return cDNA representation.
        :param ref: Reference at position given during input
        :param try_longest_compatible: ``True`` if should try longest compatible remaining
            if mane transcript was not compatible. ``False`` otherwise.
<<<<<<< HEAD
        :param CoordinateType coordinate_type: Starting residue mode for ``start_pos`` and
            ``end_pos``. Will always return coordinates in inter-residue
=======
        :param CoordinateType coordinate_type: Starting Coordinate type for
            ``start_pos`` and ``end_pos``. Will always return inter-residue coordinates
>>>>>>> 062377b9
        :return: MANE data or longest transcript compatible data if validation
            checks are correct. Will return inter-residue coordinates. Else, ``None``.
        """
        start_pos, end_pos = get_inter_residue_pos(start_pos, end_pos, coordinate_type)
        coordinate_type = CoordinateType.INTER_RESIDUE
        if ref:
            ref = ref[: end_pos - start_pos]

        if start_annotation_layer in {AnnotationLayer.PROTEIN, AnnotationLayer.CDNA}:
            # Get accession and position on c. coordinate
            if start_annotation_layer == AnnotationLayer.PROTEIN:
                c = await self._p_to_c(ac, start_pos, end_pos)
                if not c:
                    return None
                c_ac, c_pos = c
            else:
                c_ac = ac
                c_pos = start_pos, end_pos
            # Go from c -> g annotation (liftover as well)
            g = await self._c_to_g(c_ac, c_pos)
            if g is None:
                return None
            # Get mane data for gene
            mane_data = self.mane_transcript_mappings.get_gene_mane_data(g.gene)
            if not mane_data:
                return None

            # Transcript Priority (Must pass validation checks):
            #  1. MANE Select
            #  2. MANE Plus Clinical
            #  3. Longest Compatible Remaining
            #     a. If there is a tie, choose the first-published transcript among
            #        those transcripts meeting criterion
            mane_transcripts = set()
            for current_mane_data in mane_data:
                mane_transcripts |= {
                    current_mane_data["RefSeq_nuc"],
                    current_mane_data["Ensembl_nuc"],
                }
                mane: CdnaRepresentation | None = await self._g_to_c(
                    g=g,
                    refseq_c_ac=current_mane_data["RefSeq_nuc"],
                    status=TranscriptPriority(
                        "_".join(current_mane_data["MANE_status"].split()).lower()
                    ),
                    ensembl_c_ac=current_mane_data["Ensembl_nuc"],
                )
                if not mane:
                    continue

                if not mane.alt_ac and g.alt_ac:
                    mane.alt_ac = g.alt_ac

                valid_reading_frame = self._validate_reading_frames(
                    c_ac, c_pos[0], c_pos[1], mane
                )
                if not valid_reading_frame:
                    continue

                if start_annotation_layer == AnnotationLayer.PROTEIN:
                    mane: DataRepresentation = self._get_mane_p(
                        current_mane_data, mane.pos
                    )

                if ref:
                    valid_references = self._validate_references(
                        ac,
                        g.coding_start_site,
                        start_pos,
                        end_pos,
                        mane,
                        ref,
                        start_annotation_layer,
                        coordinate_type,
                    )
                    if not valid_references:
                        continue

                return mane

            if try_longest_compatible:
                if start_annotation_layer == AnnotationLayer.PROTEIN:
                    return await self.get_longest_compatible_transcript(
                        start_pos,
                        end_pos,
                        AnnotationLayer.PROTEIN,
                        ref=ref,
                        gene=g.gene,
                        coordinate_type=coordinate_type,
                        mane_transcripts=mane_transcripts,
                    )
                return await self.get_longest_compatible_transcript(
                    c_pos[0],
                    c_pos[1],
                    AnnotationLayer.CDNA,
                    ref=ref,
                    gene=g["gene"],
                    coordinate_type=coordinate_type,
                    mane_transcripts=mane_transcripts,
                )
            return None
        if start_annotation_layer == AnnotationLayer.GENOMIC:
            if not gene:
                return await self.g_to_grch38(
                    ac,
                    start_pos,
                    end_pos,
                    get_mane_genes=True,
                    coordinate_type=coordinate_type,
                )

            return await self.g_to_mane_c(
                ac, start_pos, end_pos, gene, coordinate_type=coordinate_type
            )
        _logger.warning("Annotation layer not supported: %s", start_annotation_layer)
        return None

    async def g_to_grch38(
        self,
        ac: str,
        start_pos: int,
        end_pos: int,
        get_mane_genes: bool = False,
        coordinate_type: CoordinateType = CoordinateType.RESIDUE,
    ) -> GenomicRepresentation | None:
        """Return genomic coordinate on GRCh38 when not given gene context.

        :param ac: Genomic accession
        :param start_pos: Genomic start position
        :param end_pos: Genomic end position
        :param get_mane_genes: ``True`` if mane genes for genomic position should be
            included in response. ``False``, otherwise.
<<<<<<< HEAD
        :param coordinate_type: Residue mode for ``start_pos`` and ``end_pos``
=======
        :param coordinate_type: Coordinate type for ``start_pos`` and ``end_pos``
>>>>>>> 062377b9
        :return: GRCh38 genomic representation (accession and start/end inter-residue
            position)
        """
        start_pos, end_pos = get_inter_residue_pos(start_pos, end_pos, coordinate_type)

        # Checking to see what chromosome and assembly we're on
        descr = await self.uta_db.get_chr_assembly(ac)
        if not descr:
            # Already GRCh38 assembly
            if self.validate_index(ac, (start_pos, end_pos), 0):
                return GenomicRepresentation(
                    ac=ac,
                    pos=(start_pos, end_pos),
                    mane_genes=self.mane_transcript_mappings.get_genomic_mane_genes(
                        ac, start_pos + 1, end_pos
                    )
                    if get_mane_genes
                    else [],
                )
            return None
        chromosome, assembly = descr
        is_same_pos = start_pos == end_pos

        # Coordinate liftover
        if assembly < Assembly.GRCH37:
            _logger.warning("Liftover only supported for GRCh37")
            return None

        liftover_start_i = self.liftover.get_liftover(
            chromosome, start_pos, Assembly.GRCH38
        )
        if liftover_start_i is None:
            return None
        start_pos = liftover_start_i[1]

        if not is_same_pos:
            liftover_end_i = self.liftover.get_liftover(
                chromosome, end_pos, Assembly.GRCH38
            )
            if liftover_end_i is None:
                return None
            end_pos = liftover_end_i[1]
        else:
            end_pos = start_pos

        newest_ac = await self.uta_db.get_newest_assembly_ac(ac)
        if newest_ac:
            ac = newest_ac[0]
            if self.validate_index(ac, (start_pos, end_pos), 0):
                return GenomicRepresentation(
                    ac=ac,
                    pos=(start_pos, end_pos),
                    mane_genes=self.mane_transcript_mappings.get_genomic_mane_genes(
                        ac, start_pos + 1, end_pos
                    )
                    if get_mane_genes
                    else [],
                )
        return None

    @staticmethod
    def get_mane_c_pos_change(
        mane_tx_genomic_data: GenomicTxMetadata, coding_start_site: int
    ) -> tuple[int, int]:
        """Get mane c position change

        :param mane_tx_genomic_data: MANE transcript and genomic data
        :param coding_start_site: Coding start site
        :return: cDNA pos start, cDNA pos end
        """
        tx_pos_range = mane_tx_genomic_data.tx_pos_range
        pos_change = mane_tx_genomic_data.pos_change

        mane_c_pos_change = (
            tx_pos_range[0] + pos_change[0] - coding_start_site,
            tx_pos_range[1] - pos_change[1] - coding_start_site,
        )

        if mane_c_pos_change[0] > mane_c_pos_change[1]:
            mane_c_pos_change = mane_c_pos_change[1], mane_c_pos_change[0]
        return mane_c_pos_change

    async def g_to_mane_c(
        self,
        ac: str,
        start_pos: int,
        end_pos: int,
        gene: str,
        coordinate_type: CoordinateType = CoordinateType.RESIDUE,
    ) -> CdnaRepresentation | None:
        """Return MANE Transcript on the c. coordinate.

        >>> import asyncio
        >>> from cool_seq_tool.app import CoolSeqTool
        >>> cst = CoolSeqTool()
        >>> result = asyncio.run(
        ...     cst.mane_transcript.g_to_mane_c(
        ...         "NC_000007.13", 55259515, None, gene="EGFR"
        ...     )
        ... )
        >>> type(result)
        <class 'cool_seq_tool.mappers.mane_transcript.CdnaRepresentation'>
        >>> result.status
        <TranscriptPriority.MANE_SELECT: 'mane_select'>
        >>> del cst

        :param ac: Transcript accession on g. coordinate
        :param start_pos: genomic start position
        :param end_pos: genomic end position
        :param gene: HGNC gene symbol
<<<<<<< HEAD
        :param coordinate_type: Starting residue mode for ``start_pos`` and ``end_pos``.
            Will always return coordinates in inter-residue.
=======
        :param coordinate_type: Starting Coordinate type for ``start_pos`` and
            ``end_pos``. Will always return inter-residue coordinates.
>>>>>>> 062377b9
        :return: MANE Transcripts with cDNA change on c. coordinate
        """
        start_pos, end_pos = get_inter_residue_pos(start_pos, end_pos, coordinate_type)
        coordinate_type = CoordinateType.INTER_RESIDUE

        if not await self.uta_db.validate_genomic_ac(ac):
            _logger.warning("Genomic accession does not exist: %s", ac)
            return None

        mane_data = self.mane_transcript_mappings.get_gene_mane_data(gene)
        if not mane_data:
            return None

        for current_mane_data in mane_data:
            mane_c_ac = current_mane_data["RefSeq_nuc"]

            # Liftover to GRCh38
            grch38 = await self.g_to_grch38(
                ac,
                start_pos,
                end_pos,
                get_mane_genes=False,
                coordinate_type=coordinate_type,
            )
            mane_tx_genomic_data = None
            if grch38:
                # GRCh38 -> MANE C
                mane_tx_genomic_data = await self.uta_db.get_mane_c_genomic_data(
                    mane_c_ac, grch38.ac, grch38.pos[0], grch38.pos[1]
                )

            if not grch38 or not mane_tx_genomic_data:
                # GRCh38 did not work, so let's try original assembly (37)
                mane_tx_genomic_data = await self.uta_db.get_mane_c_genomic_data(
                    mane_c_ac, ac, start_pos, end_pos
                )
                if not mane_tx_genomic_data:
                    continue
                _logger.info("Not using most recent assembly")

            coding_start_site = mane_tx_genomic_data.coding_start_site
            coding_end_site = mane_tx_genomic_data.coding_end_site
            mane_c_pos_change = self.get_mane_c_pos_change(
                mane_tx_genomic_data, coding_start_site
            )

            if not self.validate_index(mane_c_ac, mane_c_pos_change, coding_start_site):
                _logger.warning(
                    "%s are not valid positions on %s with coding start site %s",
                    mane_c_pos_change,
                    mane_c_ac,
                    coding_start_site,
                )
                continue

            return self._get_c_data(
                gene=current_mane_data["symbol"],
                cds_start_end=(coding_start_site, coding_end_site),
                c_pos_change=mane_c_pos_change,
                strand=Strand.NEGATIVE
                if current_mane_data["chr_strand"] == "-"
                else Strand.POSITIVE,
                status=TranscriptPriority(
                    "_".join(current_mane_data["MANE_status"].split()).lower()
                ),
                refseq_c_ac=current_mane_data["RefSeq_nuc"],
                ensembl_c_ac=current_mane_data["Ensembl_nuc"],
                alt_ac=grch38.ac if grch38 else None,
            )
        return None

    async def grch38_to_mane_c_p(
        self,
        alt_ac: str,
        start_pos: int,
        end_pos: int,
        gene: str | None = None,
        coordinate_type: CoordinateType = CoordinateType.RESIDUE,
        try_longest_compatible: bool = False,
    ) -> dict | None:
        """Given GRCh38 genomic representation, return protein representation.

        Will try MANE Select and then MANE Plus Clinical. If neither is found and
        ``try_longest_compatible`` is set to ``true``, will also try to find the longest
        compatible remaining representation.

        :param alt_ac: Genomic RefSeq accession on GRCh38
        :param start_pos: Start position
        :param end_pos: End position
        :param gene: HGNC gene symbol
<<<<<<< HEAD
        :param coordinate_type: Starting residue mode for ``start_pos`` and ``end_pos``. Will
            always return coordinates as inter-residue.
=======
        :param coordinate_type: Starting Coordinate type for ``start_pos`` and
            ``end_pos``. Will always return inter-residue coordinates.
>>>>>>> 062377b9
        :param try_longest_compatible: ``True`` if should try longest compatible remaining
            if mane transcript(s) not compatible. ``False`` otherwise.
        :return: If successful, return MANE data or longest compatible remaining (if
            ``try_longest_compatible`` set to ``True``) cDNA and protein representation.
            Will return inter-residue coordinates.
        """
        # Step 1: Get MANE data to map to
        if gene:
            mane_data = self.mane_transcript_mappings.get_gene_mane_data(gene)
        else:
            mane_data = self.mane_transcript_mappings.get_mane_data_from_chr_pos(
                alt_ac, start_pos, end_pos
            )

        if not mane_data and not try_longest_compatible:
            return None

        # Step 2: Get inter-residue position
        start_pos, end_pos = get_inter_residue_pos(start_pos, end_pos, coordinate_type)
        coordinate_type = CoordinateType.INTER_RESIDUE

        # Step 3: Try getting MANE protein representation
        mane_transcripts = set()  # Used if getting longest compatible remaining
        for current_mane_data in mane_data:
            mane_c_ac = current_mane_data["RefSeq_nuc"]
            mane_transcripts |= {mane_c_ac, current_mane_data["Ensembl_nuc"]}

            # GRCh38 -> MANE C
            mane_tx_genomic_data = await self.uta_db.get_mane_c_genomic_data(
                mane_c_ac, None, start_pos, end_pos
            )
            if not mane_tx_genomic_data:
                continue

            # Get MANE C positions
            coding_start_site = mane_tx_genomic_data.coding_start_site
            coding_end_site = mane_tx_genomic_data.coding_end_site
            mane_c_pos_change = self.get_mane_c_pos_change(
                mane_tx_genomic_data, coding_start_site
            )

            # Validate MANE C positions
            if not self.validate_index(mane_c_ac, mane_c_pos_change, coding_start_site):
                _logger.warning(
                    "%s are not valid positions on %s with coding start site %s",
                    mane_c_pos_change,
                    mane_c_ac,
                    coding_start_site,
                )
                continue

            return ProteinAndCdnaRepresentation(
                protein=self._get_mane_p(current_mane_data, mane_c_pos_change),
                cdna=self._get_c_data(
                    (coding_start_site, coding_end_site),
                    mane_c_pos_change,
                    mane_tx_genomic_data.strand,
                    TranscriptPriority(
                        "_".join(current_mane_data["MANE_status"].split()).lower()
                    ),
                    mane_c_ac,
                    alt_ac=alt_ac,
                    ensembl_c_ac=current_mane_data["Ensembl_nuc"],
                    gene=current_mane_data["symbol"],
                ),
            )

        if try_longest_compatible:
            return await self.get_longest_compatible_transcript(
                start_pos,
                end_pos,
                AnnotationLayer.GENOMIC,
                coordinate_type=coordinate_type,
                alt_ac=alt_ac,
                end_annotation_layer=EndAnnotationLayer.PROTEIN_AND_CDNA,
                mane_transcripts=mane_transcripts,
            )
        return None<|MERGE_RESOLUTION|>--- conflicted
+++ resolved
@@ -574,11 +574,7 @@
             position change
         :param expected_ref: Reference at position given during input
         :param anno: Annotation layer we are starting from
-<<<<<<< HEAD
-        :param coordinate_type: Residue mode for ``start_pos`` and ``end_pos``
-=======
         :param coordinate_type: Coordinate type for ``start_pos`` and ``end_pos``
->>>>>>> 062377b9
         :return: ``True`` if reference check passes. ``False`` otherwise.
         """
         if anno == AnnotationLayer.CDNA:
@@ -739,11 +735,7 @@
         :param start_annotation_layer: Starting annotation layer
         :param gene: HGNC gene symbol
         :param ref: Reference at position given during input
-<<<<<<< HEAD
-        :param coordinate_type: Residue mode for ``start_pos`` and ``end_pos``
-=======
         :param coordinate_type: Coordinate type for ``start_pos`` and ``end_pos``
->>>>>>> 062377b9
         :param mane_transcripts: Attempted mane transcripts that were not compatible
         :param alt_ac: Genomic accession
         :param end_annotation_layer: The end annotation layer. If not provided, will be
@@ -1012,13 +1004,8 @@
         :param ref: Reference at position given during input
         :param try_longest_compatible: ``True`` if should try longest compatible remaining
             if mane transcript was not compatible. ``False`` otherwise.
-<<<<<<< HEAD
-        :param CoordinateType coordinate_type: Starting residue mode for ``start_pos`` and
-            ``end_pos``. Will always return coordinates in inter-residue
-=======
         :param CoordinateType coordinate_type: Starting Coordinate type for
             ``start_pos`` and ``end_pos``. Will always return inter-residue coordinates
->>>>>>> 062377b9
         :return: MANE data or longest transcript compatible data if validation
             checks are correct. Will return inter-residue coordinates. Else, ``None``.
         """
@@ -1151,11 +1138,7 @@
         :param end_pos: Genomic end position
         :param get_mane_genes: ``True`` if mane genes for genomic position should be
             included in response. ``False``, otherwise.
-<<<<<<< HEAD
-        :param coordinate_type: Residue mode for ``start_pos`` and ``end_pos``
-=======
         :param coordinate_type: Coordinate type for ``start_pos`` and ``end_pos``
->>>>>>> 062377b9
         :return: GRCh38 genomic representation (accession and start/end inter-residue
             position)
         """
@@ -1266,13 +1249,8 @@
         :param start_pos: genomic start position
         :param end_pos: genomic end position
         :param gene: HGNC gene symbol
-<<<<<<< HEAD
-        :param coordinate_type: Starting residue mode for ``start_pos`` and ``end_pos``.
-            Will always return coordinates in inter-residue.
-=======
         :param coordinate_type: Starting Coordinate type for ``start_pos`` and
             ``end_pos``. Will always return inter-residue coordinates.
->>>>>>> 062377b9
         :return: MANE Transcripts with cDNA change on c. coordinate
         """
         start_pos, end_pos = get_inter_residue_pos(start_pos, end_pos, coordinate_type)
@@ -1363,13 +1341,8 @@
         :param start_pos: Start position
         :param end_pos: End position
         :param gene: HGNC gene symbol
-<<<<<<< HEAD
-        :param coordinate_type: Starting residue mode for ``start_pos`` and ``end_pos``. Will
-            always return coordinates as inter-residue.
-=======
         :param coordinate_type: Starting Coordinate type for ``start_pos`` and
             ``end_pos``. Will always return inter-residue coordinates.
->>>>>>> 062377b9
         :param try_longest_compatible: ``True`` if should try longest compatible remaining
             if mane transcript(s) not compatible. ``False`` otherwise.
         :return: If successful, return MANE data or longest compatible remaining (if
