--- conflicted
+++ resolved
@@ -4,10 +4,7 @@
 
 from cool_seq_tool.mappers import MANETranscript
 from cool_seq_tool.schemas import (
-<<<<<<< HEAD
-=======
     AnnotationLayer,
->>>>>>> 774f17e7
     Assembly,
     GenomicData,
     GenomicDataResponse,
@@ -416,11 +413,7 @@
         mane_data = await self.mane_transcript.get_mane_transcript(
             alt_ac,
             pos,
-<<<<<<< HEAD
-            "g",
-=======
             AnnotationLayer.GENOMIC,
->>>>>>> 774f17e7
             gene=gene,
             try_longest_compatible=True,
             residue_mode=residue_mode,
