--- conflicted
+++ resolved
@@ -135,13 +135,8 @@
     def _p_to_c_pos(start: int, end: int) -> Tuple[int, int]:
         """Return cDNA position given a protein position.
 
-<<<<<<< HEAD
         :param start: Start protein position. Inter-residue coordinates
         :param end: End protein position. Inter-residue coordinates
-=======
-        :param start: Start protein position
-        :param end: End protein position
->>>>>>> bb827a2e
         :return: cDNA position start, cDNA position end
         """
         start_pos = start * 3
@@ -157,13 +152,8 @@
         """Convert protein (p.) annotation to cDNA (c.) annotation.
 
         :param ac: Protein accession
-<<<<<<< HEAD
         :param start_pos: Protein start position. Inter-residue coordinates
         :param end_pos: Protein end position. Inter-residue coordinates
-=======
-        :param start_pos: Protein start position
-        :param end_pos: Protein end position
->>>>>>> bb827a2e
         :return: [cDNA transcript accession, [cDNA pos start, cDNA pos end]]
         """
         # TODO: Check version mappings 1 to 1 relationship
@@ -200,7 +190,9 @@
             if not self.transcript_mappings.ensembl_transcript_version_to_gene_symbol.get(
                 ac
             ):
-                if not self.seqrepo_access.get_reference_sequence(ac, start=1, end=1)[0]:
+                if not self.seqrepo_access.get_reference_sequence(ac, start=1, end=1)[
+                    0
+                ]:
                     logger.warning(f"Ensembl transcript not found: {ac}")
                     return None
 
@@ -332,24 +324,17 @@
     ) -> DataRepresentation:
         """Translate MANE Transcript c. annotation to p. annotation
 
-<<<<<<< HEAD
-        :param Dict mane_data: MANE Transcript data
-        :param Tuple[int, int] mane_c_pos_range: Position change range
-            on MANE Transcript c. coordinate using inter-residue coordinates
-        :return: Protein representation
-=======
         :param mane_data: MANE Transcript data
         :param mane_c_pos_range: Position change range on MANE Transcript c. coordinate
-        :return: MANE transcripts accessions and position change on p. coordinate
->>>>>>> bb827a2e
-        """
-        strand = mane_data["chr_strand"]
+            using inter-residue coordinates
+        :return: Protein representation
+        """
         return DataRepresentation(
             gene=mane_data["symbol"],
             refseq=mane_data["RefSeq_prot"],
             ensembl=mane_data["Ensembl_prot"],
             pos=self._c_to_p_pos(mane_c_pos_range),
-            strand=strand,
+            strand=mane_data["chr_strand"],
             status=TranscriptPriority(
                 "_".join(mane_data["MANE_status"].split()).lower()
             ),
@@ -539,9 +524,7 @@
         end_pos = pos[1] + coding_start_site
         if self.seqrepo_access.get_reference_sequence(
             ac, start=start_pos, end=end_pos, residue_mode=ResidueMode.INTER_RESIDUE
-        )[
-            0
-        ]:
+        )[0]:
             return True
         else:
             return False
@@ -864,7 +847,9 @@
         gene: Optional[str] = None,
         ref: Optional[str] = None,
         try_longest_compatible: bool = False,
-        residue_mode: Union[ResidueMode.RESIDUE, ResidueMode.INTER_RESIDUE] = ResidueMode.RESIDUE,
+        residue_mode: Union[
+            ResidueMode.RESIDUE, ResidueMode.INTER_RESIDUE
+        ] = ResidueMode.RESIDUE,
     ) -> Optional[Union[DataRepresentation, CdnaRepresentation]]:
         """Return MANE transcript.
 
@@ -884,11 +869,6 @@
         :param start_pos: Start position change
         :param end_pos: End position change
         :param start_annotation_layer: Starting annotation layer.
-<<<<<<< HEAD
-=======
-        :param end_pos: End position change. If ``None`` assumes both  ``start_pos`` and
-            ``end_pos`` have same values.
->>>>>>> bb827a2e
         :param gene: HGNC gene symbol
         :param ref: Reference at position given during input
         :param try_longest_compatible: ``True`` if should try longest compatible remaining
