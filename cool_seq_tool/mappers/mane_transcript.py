--- conflicted
+++ resolved
@@ -259,25 +259,15 @@
     ) -> CdnaRepresentation:
         """Return transcript data on c. coordinate.
 
-<<<<<<< HEAD
         :param gene: Gene symbol
-=======
->>>>>>> 239833cb
         :param cds_start_end: Coding start and end site for transcript
         :param c_pos_change: Start and end positions for change on c. coordinate
         :param strand: Strand
         :param status: Status of transcript
         :param refseq_c_ac: Refseq transcript
-<<<<<<< HEAD
         :param ensembl_c_ac: Ensembl transcript
         :param alt_ac: Genomic accession
         :return: Transcript data on c. coord
-=======
-        :param gene: HGNC gene symbol
-        :param ensembl_c_ac: Ensembl transcript
-        :param alt_ac: Genomic accession
-        :return: Coding dna representation
->>>>>>> 239833cb
         """
         cds_start = cds_start_end[0]
         cds_end = cds_start_end[1]
@@ -318,16 +308,9 @@
     ) -> DataRepresentation:
         """Translate MANE Transcript c. annotation to p. annotation
 
-<<<<<<< HEAD
         :param mane_data: MANE Transcript data
         :param mane_c_pos_range: Position change range on MANE Transcript c. coordinate
         :return: MANE transcripts accessions and position change on p. coordinate
-=======
-        :param Dict mane_data: MANE Transcript data
-        :param Tuple[int, int] mane_c_pos_range: Position change range
-            on MANE Transcript c. coordinate
-        :return: Protein representation
->>>>>>> 239833cb
         """
         return DataRepresentation(
             gene=mane_data["symbol"],
@@ -423,13 +406,8 @@
         :param end_pos: Original end cDNA position change
         :param transcript_data: Ensembl and RefSeq transcripts with corresponding
             position change
-<<<<<<< HEAD
         :return: ``True`` if reading frames are the same after translation.
             ``False`` otherwise
-=======
-        :return: `True` if reading frames are the same after translation.
-            `False` otherwise
->>>>>>> 239833cb
         """
         for pos, pos_index in [(start_pos, 0), (end_pos, 1)]:
             if pos is not None:
@@ -600,12 +578,9 @@
         Union[DataRepresentation, CdnaRepresentation, ProteinAndCdnaRepresentation]
     ]:
         """Get longest compatible transcript from a gene.
-<<<<<<< HEAD
 
         Try GRCh38 first, then GRCh37.
 
-=======
->>>>>>> 239833cb
         Transcript is compatible if it passes validation checks.
 
         :param start_pos: Start position change
@@ -617,18 +592,10 @@
         :param mane_transcripts: Attempted mane transcripts that were not compatible
         :param alt_ac: Genomic accession
         :param end_annotation_layer: The end annotation layer. If not provided, will be
-<<<<<<< HEAD
-            set to ``AnnotationLayer.PROTEIN`` if
+            set to ``EndAnnotationLayer.PROTEIN`` if
             ``start_annotation_layer == AnnotationLayer.PROTEIN``,
-            ``AnnotationLayer.CDNA`` otherwise
+            ``EndAnnotationLayer.CDNA`` otherwise
         :return: Data for longest compatible transcript
-=======
-            set to the following
-                `EndAnnotationLayer.PROTEIN` if
-                    `start_annotation_layer == AnnotationLayer.PROTEIN`
-                `EndAnnotationLayer.CDNA` otherwise
-        :return: Data for longest compatible transcript if successful. Else, None
->>>>>>> 239833cb
         """
 
         def _get_protein_rep(
@@ -1174,14 +1141,9 @@
         gene: Optional[str] = None,
         residue_mode: ResidueMode = ResidueMode.RESIDUE,
         try_longest_compatible: bool = False,
-<<<<<<< HEAD
     ) -> Optional[Dict]:
         """Given GRCh38 genomic representation, return protein representation.
 
-=======
-    ) -> Optional[ProteinAndCdnaRepresentation]:
-        """Given GRCh38 genomic representation, return cdna and protein representation.
->>>>>>> 239833cb
         Will try MANE Select and then MANE Plus Clinical. If neither is found and
         ``try_longest_compatible`` is set to ``true``, will also try to find the longest
         compatible remaining representation.
@@ -1195,13 +1157,8 @@
         :param try_longest_compatible: ``True`` if should try longest compatible remaining
             if mane transcript(s) not compatible. ``False`` otherwise.
         :return: If successful, return MANE data or longest compatible remaining (if
-<<<<<<< HEAD
-            ``try_longest_compatible`` set to ``True``) protein representation. Will return
-            inter-residue coordinates.
-=======
-            `try_longest_compatible` set to `True`) cdna and protein representation.
+            ``try_longest_compatible`` set to ``True``) cDNA and protein representation.
             Will return inter-residue coordinates.
->>>>>>> 239833cb
         """
         # Step 1: Get MANE data to map to
         if gene:
