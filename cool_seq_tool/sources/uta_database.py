--- conflicted
+++ resolved
@@ -9,11 +9,7 @@
 
 import asyncpg
 import boto3
-<<<<<<< HEAD
-import pandas as pd
-=======
 import polars as pl
->>>>>>> 774f17e7
 from asyncpg.exceptions import InterfaceError, InvalidAuthorizationSpecificationError
 from botocore.exceptions import ClientError
 from pyliftover import LiftOver
@@ -874,11 +870,7 @@
         end_pos: int,
         use_tx_pos: bool = True,
         alt_ac: Optional[str] = None,
-<<<<<<< HEAD
-    ) -> pd.core.frame.DataFrame:
-=======
     ) -> pl.DataFrame:
->>>>>>> 774f17e7
         """Get transcripts associated to a gene.
 
         :param str gene: Gene symbol
@@ -931,18 +923,12 @@
             {order_by_cond}
             """
         results = await self.execute_query(query)
-<<<<<<< HEAD
-        return pd.DataFrame(
-            results, columns=["pro_ac", "tx_ac", "alt_ac", "cds_start_i"]
-        ).drop_duplicates()
-=======
         results = [
             (r["pro_ac"], r["tx_ac"], r["alt_ac"], r["cds_start_i"]) for r in results
         ]
         return pl.DataFrame(
             results, schema=["pro_ac", "tx_ac", "alt_ac", "cds_start_i"]
         ).unique()
->>>>>>> 774f17e7
 
     async def get_chr_assembly(self, ac: str) -> Optional[Tuple[str, str]]:
         """Get chromosome and assembly for NC accession if not in GRCh38.
