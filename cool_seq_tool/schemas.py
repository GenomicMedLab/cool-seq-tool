--- conflicted
+++ resolved
@@ -367,11 +367,7 @@
     ensembl: Optional[StrictStr] = None
     pos: Tuple[int, int]
     strand: Strand
-<<<<<<< HEAD
-    status: TranscriptPriorityLabel
-=======
     status: TranscriptPriority
->>>>>>> cf06d99a
 
     model_config = ConfigDict(
         json_schema_extra={
@@ -381,11 +377,7 @@
                 "ensembl": "ENSP00000493543.1",
                 "pos": (598, 598),
                 "strand": "-",
-<<<<<<< HEAD
-                "status": "mane_select",
-=======
                 "status": TranscriptPriority.MANE_SELECT,
->>>>>>> cf06d99a
             }
         }
     )
@@ -407,11 +399,7 @@
                     "ensembl": "ENSP00000493543.1",
                     "pos": (598, 598),
                     "strand": "-",
-<<<<<<< HEAD
-                    "status": "mane_select",
-=======
                     "status": TranscriptPriority.MANE_SELECT,
->>>>>>> cf06d99a
                 },
                 "warnings": [],
                 "service_meta": {
