--- conflicted
+++ resolved
@@ -374,12 +374,8 @@
     async def get_alt_ac_start_and_end(
             self, tx_ac: str, tx_exon_start: Optional[List[str]] = None,
             tx_exon_end: Optional[List[str]] = None,
-<<<<<<< HEAD
-            gene: Optional[str] = None) -> Tuple[Optional[Tuple[Tuple, Tuple]], Optional[str]]:  # noqa: E501
-=======
             gene: Optional[str] = None
     ) -> Tuple[Optional[Tuple[Tuple, Tuple]], Optional[str]]:  # noqa: E501
->>>>>>> e5026169
         """Get genomic coordinates for related transcript exon start and end.
 
         :param tx_ac: Transcript accession
