--- conflicted
+++ resolved
@@ -5,15 +5,10 @@
 
 import pandas as pd
 
-<<<<<<< HEAD
-from cool_seq_tool import logger
-from cool_seq_tool.paths import MANE_SUMMARY_PATH
-=======
 from cool_seq_tool.paths import MANE_SUMMARY_PATH
 
 
 logger = logging.getLogger("cool_seq_tool")
->>>>>>> 699fa096
 
 
 class MANETranscriptMappings:
