--- conflicted
+++ resolved
@@ -127,9 +127,8 @@
 
     async def transcript_to_genomic_coordinates(
             self, gene: Optional[str] = None, transcript: Optional[str] = None,
-<<<<<<< HEAD
-            exon_start: Optional[int] = None, exon_start_offset: Optional[int] = 0,
-            exon_end: Optional[int] = None, exon_end_offset: Optional[int] = 0,
+            exon_start: Optional[int] = None, exon_start_offset: int = 0,  # noqa: E501
+            exon_end: Optional[int] = None, exon_end_offset: int = 0,
             **kwargs) -> GenomicDataResponse:
         """Get genomic data given transcript data. Targets GRCh38 coordinates if
         available. Caller must provide  ``transcript`` argument, and at least one of
@@ -153,16 +152,6 @@
 
         :param gene: Gene symbol, e.g. ``"BRAF"``
         :param transcript: Transcript accession, e.g. ``"NM_002529.3"``
-=======
-            exon_start: Optional[int] = None, exon_start_offset: int = 0,  # noqa: E501
-            exon_end: Optional[int] = None, exon_end_offset: int = 0,
-            **kwargs) -> GenomicDataResponse:
-        """Get genomic data given transcript data.
-        Will use GRCh38 coordinates if possible
-
-        :param gene: Gene symbol
-        :param transcript: Transcript accession
->>>>>>> e5026169
         :param exon_start: Starting transcript exon number
         :param exon_end: Ending transcript exon number
         :param exon_start_offset: Starting exon offset
