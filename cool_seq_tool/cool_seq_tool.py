--- conflicted
+++ resolved
@@ -3,20 +3,15 @@
 from typing import Optional, Union, List, Tuple, Dict
 from pathlib import Path
 
-<<<<<<< HEAD
-from cool_seq_tool import logger
+from biocommons.seqrepo import SeqRepo
+from gene.query import QueryHandler as GeneQueryHandler
+
+from cool_seq_tool import logger, SEQREPO_ROOT_DIR
 from cool_seq_tool.alignment_mapper import AlignmentMapper
 from cool_seq_tool.mane_transcript import MANETranscript
-from cool_seq_tool.schemas import AnnotationLayer, Assembly, GenomicData, TranscriptExonData, \
-=======
-from biocommons.seqrepo import SeqRepo
-from gene.query import QueryHandler as GeneQueryHandler
-
-from cool_seq_tool import logger, SEQREPO_ROOT_DIR
-from cool_seq_tool.data_sources.alignment_mapper import AlignmentMapper
 from cool_seq_tool.schemas import Assembly, GenomicData, TranscriptExonData, \
->>>>>>> 21f543c4
-    ResidueMode, GenomicDataResponse, ServiceMeta, TranscriptExonDataResponse
+    ResidueMode, GenomicDataResponse, ServiceMeta, TranscriptExonDataResponse, \
+    AnnotationLayer
 from cool_seq_tool.data_sources import MANETranscriptMappings,\
     SeqRepoAccess, TranscriptMappings, UTADatabase, GeneNormalizer
 from cool_seq_tool import TRANSCRIPT_MAPPINGS_PATH, LRG_REFSEQGENE_PATH, \
