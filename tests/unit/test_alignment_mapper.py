--- conflicted
+++ resolved
@@ -1,12 +1,8 @@
 """Module for testing the Alignment Mapper class"""
 import pytest
 
-<<<<<<< HEAD
 from cool_seq_tool.alignment_mapper import AlignmentMapper
-from cool_seq_tool.data_sources import SeqRepoAccess, TranscriptMappings, UTADatabase
-=======
-from cool_seq_tool.data_sources import AlignmentMapper, TranscriptMappings, UTADatabase
->>>>>>> 21f543c4
+from cool_seq_tool.data_sources import TranscriptMappings, UTADatabase
 from cool_seq_tool.schemas import Assembly, ResidueMode
 
 
@@ -53,7 +49,8 @@
         "g_start_pos": 140453134,
         "g_end_pos": 140453137,
         "residue_mode": "inter-residue",
-        "gene": "BRAF"
+        "gene": "BRAF",
+        "strand": "-"
     }
 
 
@@ -65,7 +62,8 @@
         "g_start_pos": 140753334,
         "g_end_pos": 140753337,
         "residue_mode": "inter-residue",
-        "gene": "BRAF"
+        "gene": "BRAF",
+        "strand": "-"
     }
 
 
@@ -77,7 +75,8 @@
         "g_start_pos": 55259513,
         "g_end_pos": 55259516,
         "residue_mode": "inter-residue",
-        "gene": "EGFR"
+        "gene": "EGFR",
+        "strand": "+"
     }
 
 
@@ -89,7 +88,8 @@
         "g_start_pos": 55191820,
         "g_end_pos": 55191823,
         "residue_mode": "inter-residue",
-        "gene": "EGFR"
+        "gene": "EGFR",
+        "strand": "+"
     }
 
 
@@ -101,7 +101,8 @@
         "g_start_pos": 140453131,
         "g_end_pos": 140453137,
         "residue_mode": "inter-residue",
-        "gene": "BRAF"
+        "gene": "BRAF",
+        "strand": "-"
     }
 
 
@@ -116,7 +117,8 @@
             "g_start_pos": 534316,
             "g_end_pos": 534319,
             "residue_mode": "inter-residue",
-            "gene": "HRAS"
+            "gene": "HRAS",
+            "strand": "-"
         }
 
     return _expected
