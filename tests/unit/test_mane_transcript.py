--- conflicted
+++ resolved
@@ -15,13 +15,8 @@
 @pytest.fixture(scope="module")
 def test_mane_transcript(test_seqrepo_access):
     """Build mane transcript test fixture."""
-<<<<<<< HEAD
-    return MANETranscript(SeqRepoAccess(), TranscriptMappings(), UTADatabase(),
-                          MANETranscriptMappings(), GeneNormalizer())
-=======
     return MANETranscript(test_seqrepo_access, TranscriptMappings(),
-                          MANETranscriptMappings(), UTADatabase(), GeneNormalizer())
->>>>>>> 21f543c4
+                          UTADatabase(), MANETranscriptMappings(), GeneNormalizer())
 
 
 @pytest.fixture(scope="module")
