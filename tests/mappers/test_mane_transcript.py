--- conflicted
+++ resolved
@@ -429,10 +429,7 @@
     )
 
 
-<<<<<<< HEAD
-=======
 @pytest.fixture()
->>>>>>> f898fa52
 @patch.object(SeqRepoAccess, "get_reference_sequence")
 def _test_get_prioritized_transcripts_from_gene(test_get_seqrepo, test_mane_transcript):
     """Test that _get_prioritized_transcripts_from_gene works as expected"""
@@ -796,11 +793,7 @@
             pos=(746, 752),
             status=TranscriptPriority.MANE_SELECT,
             strand=Strand.POSITIVE,
-<<<<<<< HEAD
-            gene=" EGFR",
-=======
             gene="EGFR",
->>>>>>> f898fa52
         ),
         cdna=CdnaRepresentation(
             alt_ac="NC_000007.14",
