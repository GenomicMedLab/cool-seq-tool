"""Module for testing that Cool Seq Tool works correctly."""

import copy
from datetime import datetime

import pytest

from cool_seq_tool.mappers.exon_genomic_coords import ExonCoord
from cool_seq_tool.schemas import (
    CoordinateType,
    GenomicData,
    Strand,
    TranscriptExonData,
)


@pytest.fixture(scope="module")
def test_egc_mapper(test_cool_seq_tool):
    """Build mane ExonGenomicCoordsMapper test fixture."""
    return test_cool_seq_tool.ex_g_coords_mapper


@pytest.fixture(scope="module")
def tpm3_exon1():
    """Create test fixture for TPM3 exon 1."""
    params = {
        "chr": "NC_000001.11",
        "gene": "TPM3",
        "pos": 154192134,
        "exon": 1,
        "exon_offset": 0,
        "transcript": "NM_152263.3",
        "strand": Strand.NEGATIVE,
    }
    return TranscriptExonData(**params)


@pytest.fixture(scope="module")
def tpm3_exon8():
    """Create test fixture for TPM3 exon 8."""
    params = {
        "chr": "NC_000001.11",
        "gene": "TPM3",
        "pos": 154170400,
        "exon": 8,
        "exon_offset": 0,
        "transcript": "NM_152263.3",
        "strand": Strand.NEGATIVE,
    }
    return TranscriptExonData(**params)


@pytest.fixture(scope="module")
def tpm3_exon1_g():
    """Create test fixture for TPM3."""
    params = {
        "gene": "TPM3",
        "chr": "NC_000001.11",
        "start": 154192134,
        "end": None,
        "exon_start": 1,
        "exon_end": None,
        "exon_start_offset": 0,
        "exon_end_offset": None,
        "transcript": "NM_152263.3",
        "strand": Strand.NEGATIVE,
    }
    return GenomicData(**params)


@pytest.fixture(scope="module")
def tpm3_exon8_g():
    """Create test fixture for TPM3."""
    params = {
        "gene": "TPM3",
        "chr": "NC_000001.11",
        "start": None,
        "end": 154170400,
        "exon_start": None,
        "exon_end": 8,
        "exon_start_offset": None,
        "exon_end_offset": 0,
        "transcript": "NM_152263.3",
        "strand": Strand.NEGATIVE,
    }
    return GenomicData(**params)


@pytest.fixture(scope="module")
def tpm3_exon1_exon8():
    """Create test fixture for TPM3."""
    params = {
        "gene": "TPM3",
        "chr": "NC_000001.11",
        "start": 154192134,
        "end": 154170400,
        "exon_start": 1,
        "exon_end": 8,
        "exon_end_offset": 0,
        "exon_start_offset": 0,
        "transcript": "NM_152263.3",
        "strand": Strand.NEGATIVE,
    }
    return GenomicData(**params)


@pytest.fixture(scope="module")
def tpm3_exon1_exon8_offset():
    """Create test fixture for TPM3."""
    params = {
        "chr": "NC_000001.11",
        "gene": "TPM3",
        "start": 154192132,
        "exon_start": 1,
        "exon_start_offset": 2,
        "end": 154170404,
        "exon_end": 8,
        "exon_end_offset": -4,
        "transcript": "NM_152263.3",
        "strand": Strand.NEGATIVE,
    }
    return GenomicData(**params)


@pytest.fixture(scope="module")
def mane_braf():
    """Create test fixture for BRAF."""
    params = {
        "chr": "NC_000007.14",
        "gene": "BRAF",
        "start": 140808061,
        "exon_start": 5,
        "exon_start_offset": 0,
        "end": 140753332,
        "exon_end": 15,
        "exon_end_offset": -57,
        "transcript": "NM_004333.6",
        "strand": Strand.NEGATIVE,
    }
    return GenomicData(**params)


@pytest.fixture(scope="module")
def wee1_exon2_exon11():
    """Create test fixture for WEE1."""
    params = {
        "chr": "NC_000011.10",
        "gene": "WEE1",
        "start": 9576092,
        "exon_start": 2,
        "exon_start_offset": 0,
        "end": 9588449,
        "exon_end": 11,
        "exon_end_offset": 0,
        "transcript": "NM_003390.3",
        "strand": Strand.POSITIVE,
    }
    return GenomicData(**params)


@pytest.fixture(scope="module")
def mane_wee1_exon2_exon11():
    """Create test fixture for WEE1."""
    params = {
        "chr": "NC_000011.10",
        "gene": "WEE1",
        "start": 9576091,
        "exon_start": 2,
        "exon_start_offset": -1,
        "end": 9586857,
        "exon_end": 10,
        "exon_end_offset": 146,
        "transcript": "NM_003390.4",
        "strand": Strand.POSITIVE,
    }
    return GenomicData(**params)


@pytest.fixture(scope="module")
def ntrk1_exon10_exon17():
    """Create test fixture for NTRK1."""
    params = {
        "gene": "NTRK1",
        "chr": "NC_000001.11",
        "start": 156874625,
        "end": 156881457,
        "exon_start": 10,
        "exon_end": 17,
        "exon_end_offset": 0,
        "exon_start_offset": 0,
        "transcript": "NM_002529.3",
        "strand": Strand.POSITIVE,
    }
    return GenomicData(**params)


@pytest.fixture(scope="module")
def zbtb10_exon3_end():
    """Create test fixture for ZBTB10, end of exon 3"""
    params = {
        "gene": "ZBTB10",
        "chr": "NC_000008.11",
        "start": None,
        "end": 80514009,
        "exon_start": None,
        "exon_end": 3,
        "exon_end_offset": 100,
        "exon_start_offset": None,
        "transcript": "NM_001105539.3",
        "strand": Strand.POSITIVE,
    }
    return GenomicData(**params)


@pytest.fixture(scope="module")
def zbtb10_exon5_start():
    """Create test fixture for ZBTB10, start of exon 5"""
    params = {
        "gene": "ZBTB10",
        "chr": "NC_000008.11",
        "start": 80518580,
        "end": None,
        "exon_start": 5,
        "exon_start_offset": -374,
        "exon_end": None,
        "exon_end_offset": None,
        "transcript": "NM_001105539.3",
        "strand": Strand.POSITIVE,
    }
    return GenomicData(**params)


@pytest.fixture(scope="module")
def tpm3_exon6_end():
    """Create test fixture for TPM3, end of exon 6"""
    params = {
        "gene": "TPM3",
        "chr": "NC_000001.11",
        "start": None,
        "end": 154171409,
        "exon_start": None,
        "exon_start_offset": None,
        "exon_end": 6,
        "exon_end_offset": 3,
        "transcript": "NM_152263.4",
        "strand": Strand.NEGATIVE,
    }
    return GenomicData(**params)


@pytest.fixture(scope="module")
def tpm3_exon5_start():
    """Create test fixture for TPM3, start of exon 5"""
    params = {
        "gene": "TPM3",
        "chr": "NC_000001.11",
        "start": 154173080,
        "end": None,
        "exon_start": 5,
        "exon_start_offset": -102,
        "exon_end": None,
        "exon_end_offset": None,
        "transcript": "NM_152263.4",
        "strand": Strand.NEGATIVE,
    }
    return GenomicData(**params)


@pytest.fixture(scope="module")
def gusbp3_exon2_end():
    """Create test fixture for GUSBP3, end of exon 2"""
    params = {
        "gene": "GUSBP3",
        "chr": "NC_000005.10",
        "start": None,
        "end": 69680763,
        "exon_start": None,
        "exon_start_offset": None,
        "exon_end": 2,
        "exon_end_offset": 2,
        "transcript": "NR_027386.2",
        "strand": Strand.NEGATIVE,
    }
    return GenomicData(**params)


@pytest.fixture(scope="module")
def gusbp3_exon5_start():
    """Create test fixture for GUSBP3, start of exon 5"""
    params = {
        "gene": "GUSBP3",
        "chr": "NC_000005.10",
        "start": 69645878,
        "end": None,
        "exon_start": 5,
        "exon_start_offset": -3589,
        "exon_end": None,
        "exon_end_offset": None,
        "transcript": "NR_027386.2",
        "strand": Strand.NEGATIVE,
    }
    return GenomicData(**params)


def check_service_meta(actual):
    """Check that service metadata matches expected

    :param ServiceMeta actual: Actual service metadata
    """
    assert actual.name == "cool_seq_tool"
    # pydantic checks that version is a string
    assert isinstance(actual.response_datetime, datetime)
    assert actual.url == "https://github.com/GenomicMedLab/cool-seq-tool"


def genomic_data_assertion_checks(actual, expected=None, is_valid=True):
    """Check that actual matches expected for both valid and invalid
    genomic data responses

    :param GenomicDataResponse actual: Actual data
    :param GenomicData expected: Expected GenomicData
    :param bool is_valid: `True` if expected is valid response.
        `False` otherwise.
    """
    if is_valid:
        assert actual.genomic_data == expected
        assert actual.warnings == []
    else:
        assert actual.genomic_data is None
        assert len(actual.warnings) > 0
    check_service_meta(actual.service_meta)


def transcript_exon_data_assertion_checks(actual, expected=None, is_valid=True):
    """Check that actual matches expected for both valid and invalid
    transcript exon data responses

    :param TranscriptExonDataResponse actual: Actual data
    :param TranscriptExonData expected: Expected TranscriptExonData
    :param bool is_valid: `True` if expected is valid response.
        `False` otherwise.
    """
    if is_valid:
        assert actual.transcript_exon_data == expected
        assert actual.warnings == []
    else:
        assert actual.transcript_exon_data is None
        assert len(actual.warnings) > 0
    check_service_meta(actual.service_meta)


@pytest.mark.asyncio()
async def test_get_all_exon_coords(test_egc_mapper, nm_152263_exons):
    """Test that _get_all_exon_coords works correctly."""
    resp = await test_egc_mapper._get_all_exon_coords("NM_152263.3")
    assert resp == nm_152263_exons

    # Invalid transcript accession
    resp = await test_egc_mapper._get_all_exon_coords("NM_152263.36")
    assert resp == []


@pytest.mark.asyncio()
async def test_get_start_end_exon_coords(test_egc_mapper):
    """Test that _get_start_end_exon_coords works correctly."""
    resp = await test_egc_mapper._get_start_end_exon_coords(
        "NM_152263.3", exon_start=1, exon_end=8
    )
    assert resp == (
        ExonCoord(
            ord=0,
            tx_start_i=0,
            tx_end_i=234,
            alt_start_i=154191901,
            alt_end_i=154192135,
            alt_strand=Strand.NEGATIVE,
        ),
        ExonCoord(
            ord=7,
            tx_start_i=822,
            tx_end_i=892,
            alt_start_i=154170399,
            alt_end_i=154170469,
            alt_strand=Strand.NEGATIVE,
        ),
        [],
    )

    resp = await test_egc_mapper._get_start_end_exon_coords(
        "NM_152263.3", exon_start=1, exon_end=11
    )
    assert resp == (None, None, ["Exon 11 does not exist on NM_152263.3"])

    resp = await test_egc_mapper._get_start_end_exon_coords(
        "NM_1234.5", exon_start=1, exon_end=11
    )
    assert resp == (None, None, ["No exons found given NM_1234.5"])


@pytest.mark.asyncio()
async def test_get_adjacent_exon(
    test_egc_mapper, nm_152263_exons_genomic_coords, nm_001105539_exons_genomic_coords
):
    """Test that get_adjacent_exon works properly"""
    resp = test_egc_mapper._get_adjacent_exon(
        tx_exons_genomic_coords=nm_152263_exons_genomic_coords,
        end=154191901,
        strand=Strand.NEGATIVE,
    )
    assert resp == 1
    resp = test_egc_mapper._get_adjacent_exon(
        tx_exons_genomic_coords=nm_152263_exons_genomic_coords,
        end=154191184,
        strand=Strand.NEGATIVE,
    )
    assert resp == 2
    resp = test_egc_mapper._get_adjacent_exon(
        tx_exons_genomic_coords=nm_152263_exons_genomic_coords,
        start=154191184,
        strand=Strand.NEGATIVE,
    )
    assert resp == 3
    resp = test_egc_mapper._get_adjacent_exon(
        tx_exons_genomic_coords=nm_001105539_exons_genomic_coords,
        end=80500385,
        strand=Strand.POSITIVE,
    )
    assert resp == 2
    resp = test_egc_mapper._get_adjacent_exon(
        tx_exons_genomic_coords=nm_001105539_exons_genomic_coords,
        start=80518580,
        strand=Strand.POSITIVE,
    )
    assert resp == 5


def test_is_exonic_breakpoint(test_egc_mapper, nm_001105539_exons_genomic_coords):
    """Test is breakpoint occurs on exon"""
    resp = test_egc_mapper._is_exonic_breakpoint(
        80514010, nm_001105539_exons_genomic_coords
    )
    assert resp is False  # Breakpoint does not occur on an exon

    resp = test_egc_mapper._is_exonic_breakpoint(
        80499495, nm_001105539_exons_genomic_coords
    )
    assert resp is True  # Breakpoint does occur on an exon


@pytest.mark.asyncio()
async def test_genomic_to_transcript_fusion_context(
    test_egc_mapper,
    zbtb10_exon3_end,
    zbtb10_exon5_start,
    tpm3_exon6_end,
    tpm3_exon5_start,
    gusbp3_exon2_end,
    gusbp3_exon5_start,
):
    """Test that genomic to transcript works correctly for non-exonic breakpoints"""
    inputs = {
        "chromosome": "8",
        "end": 80514010,
        "gene": "ZBTB10",
        "get_nearest_transcript_junction": True,
    }
    resp = await test_egc_mapper.genomic_to_tx_segment(**inputs)
    genomic_data_assertion_checks(resp, zbtb10_exon3_end)

    inputs = {
        "chromosome": "chr8",
        "end": 80514010,
        "gene": "ZBTB10",
        "get_nearest_transcript_junction": True,
    }
    resp = await test_egc_mapper.genomic_to_tx_segment(**inputs)
    genomic_data_assertion_checks(resp, zbtb10_exon3_end)

    inputs = {
        "chromosome": "8",
        "start": 80518581,
        "gene": "ZBTB10",
        "get_nearest_transcript_junction": True,
    }
    resp = await test_egc_mapper.genomic_to_tx_segment(**inputs)
    genomic_data_assertion_checks(resp, zbtb10_exon5_start)

    inputs = {
        "chromosome": "1",
        "end": 154171410,
        "gene": "TPM3",
        "get_nearest_transcript_junction": True,
    }
    resp = await test_egc_mapper.genomic_to_tx_segment(**inputs)
    genomic_data_assertion_checks(resp, tpm3_exon6_end)

    inputs = {
        "chromosome": "1",
        "start": 154173081,
        "gene": "TPM3",
        "get_nearest_transcript_junction": True,
    }
    resp = await test_egc_mapper.genomic_to_tx_segment(**inputs)
    genomic_data_assertion_checks(resp, tpm3_exon5_start)

    inputs = {
        "chromosome": "5",
        "end": 69680764,
        "gene": "GUSBP3",
        "get_nearest_transcript_junction": True,
    }
    resp = await test_egc_mapper.genomic_to_tx_segment(**inputs)
    genomic_data_assertion_checks(resp, gusbp3_exon2_end)

    inputs = {
        "chromosome": "5",
        "start": 69645879,
        "gene": "GUSBP3",
        "get_nearest_transcript_junction": True,
    }
    resp = await test_egc_mapper.genomic_to_tx_segment(**inputs)
    genomic_data_assertion_checks(resp, gusbp3_exon5_start)

<<<<<<< HEAD
=======
    inputs = {  # Test when strand is not provided
        "chromosome": "5",
        "start": 69645879,
        "gene": "GUSBP3",
        "get_nearest_transcript_junction": True,
    }
    resp = await test_egc_mapper.genomic_to_tx_segment(**inputs)
    assert (
        resp.warnings[0]
        == "Gene or strand must be provided to select the adjacent transcript junction"
    )

>>>>>>> 97002e5a
    inputs = {  # Test when gene and strand are not provided
        "chromosome": "5",
        "start": 69645879,
        "transcript": "NR_027386.2",
        "get_nearest_transcript_junction": True,
    }
    resp = await test_egc_mapper.genomic_to_tx_segment(**inputs)
    assert (
        resp.warnings[0]
        == "Gene must be provided to select the adjacent transcript junction"
    )

    inputs = {  # Test when transcript is provided
        "chromosome": "5",
        "start": 69645879,
        "gene": "GUSBP3",
        "transcript": "NR_027386.2",
        "get_nearest_transcript_junction": True,
    }
    resp = await test_egc_mapper.genomic_to_tx_segment(**inputs)
    genomic_data_assertion_checks(resp, gusbp3_exon5_start)


@pytest.mark.asyncio()
async def test_get_alt_ac_start_and_end(
    test_egc_mapper, tpm3_1_8_start_genomic, tpm3_1_8_end_genomic
):
    """Test that _get_alt_ac_start_and_end works correctly."""
    resp = await test_egc_mapper._get_alt_ac_start_and_end(
        "NM_152263.3",
        ExonCoord(
            ord=0,
            tx_start_i=0,
            tx_end_i=234,
            alt_start_i=154191901,
            alt_end_i=154192135,
            alt_strand=Strand.NEGATIVE,
        ),
        ExonCoord(
            ord=7,
            tx_start_i=822,
            tx_end_i=892,
            alt_start_i=154170399,
            alt_end_i=154170469,
            alt_strand=Strand.NEGATIVE,
        ),
        "TPM3",
    )
    assert resp[0] == (tpm3_1_8_start_genomic, tpm3_1_8_end_genomic)
    assert resp[1] is None

    resp = await test_egc_mapper._get_alt_ac_start_and_end("NM_152263.3", gene="TPM3")
    assert resp[0] is None
    assert resp[1] == "Must provide either `tx_exon_start` or `tx_exon_end` or both"


@pytest.mark.asyncio()
async def test_genomic_to_transcript(test_egc_mapper, tpm3_exon1, tpm3_exon8):
    """Test that _genomic_to_transcript_exon_coordinate
    method works correctly.
    """
    resp = await test_egc_mapper._genomic_to_transcript_exon_coordinate(
        154192134,
        alt_ac="NC_000001.11",
        transcript="NM_152263.3",
        gene="TPM3",
    )
    transcript_exon_data_assertion_checks(resp, tpm3_exon1)

    resp = await test_egc_mapper._genomic_to_transcript_exon_coordinate(
        154192134, chromosome="1", transcript="NM_152263.3"
    )
    transcript_exon_data_assertion_checks(resp, tpm3_exon1)

    resp = await test_egc_mapper._genomic_to_transcript_exon_coordinate(
        154192134, chromosome="1", transcript="NM_152263.3"
    )
    transcript_exon_data_assertion_checks(resp, tpm3_exon1)

    resp = await test_egc_mapper._genomic_to_transcript_exon_coordinate(
        154170399,
        alt_ac="NC_000001.11",
        transcript="NM_152263.3",
        is_start=False,
    )
    transcript_exon_data_assertion_checks(resp, tpm3_exon8)

    resp = await test_egc_mapper._genomic_to_transcript_exon_coordinate(
        154170399,
        chromosome="1",
        transcript="NM_152263.3",
        is_start=False,
    )
    transcript_exon_data_assertion_checks(resp, tpm3_exon8)

    resp = await test_egc_mapper._genomic_to_transcript_exon_coordinate(
        154170399, chromosome="1", transcript="NM_152263.3", is_start=False
    )
    transcript_exon_data_assertion_checks(resp, tpm3_exon8)


@pytest.mark.asyncio()
async def test_tpm3(
    test_egc_mapper,
    tpm3_exon1_exon8,
    tpm3_exon1_exon8_offset,
    tpm3_exon1_g,
    tpm3_exon8_g,
):
    """Test TPM3 genomic_to_tx_segment and
    tx_segment_to_genomic.
    """
    inputs = {
        "alt_ac": "NC_000001.11",
        "start": 154192135,
        "end": 154170400,
        "transcript": "NM_152263.3",
    }
    g_to_t_resp = await test_egc_mapper.genomic_to_tx_segment(**inputs)
    genomic_data_assertion_checks(g_to_t_resp, tpm3_exon1_exon8)
    params = g_to_t_resp.genomic_data
    t_to_g_resp = await test_egc_mapper.tx_segment_to_genomic(
        params.transcript,
        gene=params.gene,
        exon_start=params.exon_start,
        exon_start_offset=params.exon_start_offset,
        exon_end=params.exon_end,
        exon_end_offset=params.exon_end_offset,
    )
    genomic_data_assertion_checks(t_to_g_resp, tpm3_exon1_exon8)

    inputs = {
        "alt_ac": "NC_000001.11",
        "start": 154192134,
        "end": 154170400,
        "transcript": "NM_152263.3",
        "coordinate_type": CoordinateType.INTER_RESIDUE,
    }
    g_to_t_resp = await test_egc_mapper.genomic_to_tx_segment(**inputs)
<<<<<<< HEAD
=======
    genomic_data_assertion_checks(g_to_t_resp, tpm3_exon1_exon8)
    params = g_to_t_resp.genomic_data
    t_to_g_resp = await test_egc_mapper.tx_segment_to_genomic(
        params.transcript,
        gene=params.gene,
        exon_start=params.exon_start,
        exon_start_offset=params.exon_start_offset,
        exon_end=params.exon_end,
        exon_end_offset=params.exon_end_offset,
    )
    genomic_data_assertion_checks(t_to_g_resp, tpm3_exon1_exon8)

    # No strand
    inputs = {
        "alt_ac": "NC_000001.11",
        "start": 154192135,
        "end": 154170400,
        "transcript": "NM_152263.3",
        "coordinate_type": CoordinateType.RESIDUE,
    }
    g_to_t_resp = await test_egc_mapper.genomic_to_tx_segment(**inputs)
>>>>>>> 97002e5a
    genomic_data_assertion_checks(g_to_t_resp, tpm3_exon1_exon8)
    params = g_to_t_resp.genomic_data
    t_to_g_resp = await test_egc_mapper.tx_segment_to_genomic(
        params.transcript,
        gene=params.gene,
        exon_start=params.exon_start,
        exon_start_offset=params.exon_start_offset,
        exon_end=params.exon_end,
        exon_end_offset=params.exon_end_offset,
    )
    genomic_data_assertion_checks(t_to_g_resp, tpm3_exon1_exon8)

<<<<<<< HEAD
    # Offset
=======
    # Offset, no strand
    inputs = {
        "alt_ac": "NC_000001.11",
        "start": 154192132,
        "end": 154170404,
        "transcript": "NM_152263.3",
        "coordinate_type": CoordinateType.INTER_RESIDUE,
    }
    g_to_t_resp = await test_egc_mapper.genomic_to_tx_segment(**inputs)
    genomic_data_assertion_checks(g_to_t_resp, tpm3_exon1_exon8_offset)
    params = g_to_t_resp.genomic_data
    t_to_g_resp = await test_egc_mapper.tx_segment_to_genomic(
        params.transcript,
        gene=params.gene,
        exon_start=params.exon_start,
        exon_start_offset=params.exon_start_offset,
        exon_end=params.exon_end,
        exon_end_offset=params.exon_end_offset,
    )
    genomic_data_assertion_checks(t_to_g_resp, tpm3_exon1_exon8_offset)

    # Offset, strand
>>>>>>> 97002e5a
    inputs = {
        "alt_ac": "NC_000001.11",
        "start": 154192132,
        "end": 154170404,
        "transcript": "NM_152263.3",
        "coordinate_type": CoordinateType.INTER_RESIDUE,
    }
    g_to_t_resp = await test_egc_mapper.genomic_to_tx_segment(**inputs)
    genomic_data_assertion_checks(g_to_t_resp, tpm3_exon1_exon8_offset)
    params = g_to_t_resp.genomic_data
    t_to_g_resp = await test_egc_mapper.tx_segment_to_genomic(
        params.transcript,
        gene=params.gene,
        exon_start=params.exon_start,
        exon_start_offset=params.exon_start_offset,
        exon_end=params.exon_end,
        exon_end_offset=params.exon_end_offset,
    )
    genomic_data_assertion_checks(t_to_g_resp, tpm3_exon1_exon8_offset)

    # Test only setting start
    inputs = {
        "alt_ac": "NC_000001.11",
        "start": 154192134,
        "transcript": "NM_152263.3",
        "coordinate_type": CoordinateType.INTER_RESIDUE,
    }
    g_to_t_resp = await test_egc_mapper.genomic_to_tx_segment(**inputs)
    genomic_data_assertion_checks(g_to_t_resp, tpm3_exon1_g)
    params = g_to_t_resp.genomic_data
    t_to_g_resp = await test_egc_mapper.tx_segment_to_genomic(
        params.transcript,
        gene=params.gene,
        exon_start=params.exon_start,
        exon_start_offset=params.exon_start_offset,
        exon_end=params.exon_end,
        exon_end_offset=params.exon_end_offset,
    )
    genomic_data_assertion_checks(t_to_g_resp, tpm3_exon1_g)

    # Test only setting end
    inputs = {
        "alt_ac": "NC_000001.11",
        "end": 154170400,
        "transcript": "NM_152263.3",
        "coordinate_type": CoordinateType.INTER_RESIDUE,
    }
    g_to_t_resp = await test_egc_mapper.genomic_to_tx_segment(**inputs)
    genomic_data_assertion_checks(g_to_t_resp, tpm3_exon8_g)
    params = g_to_t_resp.genomic_data
    t_to_g_resp = await test_egc_mapper.tx_segment_to_genomic(
        params.transcript,
        gene=params.gene,
        exon_start=params.exon_start,
        exon_start_offset=params.exon_start_offset,
        exon_end=params.exon_end,
        exon_end_offset=params.exon_end_offset,
    )
    genomic_data_assertion_checks(t_to_g_resp, tpm3_exon8_g)


@pytest.mark.asyncio()
async def test_braf(test_egc_mapper, mane_braf):
    """Test BRAF genomic_to_tx_segment and
    tx_segment_to_genomic.
    """
    inputs = {
        "alt_ac": "NC_000007.13",
        "start": 140501360,
        "end": 140453136,
        "gene": "BRAF",
    }
    # MANE
    g_to_t_resp = await test_egc_mapper.genomic_to_tx_segment(**inputs)
<<<<<<< HEAD
=======
    genomic_data_assertion_checks(g_to_t_resp, mane_braf)

    # no strand
    inputs = {
        "alt_ac": "NC_000007.13",
        "start": 140501360,
        "end": 140453136,
        "gene": "BRAF",
    }
    g_to_t_resp = await test_egc_mapper.genomic_to_tx_segment(**inputs)
>>>>>>> 97002e5a
    genomic_data_assertion_checks(g_to_t_resp, mane_braf)

    params = g_to_t_resp.genomic_data
    t_to_g_resp = await test_egc_mapper.tx_segment_to_genomic(
        params.transcript,
        gene=params.gene,
        exon_start=params.exon_start,
        exon_start_offset=params.exon_start_offset,
        exon_end=params.exon_end,
        exon_end_offset=params.exon_end_offset,
    )
    genomic_data_assertion_checks(t_to_g_resp, mane_braf)


@pytest.mark.asyncio()
async def test_wee1(test_egc_mapper, wee1_exon2_exon11, mane_wee1_exon2_exon11):
    """Test WEE1 genomic_to_tx_segment and
    tx_segment_to_genomic.
    """
    inputs = {
        "alt_ac": "NC_000011.9",
        "start": 9597640,
        "end": 9609996,
        "transcript": "NM_003390.3",
    }
    g_to_t_resp = await test_egc_mapper.genomic_to_tx_segment(**inputs)
    genomic_data_assertion_checks(g_to_t_resp, wee1_exon2_exon11)
    params = g_to_t_resp.genomic_data
    t_to_g_resp = await test_egc_mapper.tx_segment_to_genomic(
        params.transcript,
        gene=params.gene,
        exon_start=params.exon_start,
        exon_start_offset=params.exon_start_offset,
        exon_end=params.exon_end,
        exon_end_offset=params.exon_end_offset,
    )
    genomic_data_assertion_checks(t_to_g_resp, wee1_exon2_exon11)

    # add gene
    inputs = {
        "alt_ac": "NC_000011.9",
        "start": 9597640,
        "end": 9609996,
        "transcript": "NM_003390.3",
        "gene": "wee1",
    }
    g_to_t_resp = await test_egc_mapper.genomic_to_tx_segment(**inputs)
    genomic_data_assertion_checks(g_to_t_resp, wee1_exon2_exon11)
    params = g_to_t_resp.genomic_data
    t_to_g_resp = await test_egc_mapper.tx_segment_to_genomic(
        params.transcript,
        gene=params.gene,
        exon_start=params.exon_start,
        exon_start_offset=params.exon_start_offset,
        exon_end=params.exon_end,
        exon_end_offset=params.exon_end_offset,
    )
    genomic_data_assertion_checks(t_to_g_resp, wee1_exon2_exon11)

    # MANE since no transcript provided
    inputs = {"alt_ac": "NC_000011.9", "start": 9597640, "end": 9609996, "gene": "wee1"}
    g_to_t_resp = await test_egc_mapper.genomic_to_tx_segment(**inputs)
    genomic_data_assertion_checks(g_to_t_resp, mane_wee1_exon2_exon11)
    params = g_to_t_resp.genomic_data
    t_to_g_resp = await test_egc_mapper.tx_segment_to_genomic(
        params.transcript,
        gene=params.gene,
        exon_start=params.exon_start,
        exon_start_offset=params.exon_start_offset,
        exon_end=params.exon_end,
        exon_end_offset=params.exon_end_offset,
    )
    genomic_data_assertion_checks(t_to_g_resp, mane_wee1_exon2_exon11)


@pytest.mark.asyncio()
async def test_transcript_to_genomic(
    test_egc_mapper,
    tpm3_exon1_g,
    tpm3_exon8_g,
    tpm3_exon1_exon8,
    ntrk1_exon10_exon17,
):
    """Test that tx_segment_to_genomic works correctly."""
    # TPM3
    resp = await test_egc_mapper.tx_segment_to_genomic(
        exon_start=None, exon_end=8, transcript="NM_152263.3"
    )
    genomic_data_assertion_checks(resp, tpm3_exon8_g)

    resp = await test_egc_mapper.tx_segment_to_genomic(
        exon_start=1, exon_end=None, transcript="NM_152263.3"
    )
    genomic_data_assertion_checks(resp, tpm3_exon1_g)

    resp = await test_egc_mapper.tx_segment_to_genomic(
        exon_start=None, exon_end=8, transcript="NM_152263.3       "
    )
    genomic_data_assertion_checks(resp, tpm3_exon8_g)

    resp = await test_egc_mapper.tx_segment_to_genomic(
        exon_start=None, exon_end=8, gene="TPM3", transcript="NM_152263.3"
    )
    genomic_data_assertion_checks(resp, tpm3_exon8_g)

    resp = await test_egc_mapper.tx_segment_to_genomic(
        exon_start=None, exon_end=8, gene=" TPM3 ", transcript=" NM_152263.3 "
    )
    genomic_data_assertion_checks(resp, tpm3_exon8_g)

    resp = await test_egc_mapper.tx_segment_to_genomic(
        exon_start=None, exon_end=8, gene="tpm3", transcript="NM_152263.3"
    )
    genomic_data_assertion_checks(resp, tpm3_exon8_g)

    expected = copy.deepcopy(tpm3_exon1_exon8)
    resp = await test_egc_mapper.tx_segment_to_genomic(
        exon_start=1, exon_end=8, exon_end_offset=-5, transcript="NM_152263.3"
    )
    expected.exon_end = 8
    expected.exon_end_offset = -5
    expected.end = 154170405
    genomic_data_assertion_checks(resp, expected)

    resp = await test_egc_mapper.tx_segment_to_genomic(
        exon_start=1, exon_end=8, exon_end_offset=5, transcript="NM_152263.3"
    )
    expected.exon_end_offset = 5
    expected.end = 154170395
    genomic_data_assertion_checks(resp, expected)

    resp = await test_egc_mapper.tx_segment_to_genomic(
        exon_start=3,
        exon_end=8,
        exon_start_offset=3,
        exon_end_offset=5,
        transcript="NM_152263.3",
    )
    expected.exon_start = 3
    expected.exon_start_offset = 3
    expected.start = 154176244
    genomic_data_assertion_checks(resp, expected)

    resp = await test_egc_mapper.tx_segment_to_genomic(
        exon_start=3,
        exon_end=8,
        exon_start_offset=-3,
        exon_end_offset=5,
        transcript="NM_152263.3",
    )
    expected.exon_start_offset = -3
    expected.start = 154176250
    genomic_data_assertion_checks(resp, expected)

    # NTRK1
    resp = await test_egc_mapper.tx_segment_to_genomic(
        exon_start=10, exon_end=17, transcript="NM_002529.3"
    )
    genomic_data_assertion_checks(resp, ntrk1_exon10_exon17)

    resp = await test_egc_mapper.tx_segment_to_genomic(
        exon_start=10, exon_end=17, gene="NTRK1", transcript="NM_002529.3"
    )
    genomic_data_assertion_checks(resp, ntrk1_exon10_exon17)

    resp = await test_egc_mapper.tx_segment_to_genomic(
        exon_start=10, exon_end=17, gene="NTRK1", transcript="NM_002529.3"
    )
    genomic_data_assertion_checks(resp, ntrk1_exon10_exon17)

    resp = await test_egc_mapper.tx_segment_to_genomic(
        exon_start=10, exon_end=17, exon_start_offset=3, transcript="NM_002529.3"
    )
    expected = copy.deepcopy(ntrk1_exon10_exon17)
    expected.exon_start_offset = 3
    expected.start = 156874628
    genomic_data_assertion_checks(resp, expected)

    resp = await test_egc_mapper.tx_segment_to_genomic(
        exon_start=10, exon_end=17, exon_start_offset=-3, transcript="NM_002529.3"
    )
    expected.exon_start_offset = -3
    expected.start = 156874622
    genomic_data_assertion_checks(resp, expected)


@pytest.mark.asyncio()
async def test_valid_inputs(test_egc_mapper):
    """Test that valid inputs don"t return any errors"""
    inputs = {"gene": "TPM3", "alt_ac": "NC_000001.11", "start": 154171413}
    resp = await test_egc_mapper.genomic_to_tx_segment(**inputs)
    assert resp.genomic_data

    inputs = {"gene": "WEE1", "alt_ac": "NC_000011.9", "end": 9609996}
    resp = await test_egc_mapper.genomic_to_tx_segment(**inputs)
    assert resp.genomic_data

    inputs = {"gene": "WEE1", "chromosome": "11", "end": 9609996}
    resp = await test_egc_mapper.genomic_to_tx_segment(**inputs)
    assert resp.genomic_data

    inputs = {"transcript": "NM_003390.3", "exon_start": 2}
    resp = await test_egc_mapper.tx_segment_to_genomic(**inputs)
    assert resp.genomic_data

    # add gene
    inputs = {"transcript": "NM_003390.3", "exon_start": 2, "gene": "WEE1"}
    resp = await test_egc_mapper.tx_segment_to_genomic(**inputs)
    assert resp.genomic_data

    # Test X/Y chromosome bug
    inputs = {
        "chromosome": "X",
        "start": 154437254,
        "end": 154437299,
        "gene": "GDI1",
        "coordinate_type": CoordinateType.INTER_RESIDUE,
    }
    resp = await test_egc_mapper.genomic_to_tx_segment(**inputs)
    assert resp.genomic_data

    resp = await test_egc_mapper.tx_segment_to_genomic(
        gene="PDGFRB", transcript="NM_002609.4", exon_start=11, exon_end=23
    )
    assert resp.genomic_data


@pytest.mark.asyncio()
async def test_invalid(test_egc_mapper):
    """Test that invalid queries return `None`."""
    resp = await test_egc_mapper.genomic_to_tx_segment(
        transcript="NM_152263 3",
        start=154192135,
        end=154170399,
        alt_ac="NC_000001.11",
    )
    assert resp.warnings == ["No exons found given NM_152263 3"]

    # start and end not given
    resp = await test_egc_mapper.genomic_to_tx_segment(
        alt_ac="NC_000001.11",
        start=None,
        end=None,
        transcript="NM_152263.3",
        gene="TPM3",
    )
    genomic_data_assertion_checks(resp, is_valid=False)
    assert resp.warnings == ["Must provide either `start` or `end`"]

    # Invalid gene
    resp = await test_egc_mapper.genomic_to_tx_segment(
        alt_ac="NC_000001.11",
        start=154192135,
        end=154170399,
        transcript="NM_152263.3",
        gene="dummy gene",
    )
    genomic_data_assertion_checks(resp, is_valid=False)
    assert resp.warnings == [
        "Unable to find a result for chromosome NC_000001.11 "
        "where genomic coordinate 154192134 is mapped between an "
        "exon's start and end coordinates and on gene DUMMY GENE"
    ]

    # Invalid accession
    resp = await test_egc_mapper.genomic_to_tx_segment(
        alt_ac="NC_000001.200",
        start=154192135,
        end=154170399,
        transcript="NM_152263.3",
    )
    genomic_data_assertion_checks(resp, is_valid=False)
    assert resp.warnings == ["Invalid genomic accession: NC_000001.200"]

    # Invalid coordinates
    resp = await test_egc_mapper.genomic_to_tx_segment(
        alt_ac="NC_000001.11",
        start=9999999999999,
        end=9999999999999,
        transcript="NM_152263.3",
    )
    genomic_data_assertion_checks(resp, is_valid=False)
    assert resp.warnings == [
        "Unable to find a result for chromosome NC_000001.11 where genomic "
        "coordinate 9999999999998 is mapped between an exon's start and end coordinates"
    ]

    resp = await test_egc_mapper.genomic_to_tx_segment(
        chromosome="1",
        start=154170400,
        transcript="NM_002529.3",
    )
    genomic_data_assertion_checks(resp, is_valid=False)
    assert resp.warnings == ["Must find exactly one row for genomic data, but found: 0"]

    # Must supply either gene or transcript
    resp = await test_egc_mapper.genomic_to_tx_segment(
<<<<<<< HEAD
        start=154192135, alt_ac="NC_000001.11"
=======
        start=154192135, alt_ac="NC_000001.11", strand=Strand.POSITIVE
>>>>>>> 97002e5a
    )
    genomic_data_assertion_checks(resp, is_valid=False)
    assert resp.warnings == ["Must provide either `gene` or `transcript`"]

    # Exon 22 does not exist
    resp = await test_egc_mapper.tx_segment_to_genomic(
        exon_start=None,
        exon_end=22,
        transcript="NM_152263.3",
    )
    genomic_data_assertion_checks(resp, is_valid=False)
    assert resp.warnings == ["Exon 22 does not exist on NM_152263.3"]

    # Start > End
    resp = await test_egc_mapper.tx_segment_to_genomic(
        exon_start=8, exon_end=1, transcript="NM_152263.3"
    )
    genomic_data_assertion_checks(resp, is_valid=False)
    assert resp.warnings == ["Start exon 8 is greater than end exon 1"]

    # Transcript DNE
    resp = await test_egc_mapper.tx_segment_to_genomic(
        exon_start=7, exon_end=None, transcript="NM_12345.6"
    )
    genomic_data_assertion_checks(resp, is_valid=False)
    assert resp.warnings == ["No exons found given NM_12345.6"]

    # Index error for invalid exon
    resp = await test_egc_mapper.tx_segment_to_genomic(
        exon_start=-1, exon_end=0, transcript="NM_152263.3"
    )
    genomic_data_assertion_checks(resp, is_valid=False)
    assert resp.warnings == [
        "`exon_start` cannot be less than 1",
        "`exon_end` cannot be less than 1",
    ]

    # Cant supply 0 based exons
    resp = await test_egc_mapper.tx_segment_to_genomic(
        exon_end=0, transcript="NM_152263.3"
    )
    genomic_data_assertion_checks(resp, is_valid=False)
    assert resp.warnings == ["`exon_end` cannot be less than 1"]

    # Gene that does not match transcript
    resp = await test_egc_mapper.tx_segment_to_genomic(
        exon_start=1, exon_end=8, gene="NTKR1", transcript="NM_152263.3"
    )
    genomic_data_assertion_checks(resp, is_valid=False)
    assert resp.warnings == [
        "Unable to find a result where NM_152263.3 has transcript coordinates"
        " 0 and 234 between an exon's start and end coordinates on gene "
        "NTKR1"
    ]

    # No transcript given
    resp = await test_egc_mapper.tx_segment_to_genomic(
        exon_start=1, exon_end=8, gene="NTKR1", transcript=""
    )
    genomic_data_assertion_checks(resp, is_valid=False)
    assert resp.warnings == ["Must provide `transcript`"]

    # No exons given
    resp = await test_egc_mapper.tx_segment_to_genomic(
        exon_start=None, exon_end=None, transcript="NM_152263.3"
    )
    genomic_data_assertion_checks(resp, is_valid=False)
    assert resp.warnings == ["Must provide either `exon_start` or `exon_end`"]<|MERGE_RESOLUTION|>--- conflicted
+++ resolved
@@ -521,21 +521,6 @@
     resp = await test_egc_mapper.genomic_to_tx_segment(**inputs)
     genomic_data_assertion_checks(resp, gusbp3_exon5_start)
 
-<<<<<<< HEAD
-=======
-    inputs = {  # Test when strand is not provided
-        "chromosome": "5",
-        "start": 69645879,
-        "gene": "GUSBP3",
-        "get_nearest_transcript_junction": True,
-    }
-    resp = await test_egc_mapper.genomic_to_tx_segment(**inputs)
-    assert (
-        resp.warnings[0]
-        == "Gene or strand must be provided to select the adjacent transcript junction"
-    )
-
->>>>>>> 97002e5a
     inputs = {  # Test when gene and strand are not provided
         "chromosome": "5",
         "start": 69645879,
@@ -675,8 +660,6 @@
         "coordinate_type": CoordinateType.INTER_RESIDUE,
     }
     g_to_t_resp = await test_egc_mapper.genomic_to_tx_segment(**inputs)
-<<<<<<< HEAD
-=======
     genomic_data_assertion_checks(g_to_t_resp, tpm3_exon1_exon8)
     params = g_to_t_resp.genomic_data
     t_to_g_resp = await test_egc_mapper.tx_segment_to_genomic(
@@ -689,32 +672,7 @@
     )
     genomic_data_assertion_checks(t_to_g_resp, tpm3_exon1_exon8)
 
-    # No strand
-    inputs = {
-        "alt_ac": "NC_000001.11",
-        "start": 154192135,
-        "end": 154170400,
-        "transcript": "NM_152263.3",
-        "coordinate_type": CoordinateType.RESIDUE,
-    }
-    g_to_t_resp = await test_egc_mapper.genomic_to_tx_segment(**inputs)
->>>>>>> 97002e5a
-    genomic_data_assertion_checks(g_to_t_resp, tpm3_exon1_exon8)
-    params = g_to_t_resp.genomic_data
-    t_to_g_resp = await test_egc_mapper.tx_segment_to_genomic(
-        params.transcript,
-        gene=params.gene,
-        exon_start=params.exon_start,
-        exon_start_offset=params.exon_start_offset,
-        exon_end=params.exon_end,
-        exon_end_offset=params.exon_end_offset,
-    )
-    genomic_data_assertion_checks(t_to_g_resp, tpm3_exon1_exon8)
-
-<<<<<<< HEAD
     # Offset
-=======
-    # Offset, no strand
     inputs = {
         "alt_ac": "NC_000001.11",
         "start": 154192132,
@@ -735,28 +693,6 @@
     )
     genomic_data_assertion_checks(t_to_g_resp, tpm3_exon1_exon8_offset)
 
-    # Offset, strand
->>>>>>> 97002e5a
-    inputs = {
-        "alt_ac": "NC_000001.11",
-        "start": 154192132,
-        "end": 154170404,
-        "transcript": "NM_152263.3",
-        "coordinate_type": CoordinateType.INTER_RESIDUE,
-    }
-    g_to_t_resp = await test_egc_mapper.genomic_to_tx_segment(**inputs)
-    genomic_data_assertion_checks(g_to_t_resp, tpm3_exon1_exon8_offset)
-    params = g_to_t_resp.genomic_data
-    t_to_g_resp = await test_egc_mapper.tx_segment_to_genomic(
-        params.transcript,
-        gene=params.gene,
-        exon_start=params.exon_start,
-        exon_start_offset=params.exon_start_offset,
-        exon_end=params.exon_end,
-        exon_end_offset=params.exon_end_offset,
-    )
-    genomic_data_assertion_checks(t_to_g_resp, tpm3_exon1_exon8_offset)
-
     # Test only setting start
     inputs = {
         "alt_ac": "NC_000001.11",
@@ -811,19 +747,6 @@
     }
     # MANE
     g_to_t_resp = await test_egc_mapper.genomic_to_tx_segment(**inputs)
-<<<<<<< HEAD
-=======
-    genomic_data_assertion_checks(g_to_t_resp, mane_braf)
-
-    # no strand
-    inputs = {
-        "alt_ac": "NC_000007.13",
-        "start": 140501360,
-        "end": 140453136,
-        "gene": "BRAF",
-    }
-    g_to_t_resp = await test_egc_mapper.genomic_to_tx_segment(**inputs)
->>>>>>> 97002e5a
     genomic_data_assertion_checks(g_to_t_resp, mane_braf)
 
     params = g_to_t_resp.genomic_data
@@ -1121,11 +1044,7 @@
 
     # Must supply either gene or transcript
     resp = await test_egc_mapper.genomic_to_tx_segment(
-<<<<<<< HEAD
         start=154192135, alt_ac="NC_000001.11"
-=======
-        start=154192135, alt_ac="NC_000001.11", strand=Strand.POSITIVE
->>>>>>> 97002e5a
     )
     genomic_data_assertion_checks(resp, is_valid=False)
     assert resp.warnings == ["Must provide either `gene` or `transcript`"]
