"""Module for testing that Cool Seq Tool works correctly."""

import copy
from datetime import datetime

import pytest

from cool_seq_tool.mappers.exon_genomic_coords import ExonCoord
from cool_seq_tool.schemas import (
    GenomicData,
    Strand,
    TranscriptExonData,
)


@pytest.fixture(scope="module")
def test_egc_mapper(test_cool_seq_tool):
    """Build mane ExonGenomicCoordsMapper test fixture."""
    return test_cool_seq_tool.ex_g_coords_mapper


@pytest.fixture(scope="module")
def tpm3_exon1():
    """Create test fixture for TPM3 exon 1."""
    params = {
        "chr": "NC_000001.11",
        "gene": "TPM3",
        "pos": 154192134,
        "exon": 1,
        "exon_offset": 0,
        "transcript": "NM_152263.3",
        "strand": Strand.NEGATIVE,
    }
    return TranscriptExonData(**params)


@pytest.fixture(scope="module")
def tpm3_exon8():
    """Create test fixture for TPM3 exon 8."""
    params = {
        "chr": "NC_000001.11",
        "gene": "TPM3",
        "pos": 154170400,
        "exon": 8,
        "exon_offset": 0,
        "transcript": "NM_152263.3",
        "strand": Strand.NEGATIVE,
    }
    return TranscriptExonData(**params)


@pytest.fixture(scope="module")
def tpm3_exon1_g():
    """Create test fixture for TPM3."""
    params = {
        "gene": "TPM3",
        "chr": "NC_000001.11",
        "start": 154192134,
        "end": None,
        "exon_start": 1,
        "exon_end": None,
        "exon_start_offset": 0,
        "exon_end_offset": None,
        "transcript": "NM_152263.3",
        "strand": Strand.NEGATIVE,
    }
    return GenomicData(**params)


@pytest.fixture(scope="module")
def tpm3_exon8_g():
    """Create test fixture for TPM3."""
    params = {
        "gene": "TPM3",
        "chr": "NC_000001.11",
        "start": None,
        "end": 154170400,
        "exon_start": None,
        "exon_end": 8,
        "exon_start_offset": None,
        "exon_end_offset": 0,
        "transcript": "NM_152263.3",
        "strand": Strand.NEGATIVE,
    }
    return GenomicData(**params)


@pytest.fixture(scope="module")
def tpm3_exon1_exon8():
    """Create test fixture for TPM3."""
    params = {
        "gene": "TPM3",
        "chr": "NC_000001.11",
        "start": 154192134,
        "end": 154170400,
        "exon_start": 1,
        "exon_end": 8,
        "exon_end_offset": 0,
        "exon_start_offset": 0,
        "transcript": "NM_152263.3",
        "strand": Strand.NEGATIVE,
    }
    return GenomicData(**params)


@pytest.fixture(scope="module")
def tpm3_exon1_exon8_offset():
    """Create test fixture for TPM3."""
    params = {
        "chr": "NC_000001.11",
        "gene": "TPM3",
        "start": 154192132,
        "exon_start": 1,
        "exon_start_offset": 2,
        "end": 154170404,
        "exon_end": 8,
        "exon_end_offset": -4,
        "transcript": "NM_152263.3",
        "strand": Strand.NEGATIVE,
    }
    return GenomicData(**params)


@pytest.fixture(scope="module")
def mane_braf():
    """Create test fixture for BRAF."""
    params = {
        "chr": "NC_000007.14",
        "gene": "BRAF",
        "start": 140808061,
        "exon_start": 5,
        "exon_start_offset": 0,
        "end": 140753332,
        "exon_end": 15,
        "exon_end_offset": -57,
        "transcript": "NM_004333.6",
        "strand": Strand.NEGATIVE,
    }
    return GenomicData(**params)


@pytest.fixture(scope="module")
def wee1_exon2_exon11():
    """Create test fixture for WEE1."""
    params = {
        "chr": "NC_000011.10",
        "gene": "WEE1",
        "start": 9576092,
        "exon_start": 2,
        "exon_start_offset": 0,
        "end": 9588449,
        "exon_end": 11,
        "exon_end_offset": 0,
        "transcript": "NM_003390.3",
        "strand": Strand.POSITIVE,
    }
    return GenomicData(**params)


@pytest.fixture(scope="module")
def mane_wee1_exon2_exon11():
    """Create test fixture for WEE1."""
    params = {
        "chr": "NC_000011.10",
        "gene": "WEE1",
        "start": 9576091,
        "exon_start": 2,
        "exon_start_offset": -1,
        "end": 9586857,
        "exon_end": 10,
        "exon_end_offset": 146,
        "transcript": "NM_003390.4",
        "strand": Strand.POSITIVE,
    }
    return GenomicData(**params)


@pytest.fixture(scope="module")
def ntrk1_exon10_exon17():
    """Create test fixture for NTRK1."""
    params = {
        "gene": "NTRK1",
        "chr": "NC_000001.11",
        "start": 156874625,
        "end": 156881457,
        "exon_start": 10,
        "exon_end": 17,
        "exon_end_offset": 0,
        "exon_start_offset": 0,
        "transcript": "NM_002529.3",
        "strand": Strand.POSITIVE,
    }
    return GenomicData(**params)


@pytest.fixture(scope="module")
def zbtb10_exon3_end():
    """Create test fixture for ZBTB10, end of exon 3"""
    params = {
        "gene": "ZBTB10",
        "chr": "NC_000008.11",
        "start": None,
        "end": 80514009,
        "exon_start": None,
        "exon_end": 3,
        "exon_end_offset": 100,
        "exon_start_offset": None,
        "transcript": "NM_001105539.3",
        "strand": Strand.POSITIVE,
    }
    return GenomicData(**params)


@pytest.fixture(scope="module")
def zbtb10_exon5_start():
    """Create test fixture for ZBTB10, start of exon 5"""
    params = {
        "gene": "ZBTB10",
        "chr": "NC_000008.11",
        "start": 80518580,
        "end": None,
        "exon_start": 5,
        "exon_start_offset": -374,
        "exon_end": None,
        "exon_end_offset": None,
        "transcript": "NM_001105539.3",
        "strand": Strand.POSITIVE,
    }
    return GenomicData(**params)


@pytest.fixture(scope="module")
def tpm3_exon6_end():
    """Create test fixture for TPM3, end of exon 6"""
    params = {
        "gene": "TPM3",
        "chr": "NC_000001.11",
        "start": None,
        "end": 154171409,
        "exon_start": None,
        "exon_start_offset": None,
        "exon_end": 6,
        "exon_end_offset": 3,
        "transcript": "NM_152263.4",
        "strand": Strand.NEGATIVE,
    }
    return GenomicData(**params)


@pytest.fixture(scope="module")
def tpm3_exon5_start():
    """Create test fixture for TPM3, start of exon 5"""
    params = {
        "gene": "TPM3",
        "chr": "NC_000001.11",
        "start": 154173080,
        "end": None,
        "exon_start": 5,
        "exon_start_offset": -102,
        "exon_end": None,
        "exon_end_offset": None,
        "transcript": "NM_152263.4",
        "strand": Strand.NEGATIVE,
    }
    return GenomicData(**params)


@pytest.fixture(scope="module")
def gusbp3_exon2_end():
    """Create test fixture for GUSBP3, end of exon 2"""
    params = {
        "gene": "GUSBP3",
        "chr": "NC_000005.10",
        "start": None,
        "end": 69680763,
        "exon_start": None,
        "exon_start_offset": None,
        "exon_end": 2,
        "exon_end_offset": 2,
        "transcript": "NR_027386.2",
        "strand": Strand.NEGATIVE,
    }
    return GenomicData(**params)


@pytest.fixture(scope="module")
def gusbp3_exon5_start():
    """Create test fixture for GUSBP3, start of exon 5"""
    params = {
        "gene": "GUSBP3",
        "chr": "NC_000005.10",
        "start": 69645878,
        "end": None,
        "exon_start": 5,
        "exon_start_offset": -3589,
        "exon_end": None,
        "exon_end_offset": None,
        "transcript": "NR_027386.2",
        "strand": Strand.NEGATIVE,
    }
    return GenomicData(**params)


def check_service_meta(actual):
    """Check that service metadata matches expected

    :param ServiceMeta actual: Actual service metadata
    """
    assert actual.name == "cool_seq_tool"
    # pydantic checks that version is a string
    assert isinstance(actual.response_datetime, datetime)
    assert actual.url == "https://github.com/GenomicMedLab/cool-seq-tool"


def genomic_data_assertion_checks(actual, expected=None, is_valid=True):
    """Check that actual matches expected for both valid and invalid
    genomic data responses

    :param GenomicDataResponse actual: Actual data
    :param GenomicData expected: Expected GenomicData
    :param bool is_valid: `True` if expected is valid response.
        `False` otherwise.
    """
    if is_valid:
        assert actual.genomic_data == expected
        assert actual.warnings == []
    else:
        assert actual.genomic_data is None
        assert len(actual.warnings) > 0
    check_service_meta(actual.service_meta)


def transcript_exon_data_assertion_checks(actual, expected=None, is_valid=True):
    """Check that actual matches expected for both valid and invalid
    transcript exon data responses

    :param TranscriptExonDataResponse actual: Actual data
    :param TranscriptExonData expected: Expected TranscriptExonData
    :param bool is_valid: `True` if expected is valid response.
        `False` otherwise.
    """
    if is_valid:
        assert actual.transcript_exon_data == expected
        assert actual.warnings == []
    else:
        assert actual.transcript_exon_data is None
        assert len(actual.warnings) > 0
    check_service_meta(actual.service_meta)


@pytest.mark.asyncio()
async def test_get_all_exon_coords(
    test_egc_mapper, nm_152263_exons, nm_152263_exons_genomic_coords
):
    """Test that _get_all_exon_coords works correctly."""
    resp = await test_egc_mapper._get_all_exon_coords("NM_152263.3")
    assert resp == nm_152263_exons

    # Invalid transcript accession
    resp = await test_egc_mapper._get_all_exon_coords("NM_152263.36")
    assert resp == []

    resp = await test_egc_mapper._get_all_exon_coords("NM_152263.4", "NC_000001.11")
    assert resp == nm_152263_exons_genomic_coords

    # Invalid transcript accession given chromosome accession
    resp = await test_egc_mapper._get_all_exon_coords("NM_001105539.3", "NC_000001.11")
    assert resp == []


@pytest.mark.asyncio()
async def test_get_start_end_exon_coords(test_egc_mapper):
    """Test that _get_start_end_exon_coords works correctly."""
    resp = await test_egc_mapper._get_start_end_exon_coords(
        "NM_152263.3", exon_start=1, exon_end=8
    )
    assert resp == (
        ExonCoord(
            ord=0,
            tx_start_i=0,
            tx_end_i=234,
            alt_start_i=154191901,
            alt_end_i=154192135,
            alt_strand=Strand.NEGATIVE,
        ),
        ExonCoord(
            ord=7,
            tx_start_i=822,
            tx_end_i=892,
            alt_start_i=154170399,
            alt_end_i=154170469,
            alt_strand=Strand.NEGATIVE,
        ),
        [],
    )

    resp = await test_egc_mapper._get_start_end_exon_coords(
        "NM_152263.3", exon_start=1, exon_end=11
    )
    assert resp == (None, None, ["Exon 11 does not exist on NM_152263.3"])

    resp = await test_egc_mapper._get_start_end_exon_coords(
        "NM_1234.5", exon_start=1, exon_end=11
    )
    assert resp == (None, None, ["No exons found given NM_1234.5"])


@pytest.mark.asyncio()
async def test_get_adjacent_exon(
    test_egc_mapper, nm_152263_exons_genomic_coords, nm_001105539_exons_genomic_coords
):
    """Test that get_adjacent_exon works properly"""
    resp = test_egc_mapper._get_adjacent_exon(
        tx_exons_genomic_coords=nm_152263_exons_genomic_coords,
        end=154191901,
        strand=Strand.NEGATIVE,
    )
    assert resp == 1
    resp = test_egc_mapper._get_adjacent_exon(
        tx_exons_genomic_coords=nm_152263_exons_genomic_coords,
        end=154191184,
        strand=Strand.NEGATIVE,
    )
    assert resp == 2
    resp = test_egc_mapper._get_adjacent_exon(
        tx_exons_genomic_coords=nm_152263_exons_genomic_coords,
        start=154191184,
        strand=Strand.NEGATIVE,
    )
    assert resp == 3
    resp = test_egc_mapper._get_adjacent_exon(
        tx_exons_genomic_coords=nm_001105539_exons_genomic_coords,
        end=80500385,
        strand=Strand.POSITIVE,
    )
    assert resp == 2
    resp = test_egc_mapper._get_adjacent_exon(
        tx_exons_genomic_coords=nm_001105539_exons_genomic_coords,
        start=80518580,
        strand=Strand.POSITIVE,
    )
    assert resp == 5


def test_is_exonic_breakpoint(test_egc_mapper, nm_001105539_exons_genomic_coords):
    """Test is breakpoint occurs on exon"""
    resp = test_egc_mapper._is_exonic_breakpoint(
        80514010, nm_001105539_exons_genomic_coords
    )
    assert resp is False  # Breakpoint does not occur on an exon

    resp = test_egc_mapper._is_exonic_breakpoint(
        80499495, nm_001105539_exons_genomic_coords
    )
    assert resp is True  # Breakpoint does occur on an exon


@pytest.mark.asyncio()
async def test_genomic_to_transcript_fusion_context(
    test_egc_mapper,
    zbtb10_exon3_end,
    zbtb10_exon5_start,
    tpm3_exon6_end,
    tpm3_exon5_start,
    gusbp3_exon2_end,
    gusbp3_exon5_start,
):
    """Test that genomic to transcript works correctly for non-exonic breakpoints"""
    inputs = {
        "chromosome": "8",
        "genomic_end": 80514010,
        "gene": "ZBTB10",
        "get_nearest_transcript_junction": True,
    }
    resp = await test_egc_mapper.genomic_to_tx_segment(**inputs)
    genomic_data_assertion_checks(resp, zbtb10_exon3_end)

    inputs = {
        "chromosome": "chr8",
        "genomic_end": 80514010,
        "gene": "ZBTB10",
        "get_nearest_transcript_junction": True,
    }
    resp = await test_egc_mapper.genomic_to_tx_segment(**inputs)
    genomic_data_assertion_checks(resp, zbtb10_exon3_end)

    inputs = {
        "chromosome": "8",
<<<<<<< HEAD
        "seg_start": 80518580,
=======
        "genomic_start": 80518581,
>>>>>>> 1d030d35
        "gene": "ZBTB10",
        "get_nearest_transcript_junction": True,
    }
    resp = await test_egc_mapper.genomic_to_tx_segment(**inputs)
    genomic_data_assertion_checks(resp, zbtb10_exon5_start)

    inputs = {
        "chromosome": "1",
        "genomic_end": 154171410,
        "gene": "TPM3",
        "get_nearest_transcript_junction": True,
    }
    resp = await test_egc_mapper.genomic_to_tx_segment(**inputs)
    genomic_data_assertion_checks(resp, tpm3_exon6_end)

    inputs = {
        "chromosome": "1",
<<<<<<< HEAD
        "seg_start": 154173080,
=======
        "genomic_start": 154173081,
>>>>>>> 1d030d35
        "gene": "TPM3",
        "get_nearest_transcript_junction": True,
    }
    resp = await test_egc_mapper.genomic_to_tx_segment(**inputs)
    genomic_data_assertion_checks(resp, tpm3_exon5_start)

    inputs = {
        "chromosome": "5",
        "genomic_end": 69680764,
        "gene": "GUSBP3",
        "get_nearest_transcript_junction": True,
    }
    resp = await test_egc_mapper.genomic_to_tx_segment(**inputs)
    genomic_data_assertion_checks(resp, gusbp3_exon2_end)

    inputs = {
        "chromosome": "5",
<<<<<<< HEAD
        "seg_start": 69645878,
=======
        "genomic_start": 69645879,
>>>>>>> 1d030d35
        "gene": "GUSBP3",
        "get_nearest_transcript_junction": True,
    }
    resp = await test_egc_mapper.genomic_to_tx_segment(**inputs)
    genomic_data_assertion_checks(resp, gusbp3_exon5_start)

    inputs = {  # Test when gene and strand are not provided
        "chromosome": "5",
<<<<<<< HEAD
        "seg_start": 69645878,
=======
        "genomic_start": 69645879,
>>>>>>> 1d030d35
        "transcript": "NR_027386.2",
        "get_nearest_transcript_junction": True,
    }
    resp = await test_egc_mapper.genomic_to_tx_segment(**inputs)
    assert (
        resp.warnings[0]
        == "Gene must be provided to select the adjacent transcript junction"
    )

    inputs = {  # Test when transcript is provided
        "chromosome": "5",
<<<<<<< HEAD
        "seg_start": 69645878,
=======
        "genomic_start": 69645879,
>>>>>>> 1d030d35
        "gene": "GUSBP3",
        "transcript": "NR_027386.2",
        "get_nearest_transcript_junction": True,
    }
    resp = await test_egc_mapper.genomic_to_tx_segment(**inputs)
    genomic_data_assertion_checks(resp, gusbp3_exon5_start)


@pytest.mark.asyncio()
async def test_get_alt_ac_start_and_end(
    test_egc_mapper, tpm3_1_8_start_genomic, tpm3_1_8_end_genomic
):
    """Test that _get_alt_ac_start_and_end works correctly."""
    resp = await test_egc_mapper._get_alt_ac_start_and_end(
        "NM_152263.3",
        ExonCoord(
            ord=0,
            tx_start_i=0,
            tx_end_i=234,
            alt_start_i=154191901,
            alt_end_i=154192135,
            alt_strand=Strand.NEGATIVE,
        ),
        ExonCoord(
            ord=7,
            tx_start_i=822,
            tx_end_i=892,
            alt_start_i=154170399,
            alt_end_i=154170469,
            alt_strand=Strand.NEGATIVE,
        ),
        "TPM3",
    )
    assert resp[0] == (tpm3_1_8_start_genomic, tpm3_1_8_end_genomic)
    assert resp[1] is None

    resp = await test_egc_mapper._get_alt_ac_start_and_end("NM_152263.3", gene="TPM3")
    assert resp[0] is None
    assert resp[1] == "Must provide either `tx_exon_start` or `tx_exon_end` or both"


@pytest.mark.asyncio()
async def test_genomic_to_transcript(test_egc_mapper, tpm3_exon1, tpm3_exon8):
    """Test that _genomic_to_transcript_exon_coordinate
    method works correctly.
    """
    resp = await test_egc_mapper._genomic_to_transcript_exon_coordinate(
        154192134,
        alt_ac="NC_000001.11",
        transcript="NM_152263.3",
        gene="TPM3",
    )
    transcript_exon_data_assertion_checks(resp, tpm3_exon1)

    resp = await test_egc_mapper._genomic_to_transcript_exon_coordinate(
        154192134, chromosome="1", transcript="NM_152263.3"
    )
    transcript_exon_data_assertion_checks(resp, tpm3_exon1)

    resp = await test_egc_mapper._genomic_to_transcript_exon_coordinate(
        154192134, chromosome="1", transcript="NM_152263.3"
    )
    transcript_exon_data_assertion_checks(resp, tpm3_exon1)

    resp = await test_egc_mapper._genomic_to_transcript_exon_coordinate(
        154170399,
        alt_ac="NC_000001.11",
        transcript="NM_152263.3",
        is_start=False,
    )
    transcript_exon_data_assertion_checks(resp, tpm3_exon8)

    resp = await test_egc_mapper._genomic_to_transcript_exon_coordinate(
        154170399,
        chromosome="1",
        transcript="NM_152263.3",
        is_start=False,
    )
    transcript_exon_data_assertion_checks(resp, tpm3_exon8)

    resp = await test_egc_mapper._genomic_to_transcript_exon_coordinate(
        154170399, chromosome="1", transcript="NM_152263.3", is_start=False
    )
    transcript_exon_data_assertion_checks(resp, tpm3_exon8)


@pytest.mark.asyncio()
async def test_tpm3(
    test_egc_mapper,
    tpm3_exon1_exon8,
    tpm3_exon1_exon8_offset,
    tpm3_exon1_g,
    tpm3_exon8_g,
):
    """Test TPM3 genomic_to_tx_segment and
    tx_segment_to_genomic.
    """
    inputs = {
        "alt_ac": "NC_000001.11",
<<<<<<< HEAD
        "seg_start": 154192134,
        "seg_end": 154170400,
=======
        "genomic_start": 154192135,
        "genomic_end": 154170400,
>>>>>>> 1d030d35
        "transcript": "NM_152263.3",
    }
    g_to_t_resp = await test_egc_mapper.genomic_to_tx_segment(**inputs)
    genomic_data_assertion_checks(g_to_t_resp, tpm3_exon1_exon8)
    params = g_to_t_resp.genomic_data
    t_to_g_resp = await test_egc_mapper.tx_segment_to_genomic(
        params.transcript,
        gene=params.gene,
        exon_start=params.exon_start,
        exon_start_offset=params.exon_start_offset,
        exon_end=params.exon_end,
        exon_end_offset=params.exon_end_offset,
    )
    genomic_data_assertion_checks(t_to_g_resp, tpm3_exon1_exon8)

    inputs = {
        "alt_ac": "NC_000001.11",
        "genomic_start": 154192134,
        "genomic_end": 154170400,
        "transcript": "NM_152263.3",
    }
    g_to_t_resp = await test_egc_mapper.genomic_to_tx_segment(**inputs)
    genomic_data_assertion_checks(g_to_t_resp, tpm3_exon1_exon8)
    params = g_to_t_resp.genomic_data
    t_to_g_resp = await test_egc_mapper.tx_segment_to_genomic(
        params.transcript,
        gene=params.gene,
        exon_start=params.exon_start,
        exon_start_offset=params.exon_start_offset,
        exon_end=params.exon_end,
        exon_end_offset=params.exon_end_offset,
    )
    genomic_data_assertion_checks(t_to_g_resp, tpm3_exon1_exon8)

    # Offset
    inputs = {
        "alt_ac": "NC_000001.11",
        "genomic_start": 154192132,
        "genomic_end": 154170404,
        "transcript": "NM_152263.3",
    }
    g_to_t_resp = await test_egc_mapper.genomic_to_tx_segment(**inputs)
    genomic_data_assertion_checks(g_to_t_resp, tpm3_exon1_exon8_offset)
    params = g_to_t_resp.genomic_data
    t_to_g_resp = await test_egc_mapper.tx_segment_to_genomic(
        params.transcript,
        gene=params.gene,
        exon_start=params.exon_start,
        exon_start_offset=params.exon_start_offset,
        exon_end=params.exon_end,
        exon_end_offset=params.exon_end_offset,
    )
    genomic_data_assertion_checks(t_to_g_resp, tpm3_exon1_exon8_offset)

    # Test only setting start
    inputs = {
        "alt_ac": "NC_000001.11",
        "genomic_start": 154192134,
        "transcript": "NM_152263.3",
    }
    g_to_t_resp = await test_egc_mapper.genomic_to_tx_segment(**inputs)
    genomic_data_assertion_checks(g_to_t_resp, tpm3_exon1_g)
    params = g_to_t_resp.genomic_data
    t_to_g_resp = await test_egc_mapper.tx_segment_to_genomic(
        params.transcript,
        gene=params.gene,
        exon_start=params.exon_start,
        exon_start_offset=params.exon_start_offset,
        exon_end=params.exon_end,
        exon_end_offset=params.exon_end_offset,
    )
    genomic_data_assertion_checks(t_to_g_resp, tpm3_exon1_g)

    # Test only setting end
    inputs = {
        "alt_ac": "NC_000001.11",
        "genomic_end": 154170400,
        "transcript": "NM_152263.3",
    }
    g_to_t_resp = await test_egc_mapper.genomic_to_tx_segment(**inputs)
    genomic_data_assertion_checks(g_to_t_resp, tpm3_exon8_g)
    params = g_to_t_resp.genomic_data
    t_to_g_resp = await test_egc_mapper.tx_segment_to_genomic(
        params.transcript,
        gene=params.gene,
        exon_start=params.exon_start,
        exon_start_offset=params.exon_start_offset,
        exon_end=params.exon_end,
        exon_end_offset=params.exon_end_offset,
    )
    genomic_data_assertion_checks(t_to_g_resp, tpm3_exon8_g)


@pytest.mark.asyncio()
async def test_braf(test_egc_mapper, mane_braf):
    """Test BRAF genomic_to_tx_segment and
    tx_segment_to_genomic.
    """
    inputs = {
        "alt_ac": "NC_000007.13",
<<<<<<< HEAD
        "seg_start": 140501359,
        "seg_end": 140453136,
=======
        "genomic_start": 140501360,
        "genomic_end": 140453136,
>>>>>>> 1d030d35
        "gene": "BRAF",
    }
    # MANE
    g_to_t_resp = await test_egc_mapper.genomic_to_tx_segment(**inputs)
    genomic_data_assertion_checks(g_to_t_resp, mane_braf)

    params = g_to_t_resp.genomic_data
    t_to_g_resp = await test_egc_mapper.tx_segment_to_genomic(
        params.transcript,
        gene=params.gene,
        exon_start=params.exon_start,
        exon_start_offset=params.exon_start_offset,
        exon_end=params.exon_end,
        exon_end_offset=params.exon_end_offset,
    )
    genomic_data_assertion_checks(t_to_g_resp, mane_braf)


@pytest.mark.asyncio()
async def test_wee1(test_egc_mapper, wee1_exon2_exon11, mane_wee1_exon2_exon11):
    """Test WEE1 genomic_to_tx_segment and
    tx_segment_to_genomic.
    """
    inputs = {
        "alt_ac": "NC_000011.9",
<<<<<<< HEAD
        "seg_start": 9597639,
        "seg_end": 9609996,
=======
        "genomic_start": 9597640,
        "genomic_end": 9609996,
>>>>>>> 1d030d35
        "transcript": "NM_003390.3",
    }
    g_to_t_resp = await test_egc_mapper.genomic_to_tx_segment(**inputs)
    genomic_data_assertion_checks(g_to_t_resp, wee1_exon2_exon11)
    params = g_to_t_resp.genomic_data
    t_to_g_resp = await test_egc_mapper.tx_segment_to_genomic(
        params.transcript,
        gene=params.gene,
        exon_start=params.exon_start,
        exon_start_offset=params.exon_start_offset,
        exon_end=params.exon_end,
        exon_end_offset=params.exon_end_offset,
    )
    genomic_data_assertion_checks(t_to_g_resp, wee1_exon2_exon11)

    # add gene
    inputs = {
        "alt_ac": "NC_000011.9",
<<<<<<< HEAD
        "seg_start": 9597639,
        "seg_end": 9609996,
=======
        "genomic_start": 9597640,
        "genomic_end": 9609996,
>>>>>>> 1d030d35
        "transcript": "NM_003390.3",
        "gene": "wee1",
    }
    g_to_t_resp = await test_egc_mapper.genomic_to_tx_segment(**inputs)
    genomic_data_assertion_checks(g_to_t_resp, wee1_exon2_exon11)
    params = g_to_t_resp.genomic_data
    t_to_g_resp = await test_egc_mapper.tx_segment_to_genomic(
        params.transcript,
        gene=params.gene,
        exon_start=params.exon_start,
        exon_start_offset=params.exon_start_offset,
        exon_end=params.exon_end,
        exon_end_offset=params.exon_end_offset,
    )
    genomic_data_assertion_checks(t_to_g_resp, wee1_exon2_exon11)

    # MANE since no transcript provided
    inputs = {
        "alt_ac": "NC_000011.9",
<<<<<<< HEAD
        "seg_start": 9597639,
        "seg_end": 9609996,
=======
        "genomic_start": 9597640,
        "genomic_end": 9609996,
>>>>>>> 1d030d35
        "gene": "wee1",
    }
    g_to_t_resp = await test_egc_mapper.genomic_to_tx_segment(**inputs)
    genomic_data_assertion_checks(g_to_t_resp, mane_wee1_exon2_exon11)
    params = g_to_t_resp.genomic_data
    t_to_g_resp = await test_egc_mapper.tx_segment_to_genomic(
        params.transcript,
        gene=params.gene,
        exon_start=params.exon_start,
        exon_start_offset=params.exon_start_offset,
        exon_end=params.exon_end,
        exon_end_offset=params.exon_end_offset,
    )
    genomic_data_assertion_checks(t_to_g_resp, mane_wee1_exon2_exon11)


@pytest.mark.asyncio()
async def test_transcript_to_genomic(
    test_egc_mapper,
    tpm3_exon1_g,
    tpm3_exon8_g,
    tpm3_exon1_exon8,
    ntrk1_exon10_exon17,
):
    """Test that tx_segment_to_genomic works correctly."""
    # TPM3
    resp = await test_egc_mapper.tx_segment_to_genomic(
        exon_start=None, exon_end=8, transcript="NM_152263.3"
    )
    genomic_data_assertion_checks(resp, tpm3_exon8_g)

    resp = await test_egc_mapper.tx_segment_to_genomic(
        exon_start=1, exon_end=None, transcript="NM_152263.3"
    )
    genomic_data_assertion_checks(resp, tpm3_exon1_g)

    resp = await test_egc_mapper.tx_segment_to_genomic(
        exon_start=None, exon_end=8, transcript="NM_152263.3       "
    )
    genomic_data_assertion_checks(resp, tpm3_exon8_g)

    resp = await test_egc_mapper.tx_segment_to_genomic(
        exon_start=None, exon_end=8, gene="TPM3", transcript="NM_152263.3"
    )
    genomic_data_assertion_checks(resp, tpm3_exon8_g)

    resp = await test_egc_mapper.tx_segment_to_genomic(
        exon_start=None, exon_end=8, gene=" TPM3 ", transcript=" NM_152263.3 "
    )
    genomic_data_assertion_checks(resp, tpm3_exon8_g)

    resp = await test_egc_mapper.tx_segment_to_genomic(
        exon_start=None, exon_end=8, gene="tpm3", transcript="NM_152263.3"
    )
    genomic_data_assertion_checks(resp, tpm3_exon8_g)

    expected = copy.deepcopy(tpm3_exon1_exon8)
    resp = await test_egc_mapper.tx_segment_to_genomic(
        exon_start=1, exon_end=8, exon_end_offset=-5, transcript="NM_152263.3"
    )
    expected.exon_end = 8
    expected.exon_end_offset = -5
    expected.end = 154170405
    genomic_data_assertion_checks(resp, expected)

    resp = await test_egc_mapper.tx_segment_to_genomic(
        exon_start=1, exon_end=8, exon_end_offset=5, transcript="NM_152263.3"
    )
    expected.exon_end_offset = 5
    expected.end = 154170395
    genomic_data_assertion_checks(resp, expected)

    resp = await test_egc_mapper.tx_segment_to_genomic(
        exon_start=3,
        exon_end=8,
        exon_start_offset=3,
        exon_end_offset=5,
        transcript="NM_152263.3",
    )
    expected.exon_start = 3
    expected.exon_start_offset = 3
    expected.start = 154176244
    genomic_data_assertion_checks(resp, expected)

    resp = await test_egc_mapper.tx_segment_to_genomic(
        exon_start=3,
        exon_end=8,
        exon_start_offset=-3,
        exon_end_offset=5,
        transcript="NM_152263.3",
    )
    expected.exon_start_offset = -3
    expected.start = 154176250
    genomic_data_assertion_checks(resp, expected)

    # NTRK1
    resp = await test_egc_mapper.tx_segment_to_genomic(
        exon_start=10, exon_end=17, transcript="NM_002529.3"
    )
    genomic_data_assertion_checks(resp, ntrk1_exon10_exon17)

    resp = await test_egc_mapper.tx_segment_to_genomic(
        exon_start=10, exon_end=17, gene="NTRK1", transcript="NM_002529.3"
    )
    genomic_data_assertion_checks(resp, ntrk1_exon10_exon17)

    resp = await test_egc_mapper.tx_segment_to_genomic(
        exon_start=10, exon_end=17, gene="NTRK1", transcript="NM_002529.3"
    )
    genomic_data_assertion_checks(resp, ntrk1_exon10_exon17)

    resp = await test_egc_mapper.tx_segment_to_genomic(
        exon_start=10, exon_end=17, exon_start_offset=3, transcript="NM_002529.3"
    )
    expected = copy.deepcopy(ntrk1_exon10_exon17)
    expected.exon_start_offset = 3
    expected.start = 156874628
    genomic_data_assertion_checks(resp, expected)

    resp = await test_egc_mapper.tx_segment_to_genomic(
        exon_start=10, exon_end=17, exon_start_offset=-3, transcript="NM_002529.3"
    )
    expected.exon_start_offset = -3
    expected.start = 156874622
    genomic_data_assertion_checks(resp, expected)


@pytest.mark.asyncio()
async def test_valid_inputs(test_egc_mapper):
    """Test that valid inputs don"t return any errors"""
<<<<<<< HEAD
    inputs = {"gene": "TPM3", "alt_ac": "NC_000001.11", "seg_start": 154171412}
=======
    inputs = {"gene": "TPM3", "alt_ac": "NC_000001.11", "genomic_start": 154171413}
>>>>>>> 1d030d35
    resp = await test_egc_mapper.genomic_to_tx_segment(**inputs)
    assert resp.genomic_data

    inputs = {"gene": "WEE1", "alt_ac": "NC_000011.9", "genomic_end": 9609996}
    resp = await test_egc_mapper.genomic_to_tx_segment(**inputs)
    assert resp.genomic_data

    inputs = {"gene": "WEE1", "chromosome": "11", "genomic_end": 9609996}
    resp = await test_egc_mapper.genomic_to_tx_segment(**inputs)
    assert resp.genomic_data

    inputs = {"transcript": "NM_003390.3", "exon_start": 2}
    resp = await test_egc_mapper.tx_segment_to_genomic(**inputs)
    assert resp.genomic_data

    # add gene
    inputs = {"transcript": "NM_003390.3", "exon_start": 2, "gene": "WEE1"}
    resp = await test_egc_mapper.tx_segment_to_genomic(**inputs)
    assert resp.genomic_data

    # Test X/Y chromosome bug
    inputs = {
        "chromosome": "X",
<<<<<<< HEAD
        "seg_start": 154437253,
        "seg_end": 154437299,
=======
        "genomic_start": 154437254,
        "genomic_end": 154437299,
>>>>>>> 1d030d35
        "gene": "GDI1",
    }
    resp = await test_egc_mapper.genomic_to_tx_segment(**inputs)
    assert resp.genomic_data

    resp = await test_egc_mapper.tx_segment_to_genomic(
        gene="PDGFRB", transcript="NM_002609.4", exon_start=11, exon_end=23
    )
    assert resp.genomic_data


@pytest.mark.asyncio()
async def test_invalid(test_egc_mapper):
    """Test that invalid queries return `None`."""
    resp = await test_egc_mapper.genomic_to_tx_segment(
        transcript="NM_152263 3",
<<<<<<< HEAD
        seg_start=154192134,
        seg_end=154170399,
=======
        genomic_start=154192135,
        genomic_end=154170399,
>>>>>>> 1d030d35
        alt_ac="NC_000001.11",
    )
    assert resp.warnings == ["No exons found given NM_152263 3"]

    # start and end not given
    resp = await test_egc_mapper.genomic_to_tx_segment(
        alt_ac="NC_000001.11",
        genomic_start=None,
        genomic_end=None,
        transcript="NM_152263.3",
        gene="TPM3",
    )
    genomic_data_assertion_checks(resp, is_valid=False)
    assert resp.warnings == ["Must provide either `genomic_start` or `genomic_end`"]

    # Invalid gene
    resp = await test_egc_mapper.genomic_to_tx_segment(
        alt_ac="NC_000001.11",
<<<<<<< HEAD
        seg_start=154192134,
        seg_end=154170399,
=======
        genomic_start=154192135,
        genomic_end=154170399,
>>>>>>> 1d030d35
        transcript="NM_152263.3",
        gene="dummy gene",
    )
    genomic_data_assertion_checks(resp, is_valid=False)
    assert resp.warnings == [
        "Unable to find a result for chromosome NC_000001.11 "
        "where genomic coordinate 154192134 is mapped between an "
        "exon's start and end coordinates and on gene DUMMY GENE"
    ]

    # Invalid accession
    resp = await test_egc_mapper.genomic_to_tx_segment(
        alt_ac="NC_000001.200",
<<<<<<< HEAD
        seg_start=154192134,
        seg_end=154170399,
=======
        genomic_start=154192135,
        genomic_end=154170399,
>>>>>>> 1d030d35
        transcript="NM_152263.3",
    )
    genomic_data_assertion_checks(resp, is_valid=False)
    assert resp.warnings == ["Invalid genomic accession: NC_000001.200"]

    # Invalid coordinates
    resp = await test_egc_mapper.genomic_to_tx_segment(
        alt_ac="NC_000001.11",
<<<<<<< HEAD
        seg_start=9999999999998,
        seg_end=9999999999999,
=======
        genomic_start=9999999999999,
        genomic_end=9999999999999,
>>>>>>> 1d030d35
        transcript="NM_152263.3",
    )
    genomic_data_assertion_checks(resp, is_valid=False)
    assert resp.warnings == [
        "Unable to find a result for chromosome NC_000001.11 where genomic "
        "coordinate 9999999999998 is mapped between an exon's start and end coordinates"
    ]

    resp = await test_egc_mapper.genomic_to_tx_segment(
        chromosome="1",
<<<<<<< HEAD
        seg_start=154170399,
=======
        genomic_start=154170400,
>>>>>>> 1d030d35
        transcript="NM_002529.3",
    )
    genomic_data_assertion_checks(resp, is_valid=False)
    assert resp.warnings == ["Must find exactly one row for genomic data, but found: 0"]

    # Must supply either gene or transcript
    resp = await test_egc_mapper.genomic_to_tx_segment(
<<<<<<< HEAD
        seg_start=154192134, alt_ac="NC_000001.11"
=======
        genomic_start=154192135, alt_ac="NC_000001.11"
>>>>>>> 1d030d35
    )
    genomic_data_assertion_checks(resp, is_valid=False)
    assert resp.warnings == ["Must provide either `gene` or `transcript`"]

    # Exon 22 does not exist
    resp = await test_egc_mapper.tx_segment_to_genomic(
        exon_start=None,
        exon_end=22,
        transcript="NM_152263.3",
    )
    genomic_data_assertion_checks(resp, is_valid=False)
    assert resp.warnings == ["Exon 22 does not exist on NM_152263.3"]

    # Start > End
    resp = await test_egc_mapper.tx_segment_to_genomic(
        exon_start=8, exon_end=1, transcript="NM_152263.3"
    )
    genomic_data_assertion_checks(resp, is_valid=False)
    assert resp.warnings == ["Start exon 8 is greater than end exon 1"]

    # Transcript DNE
    resp = await test_egc_mapper.tx_segment_to_genomic(
        exon_start=7, exon_end=None, transcript="NM_12345.6"
    )
    genomic_data_assertion_checks(resp, is_valid=False)
    assert resp.warnings == ["No exons found given NM_12345.6"]

    # Index error for invalid exon
    resp = await test_egc_mapper.tx_segment_to_genomic(
        exon_start=-1, exon_end=0, transcript="NM_152263.3"
    )
    genomic_data_assertion_checks(resp, is_valid=False)
    assert resp.warnings == [
        "`exon_start` cannot be less than 1",
        "`exon_end` cannot be less than 1",
    ]

    # Cant supply 0 based exons
    resp = await test_egc_mapper.tx_segment_to_genomic(
        exon_end=0, transcript="NM_152263.3"
    )
    genomic_data_assertion_checks(resp, is_valid=False)
    assert resp.warnings == ["`exon_end` cannot be less than 1"]

    # Gene that does not match transcript
    resp = await test_egc_mapper.tx_segment_to_genomic(
        exon_start=1, exon_end=8, gene="NTKR1", transcript="NM_152263.3"
    )
    genomic_data_assertion_checks(resp, is_valid=False)
    assert resp.warnings == [
        "Unable to find a result where NM_152263.3 has transcript coordinates"
        " 0 and 234 between an exon's start and end coordinates on gene "
        "NTKR1"
    ]

    # No transcript given
    resp = await test_egc_mapper.tx_segment_to_genomic(
        exon_start=1, exon_end=8, gene="NTKR1", transcript=""
    )
    genomic_data_assertion_checks(resp, is_valid=False)
    assert resp.warnings == ["Must provide `transcript`"]

    # No exons given
    resp = await test_egc_mapper.tx_segment_to_genomic(
        exon_start=None, exon_end=None, transcript="NM_152263.3"
    )
    genomic_data_assertion_checks(resp, is_valid=False)
    assert resp.warnings == ["Must provide either `exon_start` or `exon_end`"]<|MERGE_RESOLUTION|>--- conflicted
+++ resolved
@@ -486,11 +486,7 @@
 
     inputs = {
         "chromosome": "8",
-<<<<<<< HEAD
-        "seg_start": 80518580,
-=======
-        "genomic_start": 80518581,
->>>>>>> 1d030d35
+        "genomic_start": 80518580,
         "gene": "ZBTB10",
         "get_nearest_transcript_junction": True,
     }
@@ -508,11 +504,7 @@
 
     inputs = {
         "chromosome": "1",
-<<<<<<< HEAD
-        "seg_start": 154173080,
-=======
-        "genomic_start": 154173081,
->>>>>>> 1d030d35
+        "genomic_start": 154173080,
         "gene": "TPM3",
         "get_nearest_transcript_junction": True,
     }
@@ -530,11 +522,7 @@
 
     inputs = {
         "chromosome": "5",
-<<<<<<< HEAD
-        "seg_start": 69645878,
-=======
-        "genomic_start": 69645879,
->>>>>>> 1d030d35
+        "genomic_start": 69645878,
         "gene": "GUSBP3",
         "get_nearest_transcript_junction": True,
     }
@@ -543,11 +531,7 @@
 
     inputs = {  # Test when gene and strand are not provided
         "chromosome": "5",
-<<<<<<< HEAD
-        "seg_start": 69645878,
-=======
-        "genomic_start": 69645879,
->>>>>>> 1d030d35
+        "genomic_start": 69645878,
         "transcript": "NR_027386.2",
         "get_nearest_transcript_junction": True,
     }
@@ -559,11 +543,7 @@
 
     inputs = {  # Test when transcript is provided
         "chromosome": "5",
-<<<<<<< HEAD
-        "seg_start": 69645878,
-=======
-        "genomic_start": 69645879,
->>>>>>> 1d030d35
+        "genomic_start": 69645878,
         "gene": "GUSBP3",
         "transcript": "NR_027386.2",
         "get_nearest_transcript_junction": True,
@@ -663,13 +643,8 @@
     """
     inputs = {
         "alt_ac": "NC_000001.11",
-<<<<<<< HEAD
-        "seg_start": 154192134,
-        "seg_end": 154170400,
-=======
-        "genomic_start": 154192135,
+        "genomic_start": 154192134,
         "genomic_end": 154170400,
->>>>>>> 1d030d35
         "transcript": "NM_152263.3",
     }
     g_to_t_resp = await test_egc_mapper.genomic_to_tx_segment(**inputs)
@@ -770,13 +745,8 @@
     """
     inputs = {
         "alt_ac": "NC_000007.13",
-<<<<<<< HEAD
-        "seg_start": 140501359,
-        "seg_end": 140453136,
-=======
-        "genomic_start": 140501360,
+        "genomic_start": 140501359,
         "genomic_end": 140453136,
->>>>>>> 1d030d35
         "gene": "BRAF",
     }
     # MANE
@@ -802,13 +772,8 @@
     """
     inputs = {
         "alt_ac": "NC_000011.9",
-<<<<<<< HEAD
-        "seg_start": 9597639,
-        "seg_end": 9609996,
-=======
-        "genomic_start": 9597640,
+        "genomic_start": 9597639,
         "genomic_end": 9609996,
->>>>>>> 1d030d35
         "transcript": "NM_003390.3",
     }
     g_to_t_resp = await test_egc_mapper.genomic_to_tx_segment(**inputs)
@@ -827,13 +792,8 @@
     # add gene
     inputs = {
         "alt_ac": "NC_000011.9",
-<<<<<<< HEAD
-        "seg_start": 9597639,
-        "seg_end": 9609996,
-=======
-        "genomic_start": 9597640,
+        "genomic_start": 9597639,
         "genomic_end": 9609996,
->>>>>>> 1d030d35
         "transcript": "NM_003390.3",
         "gene": "wee1",
     }
@@ -853,13 +813,8 @@
     # MANE since no transcript provided
     inputs = {
         "alt_ac": "NC_000011.9",
-<<<<<<< HEAD
-        "seg_start": 9597639,
-        "seg_end": 9609996,
-=======
-        "genomic_start": 9597640,
+        "genomic_start": 9597639,
         "genomic_end": 9609996,
->>>>>>> 1d030d35
         "gene": "wee1",
     }
     g_to_t_resp = await test_egc_mapper.genomic_to_tx_segment(**inputs)
@@ -990,11 +945,7 @@
 @pytest.mark.asyncio()
 async def test_valid_inputs(test_egc_mapper):
     """Test that valid inputs don"t return any errors"""
-<<<<<<< HEAD
-    inputs = {"gene": "TPM3", "alt_ac": "NC_000001.11", "seg_start": 154171412}
-=======
-    inputs = {"gene": "TPM3", "alt_ac": "NC_000001.11", "genomic_start": 154171413}
->>>>>>> 1d030d35
+    inputs = {"gene": "TPM3", "alt_ac": "NC_000001.11", "genomic_start": 154171412}
     resp = await test_egc_mapper.genomic_to_tx_segment(**inputs)
     assert resp.genomic_data
 
@@ -1018,13 +969,8 @@
     # Test X/Y chromosome bug
     inputs = {
         "chromosome": "X",
-<<<<<<< HEAD
-        "seg_start": 154437253,
-        "seg_end": 154437299,
-=======
-        "genomic_start": 154437254,
+        "genomic_start": 154437253,
         "genomic_end": 154437299,
->>>>>>> 1d030d35
         "gene": "GDI1",
     }
     resp = await test_egc_mapper.genomic_to_tx_segment(**inputs)
@@ -1041,13 +987,8 @@
     """Test that invalid queries return `None`."""
     resp = await test_egc_mapper.genomic_to_tx_segment(
         transcript="NM_152263 3",
-<<<<<<< HEAD
-        seg_start=154192134,
-        seg_end=154170399,
-=======
-        genomic_start=154192135,
+        genomic_start=154192134,
         genomic_end=154170399,
->>>>>>> 1d030d35
         alt_ac="NC_000001.11",
     )
     assert resp.warnings == ["No exons found given NM_152263 3"]
@@ -1066,13 +1007,8 @@
     # Invalid gene
     resp = await test_egc_mapper.genomic_to_tx_segment(
         alt_ac="NC_000001.11",
-<<<<<<< HEAD
-        seg_start=154192134,
-        seg_end=154170399,
-=======
-        genomic_start=154192135,
+        genomic_start=154192134,
         genomic_end=154170399,
->>>>>>> 1d030d35
         transcript="NM_152263.3",
         gene="dummy gene",
     )
@@ -1086,13 +1022,8 @@
     # Invalid accession
     resp = await test_egc_mapper.genomic_to_tx_segment(
         alt_ac="NC_000001.200",
-<<<<<<< HEAD
-        seg_start=154192134,
-        seg_end=154170399,
-=======
-        genomic_start=154192135,
+        genomic_start=154192134,
         genomic_end=154170399,
->>>>>>> 1d030d35
         transcript="NM_152263.3",
     )
     genomic_data_assertion_checks(resp, is_valid=False)
@@ -1101,13 +1032,8 @@
     # Invalid coordinates
     resp = await test_egc_mapper.genomic_to_tx_segment(
         alt_ac="NC_000001.11",
-<<<<<<< HEAD
-        seg_start=9999999999998,
-        seg_end=9999999999999,
-=======
-        genomic_start=9999999999999,
+        genomic_start=9999999999998,
         genomic_end=9999999999999,
->>>>>>> 1d030d35
         transcript="NM_152263.3",
     )
     genomic_data_assertion_checks(resp, is_valid=False)
@@ -1118,11 +1044,7 @@
 
     resp = await test_egc_mapper.genomic_to_tx_segment(
         chromosome="1",
-<<<<<<< HEAD
-        seg_start=154170399,
-=======
-        genomic_start=154170400,
->>>>>>> 1d030d35
+        genomic_start=154170399,
         transcript="NM_002529.3",
     )
     genomic_data_assertion_checks(resp, is_valid=False)
@@ -1130,11 +1052,7 @@
 
     # Must supply either gene or transcript
     resp = await test_egc_mapper.genomic_to_tx_segment(
-<<<<<<< HEAD
-        seg_start=154192134, alt_ac="NC_000001.11"
-=======
-        genomic_start=154192135, alt_ac="NC_000001.11"
->>>>>>> 1d030d35
+        genomic_start=154192134, alt_ac="NC_000001.11"
     )
     genomic_data_assertion_checks(resp, is_valid=False)
     assert resp.warnings == ["Must provide either `gene` or `transcript`"]
