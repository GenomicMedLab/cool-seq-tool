--- conflicted
+++ resolved
@@ -10,10 +10,7 @@
     _ExonCoord,
 )
 from cool_seq_tool.schemas import (
-<<<<<<< HEAD
     Assembly,
-=======
->>>>>>> da888feb
     CoordinateType,
     Strand,
 )
@@ -1418,7 +1415,6 @@
     resp = await test_egc_mapper.genomic_to_tx_segment(**inputs)
     assert all((resp.gene, resp.genomic_ac, resp.tx_ac, resp.seg_end))
 
-<<<<<<< HEAD
     inputs = {
         "gene": "WEE1",
         "chromosome": "11",
@@ -1427,11 +1423,6 @@
     }
     resp = await test_egc_mapper.genomic_to_tx_segment(**inputs)
     assert all((resp.gene, resp.genomic_ac, resp.tx_ac, resp.seg_end))
-=======
-    # inputs = {"gene": "WEE1", "chromosome": "11", "seg_end_genomic": 9588449}
-    # resp = await test_egc_mapper.genomic_to_tx_segment(**inputs)
-    # assert all((resp.gene, resp.genomic_ac, resp.tx_ac, resp.seg_end))
->>>>>>> da888feb
 
     inputs = {"transcript": "NM_003390.3", "exon_start": 2}
     resp = await test_egc_mapper.tx_segment_to_genomic(**inputs)
@@ -1463,10 +1454,7 @@
         seg_start_genomic=73442503,
         seg_end_genomic=73457929,  # not on an exon
         gene="ELN",
-<<<<<<< HEAD
         starting_assembly=Assembly.GRCH37.value,
-=======
->>>>>>> da888feb
     )
     genomic_tx_seg_service_checks(resp, eln_grch38_intronic)
 
@@ -1480,11 +1468,7 @@
         seg_end_genomic=154170399,
         genomic_ac="NC_000001.11",
     )
-<<<<<<< HEAD
-    assert resp.errors == ["NM_152263 3 does not exist in UTA"]
-=======
     assert resp.errors == ["Transcript does not exist in UTA: NM_152263 3"]
->>>>>>> da888feb
 
     # start and end not given
     resp = await test_egc_mapper.genomic_to_tx_segment(
@@ -1508,11 +1492,7 @@
         gene="dummy gene",
     )
     genomic_tx_seg_service_checks(resp, is_valid=False)
-<<<<<<< HEAD
-    assert resp.errors == ["dummy gene does not exist in UTA"]
-=======
     assert resp.errors == ["Gene does not exist in UTA: dummy gene"]
->>>>>>> da888feb
 
     # Invalid accession
     resp = await test_egc_mapper.genomic_to_tx_segment(
@@ -1522,11 +1502,7 @@
         transcript="NM_152263.3",
     )
     genomic_tx_seg_service_checks(resp, is_valid=False)
-<<<<<<< HEAD
-    assert resp.errors == ["NC_000001.200 does not exist in UTA"]
-=======
     assert resp.errors == ["Genomic accession does not exist in UTA: NC_000001.200"]
->>>>>>> da888feb
 
     # Invalid coordinates
     resp = await test_egc_mapper.genomic_to_tx_segment(
