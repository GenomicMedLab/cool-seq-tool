--- conflicted
+++ resolved
@@ -93,25 +93,6 @@
 exit
 ```
 
-<<<<<<< HEAD
-#### transcript_mappings.tsv
-`cool-seq-tool` fetches transcript mapping data from [Ensembl BioMart](http://www.ensembl.org/biomart/martview) if the environment variable `TRANSCRIPT_MAPPINGS_PATH` is not set. When `TRANSCRIPT_MAPPINGS_PATH` is set, `cool_seq_tool` will look at this path and expect to find the transcript mapping TSV file.
-
-To acquire this data manually from the [BioMart](https://www.ensembl.org/biomart/martview), select the `Human Genes (GRCh38.p13)` dataset and choose the following attributes:
-
-* Gene stable ID
-* Gene stable ID version
-* Transcript stable ID
-* Transcript stable ID version
-* Protein stable ID
-* Protein stable ID version
-* RefSeq match transcript (MANE Select)
-* Gene name
-
-![image](biomart.png)
-
-=======
->>>>>>> 6a552809
 #### LRG_RefSeqGene
 
 `cool-seq-tool` fetches the latest version of `LRG_RefSeqGene` if the environment variable `LRG_REFSEQGENE_PATH` is not set. When `LRG_REFSEQGENE_PATH` is set, `cool-seq-tool` will look at this path and expect the LRG_RefSeqGene file. This file is found can be found [here](https://ftp.ncbi.nlm.nih.gov/refseq/H_sapiens/RefSeqGene).
@@ -121,6 +102,7 @@
 `cool-seq-tool` fetches the latest version of `MANE.GRCh38.*.summary.txt.gz` if the environment variable `MANE_SUMMARY_PATH` is not set. When `MANE_SUMMARY_PATH` is set, `cool-seq-tool` will look at this path and expect the MANE Summary Data file. This file is found can be found [here](https://ftp.ncbi.nlm.nih.gov/refseq/MANE/MANE_human/current/).
 
 #### transcript_mapping.tsv
+
 `cool-seq-tool` is packaged with transcript mapping data acquired from [Ensembl BioMart](http://www.ensembl.org/biomart/martview). If the environment variable `TRANSCRIPT_MAPPINGS_PATH` is not set, `cool-seq-tool` will use the built-in file. When `TRANSCRIPT_MAPPINGS_PATH` is set, `cool_seq_tool` will look at this path and expect to find the transcript mapping TSV file.
 
 To acquire this data manually from the [BioMart](https://www.ensembl.org/biomart/martview), select the `Human Genes (GRCh38.p13)` dataset and choose the following attributes:
